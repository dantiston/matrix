from collections import defaultdict

from gmcs.utils import get_name
from gmcs.utils import TDLencode
from gmcs.utils import orth_encode

from gmcs.linglib import case
from gmcs.linglib import features
from gmcs.linglib import auxiliaries
from gmcs.linglib import information_structure
from gmcs.linglib import clausalcomps
from gmcs.linglib.parameters import determine_vcluster
from gmcs.linglib.lexbase import ALL_LEX_TYPES, LEXICAL_SUPERTYPES
from gmcs.linglib.lexicon import get_all_supertypes


# helper functions
def verb_id(item):
    """Return the identifier for a verb lexical item."""
    return get_name(item) + '-verb-lex'

def noun_id(item):
    """Return the identifier for a noun lexical item."""
    return get_name(item) + '-noun-lex'

def adj_id(item):
    """Return the identifier for an adjective lexical item."""
    return get_name(item) + '-adj-lex'

def cop_id(item):
    """Return the identifier for an copula lexical item."""
    return get_name(item) + '-cop-lex'

def det_id(item):
    """Return the identifier for a determiner lexical item."""
    return get_name(item) + '-determiner-lex'


##########################################################
# insert_ids()

def insert_ids(ch):
    """
    Create a unique identifier for each lexical entry based
    on the stem value but allowing for separate lexical items
    with the same stem.  Store in the choices file object.
    """
    stemids = {}
    stemidcounters = {}
    postypes = ALL_LEX_TYPES

    for postype in postypes:
        for pos in ch.get(postype):
            # For ordinary stems, use the stem orthography itself
            # as the basis of the identifier.
            for stem in pos.get('stem'):
                orth = stem.get('orth')
                if orth in stemids.keys():
                    stemids[orth] += 1
                else:
                    stemids[orth] = 1
            # For bistems, build the identifier out of the orthography
            # plus the affix, but store these in the same dictionary
            # to account for possible name-space collisions.
            for bistem in pos.get('bistem'):
                aff = bistem.get('aff')
                orth = bistem.get('orth')
                id = orth + '+' + aff

                if id in stemids.keys():
                    stemids[id] += 1
                else:
                    stemids[id] = 1

    # Now that stemids has the full count, go through and add
    # to the choices file object.

    for postype in postypes:
        for pos in ch.get(postype):
            for stem in pos.get('stem'):
                orth = stem.get('orth')
                if stemids[orth] == 1:
                    ch[stem.full_key + '_name'] = orth
                elif orth not in stemidcounters:
                    stemidcounters[orth] = 1
                    ch[stem.full_key + '_name'] = orth + '_1'
                else:
                    stemidcounters[orth] += 1
                    ch[stem.full_key + '_name'] = orth + '_' + str(stemidcounters[orth])
            for bistem in pos.get('bistem'):
                orth = bistem.get('orth') + '+' + bistem.get('aff')
                if stemids[orth] == 1:
                    ch[bistem.full_key + '_name'] = orth
                elif orth not in stemidcounters:
                    stemidcounters[orth] = 1
                    ch[bistem.full_key + '_name'] = orth + '_1'
                else:
                    stemidcounters[orth] += 1
                    ch[bistem.full_key + '_name'] = orth + '_' + str(stemidcounters[orth])


##########################################################
# customize_verbs()

def customize_bipartite_stems(ch):
    """
    Users specify bipartite stems as roots + affixes in bipartite
    stem specifications plus position class for affix in lexical type.
    Take this information and add choices that create the lexical
    rules as well as the constraints that make sure that the two
    parts appear together.
    """
    # For each verb type
    for verb in ch.get('verb'):

        # Check whether there are bipartite stems
        bistems = verb.get('bistem')
        if bistems:
            # Find position class for affixes

            pcname = verb.get('bipartitepc')
            pc = None
            for vpc in ch.get('verb-pc'):
                if vpc.full_key == pcname:
                    pc = vpc

            # Make dictionary with affixes as keys and lists
            # of stems as values.  This will let us find out if
            # any verbs share same affix
            avpairs = {}
            for stem in bistems:
                aff = stem.get('aff')
                #orth = stem.get('orth')

                # Update affix-stem dictionary
                if aff in avpairs.keys():
                    avpairs[aff].append(stem.full_key)
                else:
                    avpairs[aff] = [stem.full_key]

            # Get stem list again because I want access to the
            # info I've added since first initializing stems
            bistems = verb.get('bistem')

            for aff in avpairs.keys():
                # Get iter number for lrts:
                if pc['lrt']:
                    iternum = str(pc['lrt'].next_iter_num())
                else:
                    iternum = '1'

                # Create lexical rules types and instances for each affix
                next_lrt_str = pc.full_key + '_lrt' + iternum
                ch[next_lrt_str + '_require1_others'] = ', '.join(avpairs[aff])
                ch[next_lrt_str + '_lri1_orth'] = aff
                ch[next_lrt_str + '_lri1_inflecting'] = 'yes'

                # Add requires constrains on stems
                for stemid in avpairs[aff]:
                    ch[stemid + '_require1_others'] = next_lrt_str

def customize_verbs(mylang, ch, lexicon, hierarchies):
    negmod = ch.get('neg-mod')
    negadv = ch.get('neg-adv')
    wo = ch.get('word-order')
    auxcomp = ch.get('aux-comp')
    auxorder = ch.get('aux-comp-order')
    # Do we need to constrain HC-LIGHT on verbs, to distinguish V from VP?
    hclight = (negadv == 'ind-adv' and negmod == 'v')
    hclightallverbs = False

    if ch.get('has-aux') == 'yes':
        vc = determine_vcluster(auxcomp, auxorder, wo, ch) #TODO: OZ 11-30-2017 Reconcile this with my VC stuff in word_order.py
        if wo == 'vso' or wo == 'osv':
            wo = 'req-hcl-vp'
        if auxcomp == 'v' and hclight != True:
            hclight = True
            if wo != 'free' or vc == True:
                hclightallverbs = True
        if auxcomp == 'vp' and wo == 'req-hcl-vp':
            hclightallverbs = True
    else:
        vc = False

    if wo == 'req-hcl-vp':
        wo = ch.get('word-order')

    # Lexical types for verbs
    # I'm adding the constraint to associate XARG with the
    # first ARG-ST element here (so raising auxiliaries work),
    # but perhaps this belongs in matrix.tdl?  Or maybe this
    # is another module/parameter (like, the external argument
    # might not be the first one?

    mainorverbtype = main_or_verb(ch)
    # The variable mainorverbtype is a type name for lexical/main (non-aux) verbs.
    # Note that the use of 'main' instead of 'lexical' is strictly for
    # coding clarity
    # If there are auxiliaries, non-aux verbs are 'main-verb-lex', and 'verb-lex'
    # includes both aux and lexical/main verbs.
    # If there are no auxiliaries then 'verb-lex' covers all verbs

    # Neither mainverbs or auxs should start out as modifiers (for now)
    # Assigning constraint to verb-lex

    if ch.get('has-aux') == 'yes':
        mylang.add('head :+ [ AUX bool ].', section='addenda')
        #mainorverbtype = 'main-verb-lex'

        # we need to know whether the auxiliaries form a vcluster

        auxcomp = ch.get('aux-comp')
        wo = ch.get('word-order')
        auxorder = ch.get('aux-comp-order')
        vcluster = determine_vcluster(auxcomp, auxorder, wo, ch)

        typedef = \
            'verb-lex := non-mod-lex-item & \
                       [ SYNSEM.LOCAL.CAT.HEAD verb ].'
        mylang.add(typedef)
        typedef = \
            'main-verb-lex := verb-lex & basic-verb-lex & \
                            [ SYNSEM.LOCAL.CAT.HEAD.AUX - ].'
        mylang.add(typedef)
        typedef = \
            'aux-lex := verb-lex & \
                      [ SYNSEM.LOCAL.CAT.HEAD.AUX + ].'
        mylang.add(typedef)
        if vcluster:
            mylang.add('main-verb-lex := [ SYNSEM.LOCAL.CAT.VC + ].')
            mylang.add('aux-lex := [ SYNSEM.LOCAL.CAT.VC - ].')
    else:
        #mainorverbtype = 'verb-lex'
        vcluster = False
        mylang.add('verb-lex := basic-verb-lex & non-mod-lex-item.')

    typedef = mainorverbtype + ' :=  \
       [ SYNSEM.LOCAL [ CAT.VAL [ SPR < >, \
                                  SPEC < >, \
                                  SUBJ < #subj > ], \
                        CONT.HOOK.XARG #xarg ], \
         ARG-ST < #subj & \
                  [ LOCAL [ CAT cat-sat & [ VAL [ SPR < >, \
                                      COMPS < > ] ], \
                            CONT.HOOK.INDEX #xarg ] ], ... > ].'
    mylang.add(typedef)

    if hclightallverbs:
        mylang.add('verb-lex := [ SYNSEM.LOCAL.CAT.HC-LIGHT - ].')
    elif hclight:
        comment = \
            ';;; If there are aspects of the syntax which pick out\n' + \
            ';;; lexical Vs (transitive or intransitive) such as V-attachment\n' + \
            ';;; of adverbs or argument composition auxiliaries which take V\n' + \
            ';;; complements, we need to distinguish (intranstive) V and VP.\n' + \
            ';;; To do so, we make use of a feature LIGHT.  Phrases are\n' + \
            ';;; generally [LIGHT -] with the exception of head-complement\n' + \
            ';;; phrases, which take their value for LIGHT from the head\'s\n' + \
            ';;; HC-LIGHT feature.  To make this work for us here, constraint\n' + \
            ';;; HC-LIGHT on verbs to be -.'
        #    mylang.add_literal(comment)
        mylang.add(mainorverbtype + ' := [ SYNSEM.LOCAL.CAT.HC-LIGHT - ].')

    # intransitive verb lexical type
    typedef = \
        'intransitive-verb-lex := ' + mainorverbtype + ' & intransitive-lex-item & \
       [ SYNSEM.LOCAL.CAT.VAL.COMPS < > ].'
    mylang.add(typedef)

    # transitive verb lexical type
    typedef = \
        'transitive-verb-lex := ' + mainorverbtype + ' & transitive-lex-item & \
       [ SYNSEM.LOCAL.CAT.VAL.COMPS < #comps >, \
         ARG-ST < [ ], \
                  #comps & \
                  [ LOCAL [ CAT cat-sat & [ VAL [ SPR < >, \
                                      COMPS < > ] ] ] ] > ].'
    mylang.add(typedef)

<<<<<<< HEAD
    # CTP (clausal complement-taking type)
    typedef = 'ctp-verb-lex := ' + mainorverbtype + '& clausal-second-arg-trans-lex-item &\
  [ SYNSEM.LOCAL.CAT.VAL.COMPS < #comps >,\
    ARG-ST < [LOCAL.CAT.HEAD noun ],\
    	     #comps &\
    	     [ LOCAL.CAT [ VAL [ SPR < >, COMPS < > ],' \
                                                    'HEAD comp ] ] > ].'

    mylang.add(typedef)
=======
    if ch.get(clausalcomps.COMPS):
        clausalcomps.add_clausalcomp_verb_supertype(ch, mainorverbtype, mylang)
>>>>>>> 562f3378

    case.customize_verb_case(mylang, ch)

    # Add constraints to choices to create lex rules for bipartite stems
    customize_bipartite_stems(ch)

    # Lexical entries
    lexicon.add_literal(';;; Verbs')

    # Now create the lexical entries for all the defined verb types
    cases = case.case_names(ch)
    for verb in ch.get('verb',[]):
        create_verb_lex_type(cases, ch, hierarchies, lexicon, mylang, verb)


<<<<<<< HEAD
def create_verb_lex_type(cases, ch, hierarchies, lexicon, mylang, verb):
    stypes = verb.get('supertypes').split(', ')
    stype_names = [verb_id(ch[st]) for st in stypes if st != '']
    vtype = verb_id(verb)
    construct_supertype_names(cases, ch, stype_names, verb)

    if len(stype_names) == 0:
        mylang.add(vtype + ' := verb-lex .')
    else:
        mylang.add(vtype + ' := ' + ' & '.join(stype_names) + '.')


=======


def create_verb_lex_type(cases, ch, hierarchies, lexicon, mylang, verb):
    stypes = verb.get('supertypes').split(', ')
    stype_names = [verb_id(ch[st]) for st in stypes if st != '']
    vtype = verb_id(verb)
    construct_supertype_names(cases, ch, stype_names, verb)
    # clausal verb's valence and its complement's head constraint:
    vtype,head = clausalcomps.update_verb_lextype(ch,verb,vtype)
    if len(stype_names) == 0:
        mylang.add(vtype + ' := verb-lex .')
    else:
        mylang.add(vtype + ' := ' + ' & '.join(stype_names) + '.')
    if head:
        mylang.add(vtype + ' := [ SYNSEM.LOCAL.CAT.VAL.COMPS < [ LOCAL.CAT.HEAD ' + head + ' ] > ].'
                   , merge=True)
>>>>>>> 562f3378
    features.customize_feature_values(mylang, ch, hierarchies, verb, vtype, 'verb', None, cases)

    stems = verb.get('stem', [])
    stems.extend(verb.get('bistem', []))
    for stem in stems:
        add_stem_to_lexicon(lexicon, stem, vtype)


def add_stem_to_lexicon(lexicon, stem, vtype):
    orthstr = orth_encode(stem.get('orth'))
    pred = stem.get('pred')
    name = stem.get('name')
    typedef = \
        TDLencode(name) + ' := ' + vtype + ' & \
                    [ STEM < "' + orthstr + '" >, \
                      SYNSEM.LKEYS.KEYREL.PRED "' + pred + '" ].'
    lexicon.add(typedef)


def construct_supertype_names(cases, ch, stype_names, verb):
    val = verb.get('valence')
    if not val == '':
        i = val.find(',')
        dir_inv = ''
        tivity = ''
<<<<<<< HEAD
        clausalcomp = ''

        if i != -1:
            val = val[:i]
            dir_inv = 'dir-inv-'

        if val == 'trans':
=======
        clausal = ''
        if i != -1:
            type = val.split(',')[1]
            if type == 'dirinv':
                dir_inv = 'dir-inv-'
            elif type.startswith('comps'):
                clausal = 'clausal-'
            val = val[:i]
        if val == 'trans' and not clausal:
>>>>>>> 562f3378
            tivity = 'trans'
        elif val == 'intrans':
            tivity = 'intrans'
        elif val.find('-') != -1:
            c = val.split('-')
            a_case = case.canon_to_abbr(c[0], cases)
            o_case = case.canon_to_abbr(c[1], cases)
<<<<<<< HEAD
            tivity = a_case + '-' + o_case + '-trans'
        else:
            ccs_names = [ccs_name.full_key for ccs_name in list(ch.get('comps'))]
            if val in ccs_names:
                clausalcomp = 'ctp'
            else:
                s_case = case.canon_to_abbr(val, cases)
                tivity = s_case + '-intrans'
        if clausalcomp:
            stype_names.append(clausalcomp + tivity + '-verb-lex')
=======
            tivity = a_case + '-' + o_case
            if not clausal:
                tivity = tivity + '-trans'
            else:
                tivity = tivity + '-'
        else:
            s_case = case.canon_to_abbr(val, cases)
            if not clausal:
                tivity += s_case
                tivity += '-intrans'
            else:
                #OZ 2018-01-03: This is awkward, has to do with the current format of the choices file...
                #We should not ideally end up here at all if we are not an intransitive verb...
                #The reason we end up here is some clausal verbs will only have subject case specified.
                if not s_case == 'trans':
                    tivity += s_case
                    tivity += '-'
        if clausal:
            stype_names.append(clausal + tivity + 'verb-lex')
>>>>>>> 562f3378
        elif (not dir_inv == '' or not tivity == ''):
            stype_names.append(dir_inv + tivity + 'itive-verb-lex')


# Returns the verb type for lexical/main verbs.
def main_or_verb(ch):
    if ch.get('has-aux') == 'yes':
        return 'main-verb-lex'
    else:
        return 'verb-lex'


def customize_determiners(mylang, ch, lexicon, hierarchies):

    # Lexical type for determiners, if the language has any:
    if ch.get('has-dets') == 'yes':
        comment = \
            ';;; Determiners\n' + \
            ';;; SPEC is non-empty, and already specified by basic-determiner-lex.'
        mylang.add_literal(comment)

        # LLD 2016-04-04 changed basic-zero-arg to norm-zero-arg
        typedef = \
            'determiner-lex := basic-determiner-lex & norm-zero-arg & \
                [ SYNSEM.LOCAL.CAT.VAL [ SPR < >, \
                                         COMPS < >, \
                                         SUBJ < > ]].'
        mylang.add(typedef)

        mylang.add('determiner-lex := non-mod-lex-item.')

    # Determiners
    if 'det' in ch:
        lexicon.add_literal(';;; Determiners')

    for det in ch.get('det',[]):
        stype = 'determiner-lex'
        dtype = det_id(det)

        mylang.add(dtype + ' := ' + stype + '.')

        has_inforstr_feat = False
        for feat in det.get('feat', []):
            if feat['name'] == "information-structure meaning":
                has_inforstr_feat = True
                mylang.add(dtype + ' := infostr-marking-determiner-lex.')
                break
        if not has_inforstr_feat:
            mylang.add(dtype + ' := no-icons-lex-item.')

        features.customize_feature_values(mylang, ch, hierarchies, det, dtype, 'det')

        for stem in det.get('stem',[]):
            orthstr = orth_encode(stem.get('orth'))
            pred = stem.get('pred')
            name = stem.get('name')
            typedef = \
                TDLencode(name) + ' := ' + dtype + ' & \
                    [ STEM < "' + orthstr + '" >, \
                      SYNSEM.LKEYS.KEYREL.PRED "' + pred + '" ].'
            lexicon.add(typedef)


def customize_misc_lex(ch, lexicon, trigger):

    # Question particle
    if ch.get('q-part'):
        orth = ch.get('q-part-orth')
        orthstr = orth_encode(orth)
        typedef = \
            TDLencode(orth) + ' := qpart-lex-item & \
                   [ STEM < "' + orthstr + '" > ].'
        lexicon.add(typedef)
        grdef = TDLencode(orth) +'_gr := generator_rule & \
                   [ CONTEXT [ RELS <! [ ARG0.SF ques ] !> ], \
                     FLAGS.TRIGGER "' + TDLencode(orth) + '" ].'
        trigger.add(grdef)


def customize_nouns(mylang, ch, lexicon, hierarchies):
    # Figure out which kinds of determiner-marking are in the language
    seen = {'obl':False, 'opt':False, 'imp':False}
    seenCount = 0

    for noun in ch.get('noun',[]):
        det = noun.get('det')
        if not det == '' and not seen[det]:
            seen[det] = True
            seenCount += 1

    singlentype = (seenCount == 1)

    # Playing fast and loose with the meaning of OPT on SPR.  Using
    # OPT - to mean obligatory (as usual), OPT + to mean impossible (that's
    # weird), and leaving OPT unspecified for truly optional.  Hoping
    # this will work at least for LSA111 lab.

    # ERB 2006-11-28 Update: To make that weird use of OPT work, the
    # head-spec rule has to require [OPT -] on its non-head daughter.
    # Adding that just in case we add the no-spr-noun-lex type.

    typedef = \
        'noun-lex := basic-noun-lex & basic-one-arg & no-hcons-lex-item & \
           [ SYNSEM.LOCAL [ CAT.VAL [ SPR < #spr & [ LOCAL.CAT.HEAD det ] >, \
                                      COMPS < >, \
                                      SUBJ < >, \
                                      SPEC < > ] ], \
             ARG-ST < #spr > ].'
    mylang.add(typedef)

    # Adding empty MOD on general definitiion for noun-lex
    mylang.add('noun-lex := non-mod-lex-item.')

    # singlentype means there's only one type of n in the hierarchy.
    if singlentype:
        if seen['obl']:
            typedef = 'noun-lex := [ SYNSEM.LOCAL.CAT.VAL.SPR < [ OPT - ] > ].'
            mylang.add(typedef)
        elif seen['imp']:
            typedef = 'noun-lex := [ SYNSEM.LOCAL.CAT.VAL.SPR < [ OPT + ] > ].'
            mylang.add(typedef)
    else:
        if seen['obl']:
            typedef = \
                'obl-spr-noun-lex := noun-lex & \
                   [ SYNSEM.LOCAL.CAT.VAL.SPR < [ OPT - ] > ].'
            mylang.add(typedef)

        if seen['imp']:
            typedef = \
                'no-spr-noun-lex := noun-lex & \
                   [ SYNSEM.LOCAL.CAT.VAL.SPR < [ OPT + ] > ].'
            mylang.add(typedef)

    if seen['imp'] and ch.get('has-dets') == 'yes':
        mylang.add(
            'head-spec-phrase := [ NON-HEAD-DTR.SYNSEM.OPT - ].',
            'Nouns which cannot take specifiers mark their SPR requirement\n' +
            'as OPT +.  Making the non-head daughter OPT - in this rule\n' +
            'keeps such nouns out.')

    if ch.get('case-marking') != 'none':
        if not ch.has_adp_case():
            mylang.add('noun :+ [ CASE case ].', section='addenda')

    # Add the lexical entries
    lexicon.add_literal(';;; Nouns')

    # make a hash of nountypes --> lists of children so that we
    # can stopdet on children
    children = defaultdict(dict)
    for noun in ch.get('noun',[]):
        for p in noun.get('supertypes').split(', '):
            children[p][noun.full_key] = 1

    # make and populate a dictionary of stopdets, to avoid vacuous det supertypes
    # have to follow inheritance paths downwards from any nonempty det values
    stopdets={}
    for noun in ch.get('noun',[]):
        # if det is nonempty, child nouns shouldn't inherit det
        det = noun.get('det')
        if det != '':
            if noun.full_key in children:
                # there are children to stopdet on
                # recursively look for children
                parents = [ noun.full_key ]
                while (True):
                    next_parents = []
                    for p in parents:
                        if p in children:
                            for c in children[p].keys():
                                stopdets[c]=True
                                if not c in next_parents:
                                    next_parents.append(c)
                    if len(next_parents) == 0:
                        break
                    else:
                        parents = next_parents


    for noun in ch.get('noun',[]):
        ntype = noun_id(noun)
        det = noun.get('det')
        if noun.full_key in stopdets:
            det = ''

        stypes = noun.get('supertypes').split(', ')
        stype_names = [noun_id(ch[st]) for st in stypes if st != '']

        #if singlentype or det == 'opt':
        #  stype = 'noun-lex'
        if not singlentype:
            if det == 'obl':
                stype_names.append('obl-spr-noun-lex')
            elif det == 'imp':
                stype_names.append('no-spr-noun-lex')

        if len(stype_names) == 0:
            mylang.add(ntype + ' := noun-lex .')
        else:
            mylang.add(ntype + ' := ' + ' & '.join(stype_names) + '.')

        features.customize_feature_values(mylang, ch, hierarchies, noun, ntype, 'noun')

        for stem in noun.get('stem', []):
            orthstr = orth_encode(stem.get('orth'))
            pred = stem.get('pred')
            name = stem.get('name')
            typedef = TDLencode(name) + ' := ' + ntype + ' & \
                  [ STEM < "' + orthstr + '" >, \
                    SYNSEM.LKEYS.KEYREL.PRED "' + pred + '" ].'
            lexicon.add(typedef)

# TJT 2014-05-05
def customize_adjs(mylang, ch, lexicon, hierarchies, rules):

    # Add basic adjective definition
    if ch.get('adj',[]):
        mylang.add("adj-lex := basic-intersective-adjective-lex.")

    # Check which rules need to be added to rules.tdl
    adj_rules = {'adj_head': False, 'head_adj': False}
    # Check which types need to be added to mylanguage.tdl
    adj_type_base = ('pred_word', 'pred_lex', 'pred_only',
                     'attr_word', 'attr_lex', 'attr_only',
                     'stative_word', 'stative_lex', 'any_adj')
    # Convert into dictionary with False default values
    #adj_types = {item: False for item in adj_types}
    adj_types = dict()
    for item in adj_type_base:
        adj_types[item] = False

    # Lexical super types of different adjective types
    lst_map = {"both": "attr-adj-lex",
               "attr": "attr-only-adj-lex",
               "pred": "pred-only-adj-lex",
               "none": "adj-lex" }

    # Go through adjective position classes...
    for adj_pc in ch.get('adj-pc',[]):
        # check if any have "any adj" as input
        if not adj_types['any_adj'] and 'adj' in adj_pc.get('inputs',[]).split(', '):
            adj_types['any_adj'] = True
        # Additional checks for switching adjectives
        switching = adj_pc.get('switching',False)
        if switching:
            # For each switching adjective...
            for lrt in adj_pc.get('lrt',[]):
                # Check its mode to get lexical types to add
                if not (adj_types['pred_lex'] and adj_types['attr_lex']):
                    adj_pc_mod = lrt.get('mod','')
                    if adj_pc_mod:
                        # TJT 12-05-14: "both" lexical rule types are predicative, too!
                        if adj_pc_mod in ('pred','both'):
                            adj_types['pred_lex'] = True
                        # TJT 11-06-14: "both" lexical rule types are attributive
                        elif adj_pc_mod in ('attr','both'):
                            adj_types['attr_lex'] = True
                # Check modification direction to get rules to add
                if not (adj_rules['head_adj'] and adj_rules['adj_head']):
                    lrt_modpos = lrt.get('modpos',False)
                    if lrt_modpos:
                        if lrt_modpos == 'before':
                            adj_rules['head_adj'] = True
                        elif lrt_modpos == 'after':
                            adj_rules['adj_head'] = True
                        elif lrt_modpos == 'either':
                            adj_rules['head_adj'] = True
                            adj_rules['adj_head'] = True
                # Check predicative behavoir to get rules to add
                if not adj_types['stative_lex']:
                    # If not a copula complement
                    if not lrt.get('predcop',False):
                        adj_types['stative_lex'] = True

    # Add the lextypes to mylanguage.tdl
    for adj in ch.get('adj',[]):
        # Reset values
        lst, posthead, subj, pred, adj_constraints, modunique = '', '', '', '', '', ''
        root = False

        # Get all supertypes to check for redundant specifications
        all_supertypes, pathToRoot = get_all_supertypes(adj, ch)
        if not pathToRoot:
            raise ValueError("No path to the root was found for type %s." % adj.get('name','') + \
                             "Please try validating your choices and compiling again.")
        # Keep track of redundancies
        supertype_redundancies = defaultdict(lambda: False)

        ## Check pivots
        # Pivot on type of adjective
        mode = adj.get('mod',False)
        # TJT 2014-09-04: Commenting this out because one should be able
        # to define subtypes for purely morphological use
        #if not mode: continue
        # Pivot on modification direction
        modpos = adj.get('modpos',False)
        # Pivot on copula complementation
        predcop = adj.get('predcop',False)
        # Pivot on unique modification
        modunique = adj.get('modunique',False)

        # Optionally copula complement and adjectives that only agree
        # in only position must be unspecified at the lexical level
        if predcop == "opt":
            mode = "none"

        # Check for redundancies and collisions
        def_error = " ".join('''Collision found in supertype at %s!
                            Validate your choices file and try again.
                            Supertype: %s; Supertype Choice: %s
                            Type: %s; Type choice: %s'''.split()).strip()
        for supertype in all_supertypes:
            supertype_choice = ch.get(supertype,False)
            if supertype_choice:
                # Check mode
                if mode:
                    supertype_mode = supertype_choice.get('mode',False)
                    if supertype_mode:
                        if supertype_mode == "both" and mode in ('attr', 'pred'):
                            pass # attr and pred unify with both
                        elif mode != supertype_mode:
                            raise ValueError(def_error % (supertype, supertype_mode, adj.get('name',''), mode))
                # Check modpos
                if modpos:
                    supertype_modpos = supertype_choice.get('modpos',False)
                    if supertype_modpos:
                        if modpos == supertype_modpos:
                            supertype_redundancies['modpos'] = True
                        elif supertype_modpos == 'either' and modpos in ('before', 'after'):
                            pass # before and after unify with either
                        else:
                            raise ValueError(def_error % (supertype, supertype_modpos, adj.get('name',''), modpos))
                # Check modunique
                if modunique and supertype_choice.get('modunique',False):
                    supertype_redundancies['modunique'] = True
                # Check predcop
                if predcop:
                    supertype_predcop = supertype_choice.get('predcop',False)
                    if supertype_predcop:
                        if predcop == supertype_predcop:
                            supertype_redundancies['predcop'] = True
                        elif supertype_predcop == 'opt' and predcop in ('opt', 'obl'):
                            pass
                        else:
                            raise ValueError(def_error % (supertype, supertype_predcop, adj.get('name',''), predcop))

        ## Calculate supertypes
        stypes = adj.get('supertypes').split(', ')
        stype_names = []
        if '' in stypes: # Found root
            root = True
        # Set up root supertypes
        if root:
            stype_names = [lst_map[mode]]
        # Set up defined supertypes
        else:
            stype_names = [adj_id(ch[st]) for st in stypes if st]
            # Add pred-only or attr-only types
            if mode == 'pred' and predcop != 'opt':
                stype_names.append("pred-only-adj-lex")
            elif mode == 'attr':
                stype_names.append("attr-only-adj-lex")
        # Format supertypes
        stype_def = " & ".join(stype_names) or ""
        if stype_def: stype_def += " & "
        # Add pred-only and attr-only types if applicable
        if mode in ('attr','pred'):
            adj_types["%s_only" % mode] = True # Add proper type to mylanguage.tdl

        # For attributive adjectives...
        if mode in ("both", "attr"):
            # Set up proper rule for mylanguage.tdl
            adj_types['attr_word'] = True
            # Pivot on direction of modification
            if not supertype_redundancies['modpos']:
                if modpos == 'after':
                    posthead = 'POSTHEAD - '
                    adj_rules['adj_head'] = True
                elif modpos == 'before':
                    posthead = 'POSTHEAD + '
                    adj_rules['head_adj'] = True
                elif modpos == "either":
                    adj_rules['head_adj'] = True
                    adj_rules['adj_head'] = True
            # Set up unique modification if necessary
            if modunique:
                if not supertype_redundancies['modunique']:
                    modunique = 'MOD < [ MODIFIED notmod ] >'
                else: modunique = ''

        if not supertype_redundancies['predcop']:
            # For predicative adjectives...
            if mode in ('both', 'pred'):
                # Set up proper rule for mylanguage.tdl
                # Pivot on copula complement
                if predcop == 'obl':
                    # Adjective only appears as copula complement
                    pred = '+'
                    subj = 'VAL.SUBJ < >'
                    if mode == 'pred': adj_types['pred_word'] = True
                elif predcop == 'opt':
                    # Switching between copula complement and inflection
                    # See deffile.py for zero affixes added here
                    adj_types['stative_lex'] = True
                    adj_types['pred_lex'] = True
                elif predcop == 'imp':
                    # Adjective only appears as stative predicate
                    pred = '-'
                    adj_types['stative_word'] = True
                    adj_types['pred_word'] = True
                    # Add additional supertype
                    if root: stype_def += 'stative-pred-adj-lex & '

        # Calculate HEAD value
        head = ''
        if pred and modunique:
            head = "HEAD [ PRD %s, %s ]" % (pred, modunique)
        elif pred:
            head = "HEAD.PRD %s" % pred
        elif modunique:
            head = "HEAD." + modunique

        # Only output constraints if defined
        if posthead or pred or subj or modunique:
            adj_constraints = "\n  [ SYNSEM.LOCAL.CAT [" + "\n".join([posthead, subj, head]).strip(",\n") + '] ]'

        # Add lexical types to mylanguage.tdl
        atype = adj_id(adj)
        mylang.add(atype + ' := ' + lst + stype_def + adj_constraints + '.')

    ### Add the proper lexical types to mylanguage.tdl
    ## Add attributive adjective types
    if adj_types['attr_word']:
        mylang.add('''attr-adj-lex := adj-lex & intersective-mod-lex &
                    [ SYNSEM.LOCAL.CAT.HEAD.MOD < [ LOCAL.CAT [ HEAD noun,
                                                                VAL.SPR cons ] ] > ].''',
                   comment='Basic attributive adjective definition')
    if adj_types['attr_lex']:
        mylang.add('''attr-adj-lex-rule := add-only-no-ccont-rule &
                    [ SYNSEM [ LOCAL [ CAT.HEAD.MOD < [ LOCAL intersective-mod &
                                                        [ CONT.HOOK.INDEX #xarg,
                                                          CAT [ HEAD noun,
                                                                VAL.SPR cons ] ] ] >,
                                       CONT.HOOK.XARG #xarg ] ] ].''',
                   comment='Basic attributive adjective lexical rule definition',
                   section='lexrules')

    ## Add attributive-only adjective types
    if adj_types['attr_only']:
        attr_only_map = {'attr_word':
                             {'type_name':'attr-only-adj-lex := attr-adj-lex & ',
                              'section':''},
                         'attr_lex':
                             {'type_name':'attr-only-adj-lex-rule := attr-adj-lex-rule & ',
                              'section':'lexrules'} }
        for sort in ('attr_word', 'attr_lex'):
            if adj_types[sort]:
                mylang.add('''%s [ SYNSEM.LOCAL.CAT [ HEAD.PRD -,
                                              VAL.SUBJ < > ] ].''' % \
                           attr_only_map[sort]['type_name'],
                           section=attr_only_map[sort]['section'])

    ## Add predicative-only adjective types
    if adj_types['pred_only']:
        if adj_types['pred_word']:
            mylang.add('''pred-only-adj-lex := adj-lex & no-mod-lex.''')
        if adj_types['pred_lex']:
            mylang.add('''pred-only-adj-lex-rule := add-only-no-ccont-rule & no-mod-lex.''')

    ## Add additional types
    # If there are stative predicates, add the proper rule and supertype
    pred_adj_map = {'stative_word':
                        {'supertype':'stative-pred-adj-lex := adj-lex &',
                         'comment':'Stative predicate adjective definition',
                         'section':''},
                    'stative_lex':
                        {'supertype':'stative-pred-lex-rule := add-only-no-ccont-rule & ',
                         'comment':'Stative predicate adjective lexical rule definition',
                         'section':'lexrules'}}
    pred_adj_definition = '''%s
    [ SYNSEM.LOCAL [ CAT.VAL.SUBJ < [ LOCAL [ CONT.HOOK.INDEX #xarg,
  		   		    	                       CAT [ VAL [ SPR < >,
                                                           COMPS < > ],
                                                    HEAD noun ] ] ] >,
                     CONT.HOOK.XARG #xarg ] ].'''
    for form in ("stative_word", "stative_lex"):
        if adj_types[form]:
            mylang.add(pred_adj_definition % pred_adj_map[form]['supertype'],
                       comment=pred_adj_map[form]['comment'],
                       section=pred_adj_map[form]['section'])

    # If adjective incorporation, add to mylanguage.tdl
    if ch.get("adj_incorp",False):
        mylang.add('''adj_incorporation-lex-rule := add-only-rule &
                    [ C-CONT [ RELS <! arg1-ev-relation &
                                       [ LBL #ltop,
		                                 ARG1 #index ] !>,
	                           HOOK #hook ],
                      DTR.SYNSEM.LOCAL [ CAT.HEAD noun,
  		                                 CONT.HOOK #hook &
    			                                   [ LTOP #ltop,
			                                         INDEX #index ] ] ].''',
                   comment='Adjective Incorporation',
                   section='lexrules')

    # Add the proper syntactic rules to rules.tdl
    if adj_rules['head_adj']: rules.add("head-adj-int := head-adj-int-phrase.")
    if adj_rules['adj_head']: rules.add("adj-head-int := adj-head-int-phrase.")

    # Add the lexical entries to lexicon.tdl
    lexicon.add_literal(';;; Adjectives')

    for adj in ch.get('adj',[]):
        atype = adj_id(adj)

        # Automatically generate feature values based on choices
        features.customize_feature_values(mylang, ch, hierarchies, adj, atype, 'adj')

        for stem in adj.get('stem', []):
            typedef = TDLencode(stem.get('name')) + ' := ' + atype + ' & \n \
                [ STEM < "' + orth_encode(stem.get('orth')) + '" >, \
                SYNSEM.LKEYS.KEYREL.PRED "' + stem.get('pred') + '" ].'
            lexicon.add(typedef)

# TJT 2014-05-05
def customize_cops(mylang, ch, lexicon, hierarchies, trigger):

    if ch.get('cop',False):
        # Add PRD
        mylang.add('head :+ [ PRD bool ].', section='addenda')

        # Add copulas
        lexicon.add_literal(';;; Copulas')

        # Core definition
        mylang.add('''%s := basic-verb-lex-super & trans-first-arg-raising-lex-item-2 &
          [ SYNSEM.LOCAL [ CAT.VAL [ SUBJ < [ LOCAL [ CONT.HOOK.INDEX #xarg,
                                                      CAT cat-sat & [ VAL [ SPR < >,
                                                                  COMPS < > ],
                                                            HEAD noun ] ] ] >,
                                     COMPS < [ LOCAL.CAT cat-sat & [ HEAD.PRD +,
                                                           VAL [ SUBJ < >,
                                                                 COMPS < > ] ] ] >,
                                     SPR < >,
                                     SPEC < > ],
                           CONT.HOOK.XARG #xarg ] ].''' % LEXICAL_SUPERTYPES['cop'])

        # only works for adj right now, change in future
        comment = '''Copula type taking adjectival complements.\nNeed to define more for additional complement types.'''
        mylang.add('''adj-comp-copula-verb-lex := %s &
                  [ SYNSEM.LOCAL.CAT.VAL.COMPS.FIRST.LOCAL.CAT.HEAD adj ].''' % LEXICAL_SUPERTYPES['cop'],
                   comment=comment)

        for cop in ch.get('cop', []):
            ctype = cop_id(cop)

            ## Calculate supertypes
            stypes = cop.get('supertypes').split(', ')
            stype_def = ''
            if '' in stypes: # Found root
                stype_def = 'adj-comp-copula-verb-lex & ' # Change for new complement types
            else:
                stype_names = [cop_id(ch[st]) for st in filter(None,stypes)]
                stype_def = " & ".join(stype_names) or ""
                if stype_def: stype_def += " & "

            features.customize_feature_values(mylang, ch, hierarchies, cop, ctype, 'cop')

            # Add the lexical types
            mylang.add(ctype + ' := ' + stype_def + '.')

            for stem in cop.get('stem'):
                orthstr = orth_encode(stem.get('orth'))
                name = stem.get('name')
                typedef = TDLencode(name) + ' := ' + ctype + ' & \
                        [ STEM < "' + orthstr + '" > ].'
                lexicon.add(typedef)

                # TODO: Add copula types to trigger.mtr

######################################################################
# customize_lexicon()
#   Create the type definitions associated with the user's test
#   lexicon.

def customize_lexicon(mylang, ch, lexicon, trigger, hierarchies, rules):

    comment = '''Type assigning empty mod list. Added to basic types for nouns, verbs and determiners.'''
    mylang.add('non-mod-lex-item := lex-item & \
               [ SYNSEM.LOCAL.CAT.HEAD.MOD < > ].',comment)

    mylang.set_section('nounlex')
    customize_nouns(mylang, ch, lexicon, hierarchies)

    mylang.set_section('adjlex')
    customize_adjs(mylang, ch, lexicon, hierarchies, rules)

    mylang.set_section('otherlex')
    to_cfv = case.customize_case_adpositions(mylang, lexicon, trigger, ch)
    features.process_cfv_list(mylang, ch, hierarchies, to_cfv, tdlfile=lexicon)

    if ch.has_adp_only_infostr():
        to_cfv = information_structure.customize_infostr_adpositions(mylang, lexicon, trigger, ch)
        features.process_cfv_list(mylang, ch, hierarchies, to_cfv, tdlfile=lexicon)

    mylang.set_section('verblex')
    customize_verbs(mylang, ch, lexicon, hierarchies)

    if ch.get('has-aux') == 'yes':
        mylang.set_section('auxlex')
        auxiliaries.customize_auxiliaries(mylang, ch, lexicon, trigger, hierarchies)

    mylang.set_section('coplex')
    customize_cops(mylang, ch, lexicon, hierarchies, trigger)

    mylang.set_section('otherlex')
    customize_determiners(mylang, ch, lexicon, hierarchies)
    customize_misc_lex(ch, lexicon, trigger)

# Used by the word order library, for different matrix-subordinate word order
# E.g. German: verbs in subordinate clauses cluster at the end of the clause.
def update_lex_items_vcluster(ch, mylang):
    mylang.add('cat :+ [ VC bool ].', merge=True, section='addenda')
    mylang.add('noun-lex := [ SYNSEM.LOCAL.CAT.VC - ].', merge=True, section='nounlex')
    mylang.add('verb-lex := [ SYNSEM.LOCAL.CAT.VC + ].', merge=True, section='verblex')
    if 'cms' in ch:
        for cms in ch.get('cms'):
            if cms.get('subordinator-type') == 'adverb':
                mylang.add('adverb-subord-lex-item := [ SYNSEM.LOCAL.CAT.VC - ].', merge=True, section='subordlex')
            if cms.get('subordinator-type') == 'head':
                mylang.add('adposition-subord-lex-item := [ SYNSEM.LOCAL.CAT.VC - ].', merge=True, section='subordlex')
    if 'comps' in ch:
        mylang.add('comp-lex-item := [ SYNSEM.LOCAL.CAT.VC - ].', merge=True, section='complex')
    if 'has-adj' in ch:
        mylang.add('adj-lex := [ SYNSEM.LOCAL.CAT.VC - ].', merge=True, section='adjlex')
<|MERGE_RESOLUTION|>--- conflicted
+++ resolved
@@ -277,20 +277,8 @@
                                       COMPS < > ] ] ] ] > ].'
     mylang.add(typedef)
 
-<<<<<<< HEAD
-    # CTP (clausal complement-taking type)
-    typedef = 'ctp-verb-lex := ' + mainorverbtype + '& clausal-second-arg-trans-lex-item &\
-  [ SYNSEM.LOCAL.CAT.VAL.COMPS < #comps >,\
-    ARG-ST < [LOCAL.CAT.HEAD noun ],\
-    	     #comps &\
-    	     [ LOCAL.CAT [ VAL [ SPR < >, COMPS < > ],' \
-                                                    'HEAD comp ] ] > ].'
-
-    mylang.add(typedef)
-=======
     if ch.get(clausalcomps.COMPS):
         clausalcomps.add_clausalcomp_verb_supertype(ch, mainorverbtype, mylang)
->>>>>>> 562f3378
 
     case.customize_verb_case(mylang, ch)
 
@@ -306,20 +294,6 @@
         create_verb_lex_type(cases, ch, hierarchies, lexicon, mylang, verb)
 
 
-<<<<<<< HEAD
-def create_verb_lex_type(cases, ch, hierarchies, lexicon, mylang, verb):
-    stypes = verb.get('supertypes').split(', ')
-    stype_names = [verb_id(ch[st]) for st in stypes if st != '']
-    vtype = verb_id(verb)
-    construct_supertype_names(cases, ch, stype_names, verb)
-
-    if len(stype_names) == 0:
-        mylang.add(vtype + ' := verb-lex .')
-    else:
-        mylang.add(vtype + ' := ' + ' & '.join(stype_names) + '.')
-
-
-=======
 
 
 def create_verb_lex_type(cases, ch, hierarchies, lexicon, mylang, verb):
@@ -336,7 +310,6 @@
     if head:
         mylang.add(vtype + ' := [ SYNSEM.LOCAL.CAT.VAL.COMPS < [ LOCAL.CAT.HEAD ' + head + ' ] > ].'
                    , merge=True)
->>>>>>> 562f3378
     features.customize_feature_values(mylang, ch, hierarchies, verb, vtype, 'verb', None, cases)
 
     stems = verb.get('stem', [])
@@ -362,15 +335,6 @@
         i = val.find(',')
         dir_inv = ''
         tivity = ''
-<<<<<<< HEAD
-        clausalcomp = ''
-
-        if i != -1:
-            val = val[:i]
-            dir_inv = 'dir-inv-'
-
-        if val == 'trans':
-=======
         clausal = ''
         if i != -1:
             type = val.split(',')[1]
@@ -380,7 +344,6 @@
                 clausal = 'clausal-'
             val = val[:i]
         if val == 'trans' and not clausal:
->>>>>>> 562f3378
             tivity = 'trans'
         elif val == 'intrans':
             tivity = 'intrans'
@@ -388,18 +351,6 @@
             c = val.split('-')
             a_case = case.canon_to_abbr(c[0], cases)
             o_case = case.canon_to_abbr(c[1], cases)
-<<<<<<< HEAD
-            tivity = a_case + '-' + o_case + '-trans'
-        else:
-            ccs_names = [ccs_name.full_key for ccs_name in list(ch.get('comps'))]
-            if val in ccs_names:
-                clausalcomp = 'ctp'
-            else:
-                s_case = case.canon_to_abbr(val, cases)
-                tivity = s_case + '-intrans'
-        if clausalcomp:
-            stype_names.append(clausalcomp + tivity + '-verb-lex')
-=======
             tivity = a_case + '-' + o_case
             if not clausal:
                 tivity = tivity + '-trans'
@@ -419,7 +370,6 @@
                     tivity += '-'
         if clausal:
             stype_names.append(clausal + tivity + 'verb-lex')
->>>>>>> 562f3378
         elif (not dir_inv == '' or not tivity == ''):
             stype_names.append(dir_inv + tivity + 'itive-verb-lex')
 
