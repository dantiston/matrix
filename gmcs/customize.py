#
# $Id: customize.py,v 1.71 2008-09-30 23:50:02 lpoulson Exp $

######################################################################
# imports

import os
import datetime
import shutil
import tdl
import tarfile
import gzip
import zipfile
import sys
import re
import codecs
from subprocess import call

from gmcs.choices import ChoicesFile
from gmcs.utils import TDLencode
from gmcs.utils import get_name
from gmcs.utils import format_comment_block

from gmcs.lib import TDLHierarchy

from gmcs.linglib import morphotactics
from gmcs.linglib import argument_optionality
from gmcs.linglib import direct_inverse
from gmcs.linglib import case
from gmcs.linglib import word_order
from gmcs.linglib import word_order_v2_vcluster
from gmcs.linglib import features
from gmcs.linglib import lexical_items
from gmcs.linglib import agreement_features
from gmcs.linglib import verbal_features
from gmcs.linglib import negation
from gmcs.linglib import coordination
from gmcs.linglib import yes_no_questions
from gmcs.linglib import passivization
from gmcs.linglib import toolboximport
from gmcs.linglib import long_distance_dependencies
from gmcs.linglib import extraposition
from gmcs.linglib import comparatives

######################################################################
# globals

ch = {}

hierarchies = {}

mylang = None
rules = None
irules = None
lrules = None
lexicon = None
roots = None

# ERB 2006-09-16 There are properties which are derived from the
# choices file as a whole which various modules will want to know about.
# The first example I have is the presence of auxiliaries.  Both the
# negation and yes-no questions modules have cases where they need to
# restrict lexical rules to applying to main verbs only, but only if
# there is in fact a distinction between main and auxiliary verbs (i.e.,
# they need to say [ AUX - ], but only if the feature AUX is defined).

# ERB 2006-10-15 I want this function to return true if an auxiliary is
# defined, even if it's not needed for negation or questions.



####def irule_name(type_name):
####  return re.sub('\s+', '_', type_name)

# ERB 2006-09-21 This function assembles an inflectional rule out
# of the appropriate information and adds it to irules.tdl.
# Assumes we consistently use either 'prefix' and 'suffix' or 'before'
# and 'after' as values in the html form.
# Should this actually be a method on TDLfile?
### ASF 2011-04-04 removed, since no longer used

####def add_irule(instance_name,type_name,affix_type,affix_form):

#  rule = irule_name(instance_name) + ' :=\n'
#  if affix_type == 'prefix' or affix_type == 'before':
#    rule += '%prefix (* ' + affix_form + ')\n'
#  elif affix_type == 'suffix' or affix_type == 'after':
#    rule += '%suffix (* ' + affix_form + ')\n'

# TODO: generate error here.
#  else:
#    error 'probable script bug'


######################################################################
# customize_punctuation(grammar_path)
#   Determine which punctuation characters to ignore in parsing

def customize_punctuation(grammar_path):
  '''sets up repp preprocessing for lkb according to one of 
     three choices on the questionnaire.  '''
    # TODO: pet.set output needs to be updated for 
    # current questionnaire choices and for repp!

  default_splits_str = ' \\t!"#$%&\'()\*\+,-\./:;<=>?@\[\]\^_`{|}~\\\\'.encode('utf-8')

  if ch.get('punctuation-chars') == 'keep-all':
    # in this case, we just split on [ \t], and that's
    # what vanilla.rpp already does, so we're done
    return
  elif ch.get('punctuation-chars') == 'discard-all':
    # in this case, "all" punctuation (from the default list)
    # should be split on and dropped 
    # to do this we have to build a regex for the : line of 
    # the repp file
    # 
    filename = os.path.join(grammar_path, 'lkb', 'vanilla.rpp') 
    lines = codecs.open(filename, 'r', encoding='utf-8').readlines()
    van_rpp = codecs.open(filename, 'w', encoding='utf-8')
    for line in lines:
      if line.startswith(':'):
        line = ":["+default_splits_str+"]".rstrip()
      print >>van_rpp, line.rstrip('\n')
    van_rpp.close()       
  elif ch.get('punctuation-chars') == 'keep-list':
    # here we split on the default list (like discard-all),
    # but *minus* whatevers on the keep list
    chars = list(unicode(ch['punctuation-chars-list'], 'utf8'))
    filename = os.path.join(grammar_path, 'lkb', 'vanilla.rpp') 
    lines = iter(codecs.open(filename, 'r', encoding='utf-8').readlines())
    van_rpp = codecs.open(filename, 'w', encoding='utf-8')
    for line in lines:
      if line.startswith(':'):
        line = line[2:-2]
      # NOTE: repp syntax says that the line that starts with ':'
      # defines a list of chars to split on
        for c in chars:
          # \ char needs some special treatment
          # so do the other escaped chars!
          if c == '\\':
            c = '\\\\'
          default_splits_str = default_splits_str.replace(c,'')
        line= ":["+default_splits_str+"]".rstrip()
      print >>van_rpp,line.rstrip('\n')
    van_rpp.close()

  
#  Need to move pet over to repp
# 
#  # PET's pet.set is a bit easier
#  line_re = re.compile(r'^punctuation-characters := "(.*)".\s*$')
#  # need to escape 1 possibility for PET
#  chars = [{'"':'\\"'}.get(c, c) for c in chars]
#  punc_re = re.compile(r'(' + r'|'.join(re.escape(c) for c in chars) + r')')
#  filename = os.path.join(grammar_path, 'pet', 'pet.set')
#  lines = iter(open(filename, 'r').readlines())
#  pet_set = open(filename, 'w')
#  for line in lines:
#    line = unicode(line, 'utf8')
#    s = line_re.search(line)
#    if s:
#      line = 'punctuation-characters := "%s".' % punc_re.sub('', s.group(1))
#    print >>pet_set, line.rstrip().encode('utf8')
#  pet_set.close()

######################################################################
# customize_test_sentences(grammar_path)
#   Create the script file entries for the user's test sentences.

def customize_test_sentences(grammar_path):
  try:
    b = open(os.path.join(grammar_path, 'lkb/script'), 'r')
    lines = b.readlines()
    b.close()
    s = open(os.path.join(grammar_path, 'lkb/script'), 'w')
    ts = open(os.path.join(grammar_path, 'test_sentences'), 'w')
    for l in lines:
      l = l.strip()
      if l == ';;; Modules: Default sentences':
        s.write('(if (eq (length *last-parses*) 1)\n')
        s.write('   (setf *last-parses* \'(')
        if 'sentence' not in ch:
          s.write('""')
        for sentence in ch.get('sentence',[]):
          s.write('"' + sentence.get('orth','') + '" ')
          ts.write(sentence.get('orth','') + '\n')
        s.write(')))\n')
      else:
        s.write(l + '\n')
    s.close()
    ts.close()
  except:
    pass

def customize_itsdb(grammar_path):
  from gmcs.lib import itsdb
  if 'sentence' not in ch: return

  def get_item(s, i):
    return dict([('i-id', str(i+1)),
                 ('i-origin', 'unknown'),
                 ('i-register', 'unknown'),
                 ('i-format', 'none'),
                 ('i-difficulty', '1'),
                 ('i-category', 'S' if not s.get('star', False) else ''),
                 ('i-input', s['orth']),
                 ('i-wf', '0' if s.get('star', False) else '1'),
                 ('i-length', str(len(s['orth'].split()))),
                 ('i-author', 'author-name'),
                 ('i-date', str(datetime.date.today()))])

  skeletons = os.path.join(grammar_path, 'tsdb', 'skeletons')
  relations = os.path.join(skeletons, 'Relations')
  matrix_skeleton = os.path.join(skeletons, 'matrix')
  items = {'item': (get_item(s, i) for i, s in enumerate(ch['sentence']))}
  profile = itsdb.TsdbProfile(matrix_skeleton)
  profile.write_profile(matrix_skeleton, relations, items)

def customize_script(grammar_path):
  try:
    b = open(os.path.join(grammar_path, 'lkb/script'), 'r')
    lines = b.readlines()
    b.close()
    s = open(os.path.join(grammar_path, 'lkb/script'), 'w')
    for l in lines:
      l = l.strip()
      if l == ';;; Modules: LOAD my_language.tdl':
        myl = ch.get('language').lower() + '.tdl'
        s.write('   (lkb-pathname (parent-directory) "' + myl + '")\n')
      else:
        s.write(l + '\n')
    s.close()
  except:
    pass

######################################################################
# customize_pettdl()
#

def customize_pettdl(grammar_path):
  try:
    p_in = open(os.path.join(get_matrix_core_path(), 'pet.tdl'), 'r')
    lines = p_in.readlines()
    p_in.close()
    myl = ch.get('language').lower()
    p_out = open(os.path.join(grammar_path, myl + '-pet.tdl'), 'w')
    for l in lines:
      l = l.strip()
      p_out.write(l + '\n')
      if l == ':include "matrix".':
        p_out.write(':include "' + myl + '".\n')
    p_out.close()
    set_out = open(os.path.join(grammar_path, 'pet/' + myl + '-pet.set'), 'w')
    set_out.write(';;;; settings for CHEAP -*- Mode: TDL; Coding: utf-8 -*-\n')
    set_out.write('include "flop".\n')
    set_out.write('include "pet".\n')
    set_out.close()
  except:
    pass

######################################################################
# customize_acetdl()
#

def customize_acetdl(grammar_path):
  myl = ch.get('language').lower()
  ace_config = os.path.join(grammar_path, 'ace', 'config.tdl')
  replace_strings = {'mylanguage': os.path.join('..', myl + '-pet.tdl')}
  lines = open(ace_config, 'r').read()
  a_out = open(ace_config, 'w')
  print >>a_out, lines % replace_strings
  a_out.close()

######################################################################
# customize_roots()
#   Create the file roots.tdl

def customize_roots():
  comment = \
    'A sample start symbol: Accept fully-saturated verbal\n' + \
    'projections only; if a grammar makes use of the head-subject and\n' + \
    'head-complement types as provided by the Matrix, this should be a\n' + \
    'good starting point.  Note that it is legal to have multiple start\n' + \
    'symbols, but they all need to be listed as the value of\n' + \
    '`*start-symbol\' (see `lkb/user-fns.lsp\').'
# ERB 2006-10-05 Removing if statement from within string

#  verb_addendum = ''
#  if has_auxiliaries_p():
#    verb_addendum = ' & [ FORM fin ]'
#[ HEAD verb' + verb_addendum + ', \

  # ERB 2007-01-21 Need to add [MC +] for inversion strategy for
  # questions, but it's hard to see how this could hurt in general,
  # so let's just put it in.

  typedef = \
    'root := phrase & \
       [ SYNSEM.LOCAL.CAT [ VAL [ SUBJ < >, \
                                    COMPS < > ], \
                              MC + ] ].'
  roots.add(typedef, comment)
  if not ch.get('coord-root') == 'on':
    roots.add('root := [ SYNSEM.LOCAL.COORD - ].')

  if ch.get('has-aux') == 'yes' or 'noaux-fin-nf' in ch:
    roots.add('root := [ SYNSEM.LOCAL.CAT.HEAD.FORM finite ].')
    # Germanic specific condition
    if ch.get('verb-cluster') == 'yes' and ch.get('split-cluster') == 'yes':
      if ch.get('vc-analysis') == 'aux-rule' or ch.get('split-analysis') == 'lex-rule':
 # adapted setting for new word-order (from left to right)
        roots.add('root := [ SYNSEM.LOCAL.CAT.VFRONT na-or-- ].')
  if ch.get('v2-analysis') == 'filler-gap' or ch.get('ldd'):
    roots.add('root := [ SYNSEM.NON-LOCAL.SLASH <! !> ].') 

  if ch.get('extraposition') == 'yes':
    roots.add('root := [ SYNSEM.LOCAL.ANCHOR.TO-BIND < > ].')
  # ERB 2006-10-05 I predict a bug here:  If we a language with auxiliaries
  # and question particles, we're going to need to make sure that FORM is
  # compatible with comp.

  if ch.get('q-part'):
    roots.add('root := [ SYNSEM.LOCAL.CAT.HEAD +vc ].')
  else:
    roots.add('root := [ SYNSEM.LOCAL.CAT.HEAD verb ].')

  comment = \
    'This start symbol allows you to parse single words as stand-alone\n' + \
    'utterances.  This can be useful for grammar debugging purposes.'
  typedef = \
    'lex-root := word-or-lexrule.'
  roots.add(typedef, comment)


######################################################################
# Version Control
#   Use shell commands to setup Mercurial or Bazaar, if the user
#   has specified that they want one or the other.

def setup_vcs(ch, grammar_path):
  if 'vcs' in ch:
    IGNORE = open(os.devnull,'w')
    cwd = os.getcwd()
    os.chdir(grammar_path)
    if ch['vcs'] == 'git':
      call(['git', 'init'], stdout=IGNORE, stderr=IGNORE)
      call(['git', 'add', '.'], stdout=IGNORE, stderr=IGNORE)
      call(['git', 'commit',
            '--author="Grammar Matrix <matrix-dev@u.washington.edu>"',
            '-m "Initial commit."'], stdout=IGNORE, stderr=IGNORE)
    elif ch['vcs'] == 'hg':
      call(['hg', 'init'], stdout=IGNORE, stderr=IGNORE)
      call(['hg', 'add'], stdout=IGNORE, stderr=IGNORE)
      call(['hg', 'commit',
            '-u Grammar Matrix <matrix-dev@u.washington.edu>',
            '-m "Initial commit."'], stdout=IGNORE, stderr=IGNORE)
    elif ch['vcs'] == 'bzr':
      call(['bzr', 'init'], stdout=IGNORE, stderr=IGNORE)
      call(['bzr', 'add'], stdout=IGNORE, stderr=IGNORE)
      call(['bzr', 'whoami', '--branch',
            'Grammar Matrix Customization System <matrix-dev@uw.edu>'],
           stdout=IGNORE, stderr=IGNORE)
      call(['bzr', 'commit', '-m "Initial commit."'],
           stdout=IGNORE, stderr=IGNORE)
    os.chdir(cwd)
    IGNORE.close()

######################################################################
# customize_matrix(path)
#   Create and prepare for download a copy of the matrix based on
#   the choices file in the directory 'path'.  This function
#   assumes that validation of the choices has already occurred.

def customize_matrix(path, arch_type, destination=None):
  if os.path.isdir(path):
    path = os.path.join(path, 'choices')
  # if no destination dir is specified, just use the choices file's dir
  destination = destination or os.path.dirname(path)

  global ch
  ch = ChoicesFile(path)

  language = ch['language']

  grammar_path = get_grammar_path(ch.get('iso-code', language).lower(),
                                  language.lower(), destination)

  # delete any existing contents at grammar path
  if os.path.exists(grammar_path):
    shutil.rmtree(grammar_path)
  # the rsync command won't create the target dirs, so do it now
  os.makedirs(grammar_path)

  # Use the following command when python2.6 is available
  #shutil.copytree('matrix-core', grammar_path,
  #                ignore=shutil.ignore_patterns('.svn'))
  IGNORE = open(os.devnull, 'w')
  call(['rsync', '-a', '--exclude=.svn',
        get_matrix_core_path() + os.path.sep, grammar_path],
       stdout=IGNORE, stderr=IGNORE)
  IGNORE.close()

  # include a copy of choices (named 'choices' to avoid collisions)
  shutil.copy(path, os.path.join(grammar_path, 'choices'))

  # Create TDL object for each output file
  global mylang, rules, irules, lrules, lexicon, roots
  mylang =  tdl.TDLfile(os.path.join(grammar_path, language.lower() + '.tdl'))
  mylang.define_sections([['addenda', 'Matrix Type Addenda', True, False],
                          ['features', 'Features', True, False],
                          ['dirinv', 'Direct-Inverse', True, False],
                          ['lextypes', 'Lexical Types', True, True],
                          ['nounlex', 'Nouns', False, False],
                          ['verblex', 'Verbs', False, False],
                          ['auxlex', 'Auxiliaries', False, False],
                          ['otherlex', 'Others', False, False],
                          ['lexrules', 'Lexical Rules', True, False],
                          ['phrases', 'Phrasal Types', True, False],
                          ['coord', 'Coordination', True, False]])
  rules =   tdl.TDLfile(os.path.join(grammar_path, 'rules.tdl'))
  irules =  tdl.TDLfile(os.path.join(grammar_path, 'irules.tdl'))
  lrules =  tdl.TDLfile(os.path.join(grammar_path, 'lrules.tdl'))
  lexicon = tdl.TDLfile(os.path.join(grammar_path, 'lexicon.tdl'))
  roots =   tdl.TDLfile(os.path.join(grammar_path, 'roots.tdl'))

  # date/time
  try:
    f = open('datestamp', 'r')
    matrix_dt = f.readlines()[0].strip()
    f.close()
  except:
    matrix_dt= 'unknown time'

  current_dt = datetime.datetime.utcnow()
  tdl_dt = current_dt.strftime('%a %b %d %H:%M:%S UTC %Y')
  lisp_dt = current_dt.strftime('%Y-%m-%d_%H:%M:%S_UTC')

  # Put the current date/time in my_language.tdl...
  mylang.add_literal(
    ';;;;;;;;;;;;;;;;;;;;;;;;;;;;;;;;;;;;;;;;;;;;;;;;;;;;;;\n' +
    ';;; Grammar of ' + ch.get('language') + '\n' +
    ';;; created at:\n' +
    ';;;     ' + tdl_dt + '\n' +
    ';;; based on Matrix customization system version of:\n' +
    ';;;     ' + matrix_dt + '\n' +
    ';;;\n' + format_comment_block(ch.get('comment')) + '\n' +
    ';;;;;;;;;;;;;;;;;;;;;;;;;;;;;;;;;;;;;;;;;;;;;;;;;;;;;;')

  # BUT, put the date/time of the Matrix version in Version.lsp (along
  # with the name of the language.
  global version_lsp
  version_lsp = tdl.TDLfile(os.path.join(grammar_path, 'Version.lsp'))

  version_lsp.add_literal('(in-package :common-lisp-user)\n\n' +
                          '(defparameter *grammar-version* \"' +
                          ch.get('language') + ' (' + lisp_dt + ')\")')

  # Initialize various type hierarchies
  case.init_case_hierarchy(ch, hierarchies)
 # init_person_hierarchy()
 # init_number_hierarchy()
 # init_pernum_hierarchy()
 # init_gender_hierarchy()
 # init_other_hierarchies()
  agreement_features.init_agreement_hierarchies(ch, hierarchies)
 # init_tense_hierarchy()
 # init_aspect_hierarchy()
 # init_situation_hierarchy()
 # init_mood_hierarchy()
 # init_form_hierarchy()
  verbal_features.init_verbal_hierarchies(ch, hierarchies)

  #Integrate choices related to lexical entries imported from
  #Toolbox lexicon file(s), if any.  NOTE: This needs to be called
  #before anything else that looks at the lexicon-related choices,
  #so before lexical_items.insert_ids().
  toolboximport.integrate_imported_entries(ch)

  #Create unique ids for each lexical entry; this allows
  #us to do the same merging on the lexicon TDL file as we
  #do on the other TDL files.  NOTE: This needs to be called
  #before customize_lexicon() and customize_inflection()
  lexical_items.insert_ids(ch)

  # The following might modify hierarchies in some way, so it's best
  # to customize those components and only have them contribute their
  # information to lexical rules when we customize inflection.
  lexical_items.customize_lexicon(mylang, ch, lexicon, hierarchies, lrules)
  argument_optionality.customize_arg_op(mylang, ch, rules, hierarchies)
  direct_inverse.customize_direct_inverse(ch, mylang, hierarchies)
  case.customize_case(mylang, ch, hierarchies)
  #argument_optionality.customize_arg_op(ch, mylang)
  # after all structures have been customized, customize inflection,
  # but provide the methods the components above have for their own
  # contributions to the lexical rules
  add_lexrules_methods = [case.add_lexrules,
                          argument_optionality.add_lexrules,
                          direct_inverse.add_lexrules]
  to_cfv = morphotactics.customize_inflection(ch, add_lexrules_methods,
                                              mylang, irules, lrules, lexicon)
  features.process_cfv_list(mylang, ch, hierarchies, to_cfv)

  # Call the other customization functions
 # customize_person_and_number()
 # customize_gender()
 #  customize_other_features()
  agreement_features.customize_agreement_features(mylang, hierarchies)
 # customize_form()
 # customize_tense()
 # customize_aspect()
 # customize_situation()
 # customize_mood()
  verbal_features.customize_verbal_features(mylang, hierarchies)
  word_order.customize_word_order(mylang, ch, rules)
<<<<<<< HEAD
###call specialized Germanic word order rules:
  if ch.get('word-order') == 'v2' and ch.get('verb-cluster') == 'yes':
    word_order_v2_vcluster.v2_and_verbal_clusters(ch, mylang, lrules, rules)
  negation.customize_sentential_negation(mylang, ch, lexicon, rules)
=======
  negation.customize_sentential_negation(mylang, ch, lexicon, rules, lrules)
>>>>>>> a067460a
  coordination.customize_coordination(mylang, ch, lexicon, rules, irules)
  yes_no_questions.customize_yesno_questions(mylang, ch, rules, lrules, hierarchies)
  if ch.get('passivization') == 'yes':
    passivization.customize_passivization(ch, mylang, lrules, lexicon)
  if ch.get('ldd') == 'yes':
    long_distance_dependencies.customize_long_distance_deps(ch, mylang, rules)
  if ch.get('extraposition') == 'yes':
    extraposition.create_extraposition(ch, mylang, rules)
  if ch.get('comparatives') == 'yes':
    comparatives.create_comparative_basic_type(ch, mylang, lexicon)
  customize_punctuation(grammar_path)
  customize_test_sentences(grammar_path)
  customize_itsdb(grammar_path)
  customize_script(grammar_path)
  customize_pettdl(grammar_path)
  customize_acetdl(grammar_path)
  customize_roots()

  # Save the output files
  mylang.save()
  rules.save()
  irules.save()
  lrules.save()
  lexicon.save()
  roots.save()
  version_lsp.save()

  # Setup version control, if any
  setup_vcs(ch, grammar_path)

  return grammar_path

def get_matrix_core_path():
  # customizationroot is only set for local use. The installation for
  # the questionnaire does not use it.
  cr = os.environ.get('CUSTOMIZATIONROOT','')
  if cr: cr = os.path.join(cr, '..')
  return os.path.join(cr, 'matrix-core')

def get_grammar_path(isocode, language, destination):
  '''
  Using the language or iso-code, get a unique pathname
  for the grammar directory.
  '''
  # three possibilities for dir names. If all are taken, raise an exception
  for dir_name in [isocode, language, isocode + '_grammar']:
    if dir_name == '': continue
    grammar_path = os.path.join(destination, dir_name.replace(' ', '_'))
    # if grammar_path already exists as a file, it is likely the choices file
    if not (os.path.exists(grammar_path) and os.path.isfile(grammar_path)):
      return grammar_path
  raise Exception("Grammar directory not available.")

###############################################################
# Allow customize_matrix() to be called directly from the
# command line or shell scripts.

if __name__ == "__main__":
  customize_matrix(sys.argv[1], 'tgz')<|MERGE_RESOLUTION|>--- conflicted
+++ resolved
@@ -512,14 +512,10 @@
  # customize_mood()
   verbal_features.customize_verbal_features(mylang, hierarchies)
   word_order.customize_word_order(mylang, ch, rules)
-<<<<<<< HEAD
 ###call specialized Germanic word order rules:
   if ch.get('word-order') == 'v2' and ch.get('verb-cluster') == 'yes':
     word_order_v2_vcluster.v2_and_verbal_clusters(ch, mylang, lrules, rules)
-  negation.customize_sentential_negation(mylang, ch, lexicon, rules)
-=======
   negation.customize_sentential_negation(mylang, ch, lexicon, rules, lrules)
->>>>>>> a067460a
   coordination.customize_coordination(mylang, ch, lexicon, rules, irules)
   yes_no_questions.customize_yesno_questions(mylang, ch, rules, lrules, hierarchies)
   if ch.get('passivization') == 'yes':
