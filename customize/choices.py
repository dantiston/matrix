### $Id: choices.py,v 1.24 2008-09-30 23:50:02 lpoulson Exp $

######################################################################
# imports

import re
import sys
from util.misc import safe_int, get_valid_lines

######################################################################
# globals

######################################################################
# Errors

class ChoicesFileParseError(Exception):
  def __init__(self, msg=''):
    self.msg = msg
  def __str__(self):
    return repr(self.msg)

######################################################################
# ChoiceCategory is a parent-class for ChoiceDict and ChoiceList.
# Any meta-information about choices should be encoded in
# ChoiceCategory, and ChoiceDict and ChoiceList should most likely
# just be empty classes inheriting from ChoiceCategory and their
# namesake datatype.

class ChoiceCategory:
  def __init__(self, full_key=None):
    self.full_key = full_key

class ChoiceDict(ChoiceCategory, dict):
<<<<<<< HEAD
=======
  def __getitem__(self, key):
    try:
      return dict.__getitem__(self, key)
    except KeyError:
      return ''

>>>>>>> 415bcd42
  def iter_num(self):
    if self.full_key is not None:
        result = re.search('[0-9]+$', self.full_key)
        if result is not None:
            return result.group(0)
    return None

class ChoiceList(ChoiceCategory, list):
  def __getitem__(self, key):
    try:
      return list.__getitem__(self, key)
    except IndexError:
      return {}

  # custom iterator ignores empty items (e.g. when a
  # user deletes an item in the middle of a list)
  def __iter__(self):
    for item in list.__iter__(self):
      if len(item) > 0:
        yield item

  def is_empty(self):
    return len([x for x in self]) == 0

  def get_first(self):
    for item in self:
        return item
    return None

######################################################################
# ChoicesFile is a class that wraps the choices file, a list of
# variables and values, and provides methods for loading, accessing,
# and saving them.

class ChoicesFile:

  # initialize by passing either a file name or ???file handle
  def __init__(self, choices_file=None):

    self.cached_values = {}
    self.choices = ChoiceDict()

    if choices_file is not None:
      try:
        f = choices_file
        if type(choices_file) == str:
          f = open(choices_file, 'r')
        f.seek(0)
        lines = get_valid_lines(f.readlines())
        self.load_choices(lines)
        if type(choices_file) == str:
          f.close()
      except IOError:
        pass # TODO: we should really be logging these

  ############################################################################
  ### Choices file parsing functions

  def load_choices(self, choice_lines):
    # attempt to get version first, since preparse_uprev() needs it
    self.version = self.get_version(choice_lines)
    # some key-values cannot be parsed by the current system, so
    # we need to handle these first
    choice_lines = self.preparse_uprev(choice_lines)
    self.choices = self.parse_choices(choice_lines)
    self.postparse_uprev()

  def get_version(self, choice_lines):
    """
    Return the version number from the choices file, or 0 if there was none.
    """
    version = 0
    for line in [l.strip() for l in choice_lines if l.strip() != '']:
      if line.startswith('version'):
        version = int(line.split('=',1)[1])
        break
    return version

  def parse_choices(self, choice_lines):
    """
    Get the data structure for each choice in the choices file, then
    merge them all together into one data structure.
    """
    choices = ChoiceDict()
    for line in [l.strip() for l in choice_lines if l.strip() != '']:
      try:
        (key, value) = line.split('=',1)
        if key.strip() in ('section', 'version'):
            continue
        choices = self.__set_variable(choices,
                                      self.split_variable_key(key.strip()),
                                      value,
                                      allow_overwrite=False)
      except ValueError:
        pass # TODO: log this!
      except AttributeError:
        pass # TODO: log this!
      except ChoicesFileParseError:
        pass # TODO: log this!
    return choices

  # use the following re if keys like abc_def should be split:
  #var_delim_re = re.compile(r'(\d+)?(?:_|$)')
  var_delim_re = re.compile(r'(\d+)(?:_|$)')
  def split_variable_key(self, key):
    """
    Split a compound variable key into a list of its component parts.
    """
    if key == '': return []
    return [k for k in self.var_delim_re.split(key) if k]

  ############################################################################
  ### Choices access functions

  def get(self, key, default=None):
    # integers have an offset of -1 for list indices
    keys = [safe_int(k, offset=-1) for k in self.split_variable_key(key)]
    d = self.choices
    try:
      for k in keys:
        d = d[k]
    except KeyError:
      return default or ''
    except IndexError:
      return default or {}
    return d

  # A __getitem__ method so that ChoicesFile can be used with brackets,
  # e.g., ch['language'].
  def __getitem__(self, key):
    return self.get(key)

  def __set_variable(self, choices, keys, value,
                     allow_overwrite=True, key_prefix=None):
    """
    Set the value parameter in the dict/list data structure choices,
    with the location defined by keys.
    """
    # if there are no more keys, we need to set the value by returning it
    if len(keys) == 0:
      if choices and not allow_overwrite:
        raise ChoicesFileParseError(
                'Variable is multiply defined.')
      return value
    # Now we should be dealing with either a list or dict
    var = keys.pop(0)
    try:
      var = int(var)
      # If no error was thrown, we're dealing with a list index.
      # Create the list if it doesn't already exist
      if not choices:
        choices = ChoiceList(full_key=key_prefix)
      count = len(choices)
      if count < var:
        choices += [ChoiceDict(full_key=key_prefix + str(count+i+1))
                    for i in range(var - count)]
      val = self.__set_variable(choices[var - 1],
                                keys,
                                value,
                                allow_overwrite,
                                key_prefix + str(var))
      if type(val) is not ChoiceDict:
        raise ChoicesFileParseError('Invalid value for iterated choice.')
      choices[var - 1] = val
    except ValueError:
      new_key_prefix = '_'.join([k for k in [key_prefix, var] if k])
      choices[var] = self.__set_variable(choices.get(var, None),
                                         keys,
                                         value,
                                         allow_overwrite,
                                         new_key_prefix)
    return choices

  def __setitem__(self, key, value):
    self.__set_variable(self.choices, self.split_variable_key(key), value)

  def __delete(self, choices, keys, prune):
    """
    Delete a choice from the data structure. If prune is True, remove
    empty dictionaries and list items (changing list size).
    """
    if len(keys) == 0:
      return
    elif len(keys) == 1:
      if not prune and type(keys[0]) == int:
        # if not pruning, replace list items to maintain list size
        choices[keys[0]] = ChoiceDict()
      else:
        del choices[keys[0]]
    else:
      # recursively delete the next subitem...
      self.__delete(choices[keys[0]], keys[1:], prune)
      # ... and prune if the resulting branch is empty and we're pruning
      if prune and len(choices[keys[0]]) == 0:
        del choices[keys[0]]

  def delete(self, key, prune=False):
    if key not in self:
        return
    # integers have an offset of -1 for list indices
    keys = [safe_int(k, offset=-1) for k in self.split_variable_key(key)]
    self.__delete(self.choices, keys, prune)
    # full_key values will be corrupted if we pruned, so re-evaluate
    if prune:
      [self.__reset_full_keys(k) for k in self]

  def __delitem__(self, key):
    self.delete(key, prune=False)

  def __contains__(self, key):
    if self.get(key):
      return True
    return False

  def __iter__(self):
    return self.choices.__iter__()

  def __len__(self):
    return len(self.choices)

  def __reset_full_keys(self, key):
    """
    Starting at the given key, reset the full_key values of all
    choices contained by that key.
    """
    # make sure the current key exists (e.g. was not pruned)
    if key not in self:
      return
    for i, c in enumerate(self[key]):
      c_type = type(c)
      if c_type is ChoiceDict:
        c.full_key = key + str(i + 1)
      elif c_type is ChoiceList:
        c.full_key = key + str(c)
      else:
        continue
      self.__reset_full_keys(c.full_key)

  ############################################################################
  ### Up-revisioning handler

  def preparse_uprev(self, choice_lines):
    """
    Convert choices file lines before they are parsed. A choice can be
    removed by setting the key to None in the conversion method.
    """
    new_lines = []
    for line in choice_lines:
      try:
        (key, value) = line.split('=',1)
        if key in ('section', 'version'):
            continue
        if self.version < 4:
          (key, value) = self.preparse_convert_3_to_4(key, value)
        if self.version < 19:
          (key, value) = self.preparse_convert_18_to_19(key, value)
        # If future versions require a choices file line to be converted
        # before it is parsed, but the appropriate method here:
        # if self.version < N
        #   self.preparse_convert_N-1_to_N(key, value)
        if key is not None:
          new_lines += ['='.join([key, value])]
      except ValueError:
        pass # TODO: log this!
      except ChoicesFileParseError:
        raise ChoicesFileParseError('Variable is multiply defined: %s' % key)

    return new_lines

  def postparse_uprev(self):
    if self.version < 1:
      self.convert_0_to_1()
    if self.version < 2:
      self.convert_1_to_2()
    if self.version < 3:
      self.convert_2_to_3()
    if self.version < 4:
      self.convert_3_to_4()
    if self.version < 5:
      self.convert_4_to_5()
    if self.version < 6:
      self.convert_5_to_6()
    if self.version < 7:
      self.convert_6_to_7()
    if self.version < 8:
      self.convert_7_to_8()
    if self.version < 9:
      self.convert_8_to_9()
    if self.version < 10:
      self.convert_9_to_10()
    if self.version < 11:
      self.convert_10_to_11()
    if self.version < 12:
      self.convert_11_to_12()
    if self.version < 13:
      self.convert_12_to_13()
    if self.version < 14:
      self.convert_13_to_14()
    if self.version < 15:
      self.convert_14_to_15()
    if self.version < 16:
      self.convert_15_to_16()
    if self.version < 17:
      self.convert_16_to_17()
    if self.version < 18:
      self.convert_17_to_18()
    if self.version < 19:
      self.convert_18_to_19()
    if self.version < 20:
      self.convert_19_to_20()
    if self.version < 21:
      self.convert_20_to_21()
    # As we get more versions, add more version-conversion methods, and:
    # if self.version < N:
    #   self.convert_N-1_to_N

  # Return the keys for the choices dict
  def keys(self):
    return self.choices.keys()


  def clear_cached_values(self):
    self.cached_values = {}

  ######################################################################
  # Methods for accessing "derived" values -- that is, groups of values
  # that are implied by the list of choices, but not directly stored
  # in it.  For example, it is convenient to be able to get a list of
  # all features defined in the languages, even though they're not
  # all stored in a single place.

  def has_case(self, feat, case):
    """
    Return true if the feature has matching case or if case is empty.
    """
    return feat['name'] == 'case' and (feat['value'] == case or case == '')

  def has_noun_case(self, case = ''):
    """
    Returns True iff the target language has either morphologically or
    lexically marked case (restricting the calculation to the
    passed-in case if it's non-empty).
    """

    k = 'has_noun_case(' + case + ')'
    if self.cached_values.has_key(k):
      return self.cached_values[k]

    result = False

    # check lexical types
    for noun in self.get('noun'):
      for feat in noun.get('feat',[]):
        result = result or self.has_case(feat, case)

    # check morphemes
    for slotprefix in ('noun', 'verb', 'det'):
      for slot in self.get(slotprefix + '-slot'):
        for morph in slot.get('morph',[]):
          for feat in morph.get('feat',[]):
            result = result or self.has_case(feat, case)

    self.cached_values[k] = result

    return result


  def has_adp_case(self, case = '', check_opt = False):
    """
    Returns True iff the target language has case-marking adpositions
    (restricting the calculation to the passed-in case if it's
    non-empty).  If the check_opt argument is True, only return True
    if the adposition is optional.
    """

    result = False

    for adp in self.get('adp'):
      opt = adp.get('opt')
      for feat in adp.get('feat', []):
        result = result or (self.has_case(feat, case) and \
                            (opt or not check_opt))

    return result


  def has_optadp_case(self, case = ''):
    """
    Returns True iff the target language has optional case-marking
    adpositions (restricting the calculation to the passed-in case if
    it's non-empty).
    """

    return self.has_adp_case(case, True)


  def has_mixed_case(self, case = ''):
    """
    Returns True iff the target language has both case-marking
    adpositions and case on nouns (restricting the calculation to the
    passed-in case if it's non-empty).
    """

    has_noun = self.has_noun_case(case)
    has_adp = self.has_adp_case(case)

    return has_noun and has_adp


  # case_head()
  def case_head(self, case = ''):
    """
    Returns the appropriate head type for case-marked arguments in the
    target language (restricting the calculation to the passed-in case
    if it's non-empty).
    """

    has_noun = self.has_noun_case(case)
    has_adp = self.has_adp_case(case)
    has_optadp = self.has_optadp_case(case)

    if (has_noun and has_adp) or has_optadp:
      return '+np'
    elif has_adp:
      return 'adp'
    else:
      return 'noun'


  def has_dirinv(self):
    """
    Returns True iff the target language has a direct-inverse scale.
    """
    return 'scale' in self.choices


  def has_SCARGS(self):
    """
    Returns True iff the target language requires the SC-ARGS feature,
    which contains the arguments in the order they are ranked by the
    direct-inverse hierarchy.
    """
    result = False

    for verb in self.get('verb'):
      for feat in verb.get('feat', []):
        result = result or feat['head'] in ('higher', 'lower')

    for verb_slot in self.get('verb-slot'):
      for morph in verb_slot.get('morph',[]):
        for feat in morph.get('feat',[]):
          result = result or feat['head'] in ('higher', 'lower')

    return result


  # slots()
  def get_slots(self, prefixes):
    """
    Return the slots for every prefix supplied.
    """
    for prefix in prefixes:
      for slot in self[prefix + '-slot']:
        yield slot

  # cases()
  #   Create and return a list containing information about the cases
  #   in the language described by the current choices.  This list consists
  #   of tuples with three values:
  #     [canonical name, friendly name, abbreviation]
  def cases(self):
    # first, make two lists: the canonical and user-provided case names
    cm = self.get('case-marking')
    canon = []
    user = []
    if cm == 'nom-acc':
      canon.append('nom')
      user.append(self.choices[cm + '-nom-case-name'])
      canon.append('acc')
      user.append(self.choices[cm + '-acc-case-name'])
    elif cm == 'erg-abs':
      canon.append('erg')
      user.append(self.choices[cm + '-erg-case-name'])
      canon.append('abs')
      user.append(self.choices[cm + '-abs-case-name'])
    elif cm == 'tripartite':
      canon.append('s')
      user.append(self.choices[cm + '-s-case-name'])
      canon.append('a')
      user.append(self.choices[cm + '-a-case-name'])
      canon.append('o')
      user.append(self.choices[cm + '-o-case-name'])
    elif cm in ['split-s']:
      canon.append('a')
      user.append(self.choices[cm + '-a-case-name'])
      canon.append('o')
      user.append(self.choices[cm + '-o-case-name'])
    elif cm in ['fluid-s']:
      a_name = self.choices[cm + '-a-case-name']
      o_name = self.choices[cm + '-o-case-name']
      canon.append('a+o')
      user.append('fluid')
      canon.append('a')
      user.append(a_name)
      canon.append('o')
      user.append(o_name)
    elif cm in ['split-n', 'split-v']:
      canon.append('nom')
      user.append(self.choices[cm + '-nom-case-name'])
      canon.append('acc')
      user.append(self.choices[cm + '-acc-case-name'])
      canon.append('erg')
      user.append(self.choices[cm + '-erg-case-name'])
      canon.append('abs')
      user.append(self.choices[cm + '-abs-case-name'])
    elif cm in ['focus']:
      canon.append('focus')
      user.append(self.choices[cm + '-focus-case-name'])
      canon.append('a')
      user.append(self.choices[cm + '-a-case-name'])
      canon.append('o')
      user.append(self.choices[cm + '-o-case-name'])

    # fill in any additional cases the user has specified
    for case in self.get('case'):
      canon.append(case['name'])
      user.append(case['name'])

    # if possible without causing collisions, shorten the case names to
    # three-letter abbreviations; otherwise, just use the names as the
    # abbreviations
    abbrev = [ l[0:3] for l in user ]
    if len(set(abbrev)) != len(abbrev):
      abbrev = user

    cases = []
    for i in range(0, len(canon)):
      cases.append([canon[i], user[i], abbrev[i]])

    return cases


  # patterns()
  #   Create and return a list containing information about the
  #   case-marking patterns implied by the current case choices.
  #   This list consists of tuples:
  #       [ canonical pattern name,
  #         friendly pattern name,
  #         rule?,
  #         direct-inverse? ]
  #   A pattern name is:
  #       (in)?transitive \(subject case-object case)
  #   In a canonical name (which is used in the choices file), the
  #   case names are the same as those used in the choices variable
  #   names.  The friendly name uses the names supplied by the
  #   user.  The third element is either True if the case pattern
  #   is one that should be used in lexical rules or False if it
  #   should be used on lexical types (subtypes of verb-lex).  The
  #   fourth argument is true if the verb follows a direct-inverse
  #   marking pattern.
  def patterns(self):
    cm = self.get('case-marking')
    cases = self.cases()

    patterns = []

    # Fill in the canonical names based on the case-marking.
    if cm == 'nom-acc':
      patterns += [ ['nom', '', False] ]
      patterns += [ ['nom-acc', '', False] ]
    elif cm == 'erg-abs':
      patterns += [ ['abs', '', False] ]
      patterns += [ ['erg-abs', '', False] ]
    elif cm == 'tripartite':
      patterns += [ ['s', '', False] ]
      patterns += [ ['a-o', '', False] ]
    elif cm == 'split-s':
      patterns += [ ['a', '', False] ]
      patterns += [ ['o', '', False] ]
      patterns += [ ['a-o', '', False] ]
    elif cm == 'fluid-s':
      patterns += [ ['a', '', False] ]
      patterns += [ ['o', '', False] ]
      patterns += [ ['a+o', '', False] ]
      patterns += [ ['a-o', '', False] ]
    elif cm == 'split-n':
      patterns += [ ['s', '', False] ]
      patterns += [ ['a-o', '', False] ]
    elif cm == 'split-v':
      patterns += [ ['nom', '', True] ]
      patterns += [ ['abs', '', True] ]
      patterns += [ ['nom-acc', '', True] ]
      patterns += [ ['erg-abs', '', True] ]
    elif cm == 'focus':
      patterns += [ ['focus', '', True] ]
      patterns += [ ['focus-o', '', True] ]
      patterns += [ ['a-focus', '', True] ]

    # Add intransitive and transitive, which are always available.
    patterns += [ ['intrans', '', False] ]
    patterns += [ ['trans', '', False] ]

    # Fill in the friendly names based on the canonical names
    for i in range(0, len(patterns)):
      if patterns[i][0] in ['trans', 'intrans']:
        patterns[i][1] = patterns[i][0] + 'itive'
        if cm != 'none':
          patterns[i][1] += ' (case unspecified)'
      else:
        w = patterns[i][0].split('-')
        for j in range(0, len(w)):
          for c in cases:
            if w[j] == c[0]:
              w[j] = c[1]
        if len(w) == 1:
          patterns[i][1] = 'intransitive (%s)' % (w[0])
        elif len(w) == 2:
          patterns[i][1] = 'transitive (%s-%s)' % (w[0], w[1])

    # Finally, extend the patterns to include direct-inverse, as needed
    if self.has_dirinv():
      for i in range(0, len(patterns)):
        if patterns[i][0] == 'trans' or patterns[i][0].find('-') != -1:
          patterns += [ [ patterns[i][0] + ',dirinv',
                          patterns[i][1] + ', direct-inverse',
                          patterns[i][2] ] ]

    return patterns


  # numbers()
  #   Create and return a list containing information about the values
  #   of the number feature implied by the current choices.
  #   This list consists of tuples:
  #     [name, supertype;supertype;...]
  def numbers(self):
    numbers = []

    for n in self.get('number'):
      name = n['name']
      stype = ';'.join([s['name'] for s in n.get('supertype',[])]) or 'number'
      numbers += [[name, stype]]

    return numbers


  # persons()
  #   Create and return a list containing information about the values
  #   of the person feature implied by the current choices.
  #   This list consists of tuples:
  #     [name, supertype]
  def persons(self):
    persons = []

    person = self.get('person')
    if person == '1-2-3':
      persons += [['1st', 'person']]
      persons += [['2nd', 'person']]
      persons += [['3rd', 'person']]
    elif person == '1-2-3-4':
      persons += [['1st', 'person']]
      persons += [['2nd', 'person']]
      persons += [['3rd', 'person']]
      persons += [['4th', 'person']]
    elif person == '1-non-1':
      persons += [['1st', 'person']]
      persons += [['non-1st', 'person']]
    elif person == '2-non-2':
      persons += [['2nd', 'person']]
      persons += [['non-2nd', 'person']]
    elif person == '3-non-3':
      persons += [['3rd', 'person']]
      persons += [['non-3rd', 'person']]

    return persons


  # pernums()
  #   Create and return a list containing information about the values
  #   of the pernum feature implied by the current choices.  A pernum
  #   feature is implied when the user has specified that the
  #   first-person plural has sub-types.
  #   This list consists of tuples:
  #     [name, supertype;supertype;...]
  def pernums(self):
    pernums = []

    fp = self.get('first-person')
    if fp and fp != 'none':
      num_leaves = []
      num_supers = []
      for n in self.numbers():
        if not n[0] in num_leaves:
          num_leaves += [n[0]]
        for st in n[1].split(';'):
          if st not in num_supers:
            num_supers += [st]
        st = n[1]
        if st == 'number':
          st = 'pernum'
        pernums += [[n[0], st]]
      for st in num_supers:
        if st in num_leaves:
          num_leaves.remove(st)

      per_leaves = []
      for p in self.persons():
        if p[0] not in per_leaves:
          per_leaves += [p[0]]
        st = p[1]
        if st == 'person':
          st = 'pernum'
        pernums += [[p[0], st]]

      for n in num_leaves:
        for p in per_leaves:
          pn = p[0] + n
          pernums += [[pn, p + ';' + n]]
          if p == '1st':
            if fp == 'incl-excl':
              for num in self.get('incl-excl-number').split(', '):
                if num == n:
                  pernums += [[pn + '_incl', pn]]
                  pernums += [[pn + '_excl', pn]]
            elif fp == 'other':
              for p_st in self.get('person-subtype'):
                name = p_st['name']
                for num in p_st['number'].split(', '):
                  if num == n:
                    pernums += [[pn + '_' + name, pn]]

    return pernums


  # genders()
  #   Create and return a list containing information about the
  #   genders implied by the current choices.
  #   This list consists of tuples:
  #     [name, supertype;supertype;...]
  def genders(self):
    genders = []

    for g in self.get('gender'):
      name = g['name']
      stype = ';'.join([s['name'] for s in g.get('supertype',[])]) or 'gender'
      genders += [[name, stype]]

    return genders

  # forms()
  #   Create and return a list containing the values of the FORM
  #   feature that constrains the form of auxiliary complements as
  #   defined in the current choices.
  #   This list consists of tuples:
  #     [form name]
  def forms(self):
    forms = []

    if self.get('has-aux') == 'yes' or self.get('noaux-fin-nf') == 'on':
      forms += [ ['finite'], ['nonfinite'] ]
      for p in ['nf', 'fin']:
        for p_sf in self.get(p + '-subform'):
          forms += [[p_sf['name']]]

    return forms

  # tenses()
  #   Create and return a list containing information about the values
  #   of the TENSE feature implied by the current choices.
  #   This list consists of tuples:
  #     [tense name]
  def tenses(self):
    tenses = []

    tdefn = self.get('tense-definition')

    if tdefn == 'choose':
      for ten in ('past', 'present', 'future', 'nonpast', 'nonfuture'):
        if ten in self.choices:
          tenses += [[ten]]
          for t_st in self.get(ten + '-subtype'):
            tenses += [ [t_st['name']] ]
    elif tdefn == 'build':
      for ten in self.get('tense'):
        tenses += [ [ten['name']] ]

    return tenses

  # aspects()
  #   Create and return a list containing information about the values
  #   of the viewpoint ASPECT feature implied by the current choices.
  #   This list consists of tuples:
  #     [aspect name]
  def aspects(self):
    return [[aspect['name']] for aspect in self.get('aspect')]

  # situations()
  #   Create and return a list containing information about the values
  #   of the SITUATION aspect feature implied by the current choices.
  #   This list consists of tuples:
  #     [situation name]
  def situations(self):
    return [[situation['name']] for situation in self.get('situation')]

  def types(self):
    """
    Create and return a list containing type names. FIX - these are
    based on the choices file. Need to include required types and
    inferred types as well. This list consists of tuples: [(type, name)]
    """
    return [(self.choices[t]['name'], t)
            for t in ('noun', 'verb', 'aux', 'det')
            if t in self.choices and 'name' in self.choices[t]]

  def __get_features(self, feat_list, i1, i2, label, tdl):
    """
    If there are values available for the given feature, construct a
    list of the feature label, values, and tdl code for that feature.
    """
    values = ';'.join([x[i1] + '|' + x[i2] for x in feat_list])
    if values:
      return [ [label, values, tdl] ]
    return []

  # features()
  #   Create and return a list containing information about the
  #   features in the language described by the current choices.  This
  #   list consists of tuples with three strings:
  #       [feature name, list of values, feature geometry]
  #   Note that the feature geometry is empty if the feature requires
  #   more complex treatment that just FEAT=VAL (e.g. negation).  The
  #   list of values is separated by semicolons, and each item in the
  #   list is a pair of the form 'name|friendly name'.
  def features(self):
    features = []

    # Case
    features += self.__get_features(self.cases(), 0, 1, 'case',
                                    'LOCAL.CAT.HEAD.CASE')
    # Number, Person, and Pernum
    pernums = self.pernums()
    if pernums:
      features += self.__get_features(pernums, 0, 0, 'pernum',
                                      'LOCAL.CONT.HOOK.INDEX.PNG.PERNUM')
    else:
      features += self.__get_features(self.numbers(), 0, 0, 'number',
                                      'LOCAL.CONT.HOOK.INDEX.PNG.NUM')
      features += self.__get_features(self.persons(), 0, 0, 'person',
                                      'LOCAL.CONT.HOOK.INDEX.PNG.PER')

    # Gender
    features += self.__get_features(self.genders(), 0, 0, 'gender',
                                    'LOCAL.CONT.HOOK.INDEX.PNG.GEND')

    # Case patterns
    features += self.__get_features(self.patterns(), 0, 1,
                                    'argument structure', '')

    # Form
    features += self.__get_features(self.forms(), 0, 0, 'form',
                                    'LOCAL.CAT.HEAD.FORM')

    # Tense
    features += self.__get_features(self.tenses(), 0, 0, 'tense',
                                    'LOCAL.CONT.HOOK.INDEX.E.TENSE')

    # Viewpoint Aspect
    features += self.__get_features(self.aspects(), 0, 0, 'aspect',
                                    'LOCAL.CONT.HOOK.INDEX.E.ASPECT')

    #Situation Aspect
    features += self.__get_features(self.situations(), 0, 0, 'situation',
                                    'LOCAL.CONT.HOOK.INDEX.E.SITUATION')

    # Direction
    if self.has_dirinv():
      features += [ ['direction',
                     'dir|direct;inv|inverse',
                     'LOCAL.CAT.HEAD.DIRECTION'] ]

    # Negaton
    if 'infl-neg' in self.choices:
      features += [ ['negation', 'plus|plus', '' ] ]

    # Questions
    if 'q-infl' in self.choices:
      features += [ ['question', 'plus|plus', '' ] ]

    # Argument Optionality
    if 'subj-drop' in self.choices or 'obj-drop' in self.choices:
      features +=[['OPT', 'plus|plus;minus|minus', '']]

    perm_notperm_string = 'permitted|permitted;not-permitted|not-permitted'
    # Overt Argument
    if self.get('obj-mark-no-drop') == 'obj-mark-no-drop-opt' and \
         self.get('obj-mark-drop') == 'obj-mark-drop-req':
      features += [['overt-arg', perm_notperm_string, '']]
    elif self.get('obj-mark-no-drop') == 'obj-mark-no-drop-not' and \
         self.get('obj-mark-drop') == 'obj-mark-drop-req':
      features += [['overt-arg', perm_notperm_string, '']]
    elif self.get('subj-mark-no-drop') == 'subj-mark-no-drop-not' and \
         self.get('subj-mark-drop') == 'subj-mark-drop-req':
      features += [['overt-arg', perm_notperm_string, '']]
    elif self.get('obj-mark-no-drop') == 'obj-mark-no-drop-not' and \
         self.get('obj-mark-drop') == 'obj-mark-drop-opt' :
      features += [['overt-arg', perm_notperm_string, '']]
    elif self.get('subj-mark-no-drop') == 'subj-mark-no-drop-not' and \
         self.get('subj-mark-drop') == 'subj-mark-drop-opt' :
      features += [['overt-arg', perm_notperm_string, '']]
    elif self.get('subj-mark-no-drop') == 'subj-mark-no-drop-opt' and \
         self.get('subj-mark-drop') == 'subj-mark-drop-req':
      features += [['overt-arg', perm_notperm_string, '']]

    # Dropped Argument
    #if self.get('obj-mark-no-drop') == 'obj-mark-no-drop-opt' and \
    #   self.get('obj-mark-drop') == 'obj-mark-drop-req':
    #  features += [['dropped-arg', perm_notperm_string, '']]
    #if self.get('subj-mark-no-drop') == 'subj-mark-no-drop-opt' and \
    #     self.get('subj-mark-drop') == 'subj-mark-drop-req':
    #  features += [['dropped-arg', perm_notperm_string, '']]
    if self.get('obj-mark-drop') == 'obj-mark-drop-not' and \
         self.get('obj-mark-no-drop') == 'obj-mark-no-drop-req':
      features += [['dropped-arg', perm_notperm_string,'']]
    elif self.get('obj-mark-drop') == 'obj-mark-drop-not' and \
         self.get('obj-mark-no-drop') == 'obj-mark-no-drop-opt':
      features += [['dropped-arg', perm_notperm_string,'']]
    elif self.get('obj-mark-drop') == 'obj-mark-drop-opt' and \
         self.get('obj-mark-no-drop') == 'obj-mark-no-drop-req':
      features += [['dropped-arg', perm_notperm_string, '']]
    elif self.get('subj-mark-drop') == 'subj-mark-drop-not' and \
         self.get('subj-mark-no-drop') == 'subj-mark-no-drop-req':
      features += [['dropped-arg', perm_notperm_string,'']]
    elif self.get('subj-mark-drop') == 'subj-mark-drop-not' and \
         self.get('subj-mark-no-drop') == 'subj-mark-no-drop-opt':
      features += [['dropped-arg', perm_notperm_string,'']]
    elif self.get('subj-mark-drop') == 'subj-mark-drop-opt' and \
         self.get('subj-mark-no-drop') == 'subj-mark-no-drop-req':
      features += [['dropped-arg', perm_notperm_string,'']]
   
 #elif self.get('subj-mark-drop') == 'subj-mark-drop-opt') and self.get('subj-mark-no-drop') == 'subj-mark-no-drop-req': features += [['dropped-arg', perm_notperm_string, '']]

    for feature in self.get('feature'):
      feat_name = feature['name']
      feat_type = feature['type']

      values = ';'.join([val['name'] + '|' + val['name']
                         for val in feature.get('value', [])])

      geom = ''
      if feat_type == 'head':
        geom = 'LOCAL.CAT.HEAD.' + feat_name.upper()
      else:
        geom = 'LOCAL.CONT.HOOK.INDEX.PNG.' + feat_name.upper()

      if values:
        features += [ [feat_name, values, geom] ]

    return features


  ######################################################################
  # Conversion methods: each of these functions assumes the choices
  # file has already been loaded, then converts an older version into
  # a newer one, updating both old key names and old value names.
  # These methods can be called in a chain: to update from version 2
  # to 5, call convert_2_to_3, convert_3_to_4, and convert_4_to_5, in
  # that order.
  #
  # The mehods should consist of a sequence of calls to
  # convert_value(), followed by a sequence of calls to convert_key().
  # That way the calls always contain an old name and a new name.
  def current_version(self):
    return 21

  def convert_value(self, key, old, new):
    if key in self and self[key] == old:
      self[key] = new

  def convert_key(self, old, new, key_prefix=''):
    if key_prefix:
      old = '_'.join([key_prefix, old])
      new = '_'.join([key_prefix, new])
    if old in self:
      self[new] = self[old]
      #self.delete(old, prune=True)
      self.delete(old)

  def convert_0_to_1(self):
    self.convert_key('wordorder', 'word-order')

    self.convert_value('hasDets', 't', 'yes')
    self.convert_value('hasDets', 'nil', 'no')
    self.convert_key('hasDets', 'has-dets')

    self.convert_value('NounDetOrder', 'HeadSpec', 'noun-det')
    self.convert_value('NounDetOrder', 'SpecHead', 'det-noun')
    self.convert_key('NounDetOrder', 'noun-det-order')

    self.convert_key('infl_neg', 'infl-neg')

    self.convert_key('neg-aff-form', 'neg-aff-orth')

    self.convert_key('adv_neg', 'adv-neg')

    self.convert_value('negmod', 'S', 's')
    self.convert_value('negmod', 'VP', 'vp')
    self.convert_value('negmod', 'V', 'v')
    self.convert_key('negmod', 'neg-mod')

    self.convert_value('negprepostmod', 'pre', 'before')
    self.convert_value('negprepostmod', 'post', 'after')
    self.convert_key('negprepostmod', 'neg-order')

    self.convert_value('multineg', 'bothopt', 'both-opt')
    self.convert_value('multineg', 'bothobl', 'both-obl')
    self.convert_value('multineg', 'advobl', 'adv-obl')
    self.convert_value('multineg', 'inflobl', 'infl-obl')
    self.convert_key('multineg', 'multi-neg')

    self.convert_key('cs1n', 'cs1_n')

    self.convert_key('cs1np', 'cs1_np')

    self.convert_key('cs1vp', 'cs1_vp')

    self.convert_key('cs1s', 'cs1_s')

    self.convert_key('cs1pat', 'cs1_pat')

    self.convert_key('cs1mark', 'cs1_mark')

    self.convert_key('cs1orth', 'cs1_orth')

    self.convert_key('cs1order', 'cs1_order')

    self.convert_key('cs2n', 'cs2_n')

    self.convert_key('cs2np', 'cs2_np')

    self.convert_key('cs2vp', 'cs2_vp')

    self.convert_key('cs2s', 'cs2_s')

    self.convert_key('cs2pat', 'cs2_pat')

    self.convert_key('cs2mark', 'cs2_mark')

    self.convert_key('cs2orth', 'cs2_orth')

    self.convert_key('cs2order', 'cs2_order')

    self.convert_value('ques', 'qpart', 'q-part')

    self.convert_key('qinvverb', 'q-inv-verb')

    self.convert_value('qpartposthead', '-', 'before')
    self.convert_value('qpartposthead', '+', 'after')
    self.convert_key('qpartposthead', 'q-part-order')

    self.convert_key('qpartform', 'q-part-orth')

    self.convert_key('noun1pred', 'noun1_pred')

    self.convert_value('noun1spr', 'nil', 'imp')
    self.convert_key('noun1spr', 'noun1_det')

    self.convert_key('noun2pred', 'noun2_pred')

    self.convert_value('noun2spr', 'nil', 'imp')
    self.convert_key('noun2spr', 'noun2_det')

    self.convert_key('ivpred', 'iverb-pred')

    self.convert_value('iverbSubj', 'pp', 'adp')
    self.convert_key('iverbSubj', 'iverb-subj')

    self.convert_key('iverb-nonfinite', 'iverb-non-finite')

    self.convert_key('tvpred', 'tverb-pred')

    self.convert_value('tverbSubj', 'pp', 'adp')
    self.convert_key('tverbSubj', 'tverb-subj')

    self.convert_value('tverbObj', 'pp', 'adp')

    self.convert_key('tverbObj', 'tverb-obj')

    self.convert_key('tverb-nonfinite', 'tverb-non-finite')

    self.convert_key('auxverb', 'aux-verb')

    self.convert_key('auxsem', 'aux-sem')

    self.convert_key('auxpred', 'aux-pred')

    self.convert_value('auxcomp', 'S', 's')
    self.convert_value('auxcomp', 'VP', 'vp')
    self.convert_value('auxcomp', 'V', 'v')
    self.convert_key('auxcomp', 'aux-comp')

    self.convert_value('auxorder', 'left', 'before')
    self.convert_value('auxorder', 'right', 'after')
    self.convert_key('auxorder', 'aux-order')

    self.convert_value('auxsubj', 'noun', 'np')
    self.convert_key('auxsubj', 'aux-subj')

    self.convert_key('det1pred', 'det1_pred')

    self.convert_key('det2pred', 'det2_pred')

    self.convert_key('subjAdpForm', 'subj-adp-orth')

    self.convert_value('subjAdp', 'pre', 'before')
    self.convert_value('subjAdp', 'post', 'after')
    self.convert_key('subjAdp', 'subj-adp-order')

    self.convert_key('objAdpForm', 'obj-adp-orth')

    self.convert_value('objAdp', 'pre', 'before')
    self.convert_value('objAdp', 'post', 'after')
    self.convert_key('objAdp', 'obj-adp-order')

    self.convert_key('negadvform', 'neg-adv-orth')


  def convert_1_to_2(self):
    # The old 'ques' radio button has been converted into a series of
    # checkboxes, of which 'inv' has been renamed 'q-inv' and 'int'
    # has been removed.
    if 'ques' in self:
      ques = self.get('ques')
      self.delete('ques')
      if ques == 'inv':
        ques = 'q-inv'
      if ques != 'int':
        self[ques] = 'on'

  def convert_2_to_3(self):
    # Added a fuller implementation of case marking on core arguments,
    # so convert the old case-marking adposition stuff to the new
    # choices
    S = self.get('iverb-subj')
    A = self.get('tverb-subj')
    O = self.get('tverb-obj')

    Sorth = Aorth = Oorth = ''
    Sorder = Aorder = Oorder = ''
    if S == 'adp':
      Sorth = self.get('subj-adp-orth')
      Sorder = self.get('subj-adp-order')
    if A == 'adp':
      Aorth = self.get('subj-adp-orth')
      Aorder = self.get('subj-adp-order')
    if O == 'adp':
      Oorth = self.get('obj-adp-orth')
      Aorder = self.get('obj-adp-order')

    if Sorth == '' and Aorth == '' and Oorth == '':
      if len(self):  # don't add this if the choices file is empty
        self['case-marking'] = 'none'
    elif Sorth == Aorth and Sorth != Oorth:
      self['case-marking'] = 'nom-acc'
      self['nom-case-label'] = 'nominative'
      self['acc-case-label'] = 'accusative'
      if Aorth:
        self['nom-case-pat'] = 'np'
        self['nom-case-order'] = Aorder
      else:
        self['nom-case-pat'] = 'none'
      if Oorth:
        self['acc-case-pat'] = 'np'
        self['acc-case-order'] = Oorder
      else:
        self['acc-case-pat'] = 'none'
    elif Sorth != Aorth and Sorth == Oorth:
      self['case-marking'] = 'erg-asb'
      self['erg-case-label'] = 'ergative'
      self['abs-case-label'] = 'absolutive'
      if Aorth:
        self['erg-case-pat'] = 'np'
        self['erg-case-order'] = Aorder
      else:
        self['erg-case-pat'] = 'none'
      if Oorth:
        self['abs-case-pat'] = 'np'
        self['abs-case-order'] = Oorder
      else:
        self['abs-case-pat'] = 'none'
    else:
      self['case-marking'] = 'tripartite'
      self['s-case-label'] = 'subjective'
      self['a-case-label'] = 'agentive'
      self['o-case-label'] = 'objective'
      if Sorth:
        self['s-case-pat'] = 'np'
        self['s-case-order'] = Sorder
      else:
        self['s-case-pat'] = 'none'
      if Aorth:
        self['a-case-pat'] = 'np'
        self['a-case-order'] = Aorder
      else:
        self['a-case-pat'] = 'none'
      if Oorth:
        self['o-case-pat'] = 'np'
        self['o-case-order'] = Oorder
      else:
        self['o-case-pat'] = 'none'

    self.delete('iverb-subj')
    self.delete('tverb-subj')
    self.delete('tverb-obj')
    self.delete('subj-adp-orth')
    self.delete('subj-adp-order')
    self.delete('obj-adp-orth')
    self.delete('obj-adp-order')

  def preparse_convert_3_to_4(self, key, value):
    if key in ('noun1', 'noun2'):
      key += '_orth'
    elif key.startswith('iverb'):
      # for iverb-pred or iverb-non-finite
      key = key.replace('iverb-','verb1_', 1)
      # this happens only if previous did nothing (i.e. key = "iverb")
      key = key.replace('iverb', 'verb1_orth', 1)
    elif key.startswith('tverb'):
      key = key.replace('tverb-', 'verb2_', 1)
      key = key.replace('tverb', 'verb2_orth', 1)
    elif key == 'det1':
      key = 'det1_orth'
    elif key == 'det1pred':
      key = 'det1_pred'
    elif key == 'det2':
      key = 'det2_orth'
    elif key == 'det2pred':
      key = 'det2_pred'

    return (key, value)

  def convert_3_to_4(self):
    # Added a fuller implementation of case marking on core arguments,
    # so convert the old case-marking adposition stuff to the new
    # choices. Converting keys like noun1=cat is in
    # preparse_convert_3_to_4
    if self.get('verb1_orth'):
      self['verb1_valence'] = 'intrans'

    if self.get('verb2_orth'):
      self['verb2_valence'] = 'trans'

  def convert_4_to_5(self):
    # An even fuller implementation of case marking, with some of the
    # work shifted off on Kelly's morphology code.
    # Get a list of choices-variable prefixes, one for each case
    prefixes = []
    cm = self.get('case-marking')
    if cm == 'nom-acc':
      prefixes.append('nom')
      prefixes.append('acc')
    elif cm == 'erg-abs':
      prefixes.append('erg')
      prefixes.append('abs')
    elif cm == 'tripartite':
      prefixes.append('s')
      prefixes.append('a')
      prefixes.append('o')

    cur_ns = 1       # noun slot
    cur_nm = 1       # noun morph
    cur_ni = 'noun'  # noun input
    last_ns_order = ''

    cur_ds = 1       # det slot
    cur_dm = 1       # det morph
    cur_ni = 'det'   # det input
    last_ds_order = ''

    cur_adp = 1

    for p in prefixes:
      label = self.get(p + '-case-label')
      pat = self.get(p + '-case-pat')
      order = self.get(p + '-case-order')
      orth = self.get(p + '-case-orth')

      # create noun slot and morph
      if pat in ('noun', 'noun-det'):
        if last_ns_order and last_ns_order != order:
          cur_ni = 'noun-slot' + str(cur_ns)
          cur_ns += 1
          cur_nm = 1

        ns_pre = 'noun-slot' + str(cur_ns)
        nm_pre = ns_pre + '_morph' + str(cur_nm)

        self[ns_pre + '_input1_type'] = cur_ni
        self[ns_pre + '_name'] = 'case'
        self[ns_pre + '_order'] = order

        self[nm_pre + '_name'] = label
        self[nm_pre + '_orth'] = orth
        self[nm_pre + '_feat1_name'] = 'case'
        self[nm_pre + '_feat1_value'] = label
        cur_nm += 1

      # create det slot and morph
      if pat in ('det', 'noun-det'):
        if last_ds_order and last_ds_order != order:
          cur_di = 'det-slot' + str(cur_ds)
          cur_ds += 1
          cur_dm = 1

        ds_pre = 'det-slot' + str(cur_ds)
        dm_pre = ds_pre + '_morph' + str(cur_dm)

        self[ds_pre + '_input1_type'] = cur_di
        self[ds_pre + '_name'] = 'case'
        self[ds_pre + '_order'] = order

        self[dm_pre + '_name'] = label
        self[dm_pre + '_orth'] = orth
        self[dm_pre + '_feat1_name'] = 'case'
        self[dm_pre + '_feat1_value'] = label
        cur_dm += 1

      # create adposition
      if pat == 'np':
        adp_pre = 'adp' + str(cur_adp)
        self[adp_pre + '_orth'] = orth
        self[adp_pre + '_order'] = order
        self[adp_pre + '_feat1_name'] = 'case'
        self[adp_pre + '_feat1_value'] = label

    self.convert_key('nom-case-label', 'nom-acc-nom-case-name')
    self.convert_key('acc-case-label', 'nom-acc-acc-case-name')

    self.convert_key('erg-case-label', 'erg-abs-erg-case-name')
    self.convert_key('abs-case-label', 'erg-abs-abs-case-name')

    self.convert_key('s-case-label', 'tripartite-s-case-name')
    self.convert_key('a-case-label', 'tripartite-a-case-name')
    self.convert_key('o-case-label', 'tripartite-o-case-name')

    for p in ['nom', 'acc', 'erg', 'abs', 's', 'a', 'o']:
      self.delete(p + '-case-pat')
      self.delete(p + '-case-order')
      self.delete(p + '-case-orth')

    for verb in self['verb']:
      v = verb.get('valence')
      if v == 'intrans':
        if cm == 'none':
          pass
        elif cm == 'nom-acc':
          self['valence'] = 'nom'
        elif cm == 'erg-abs':
          self['valence'] = 'abs'
        elif cm == 'tripartite':
          self['valence'] = 's'
      elif v == 'trans':
        if cm == 'none':
          pass
        elif cm == 'nom-acc':
          self['valence'] = 'nom-acc'
        elif cm == 'erg-abs':
          self['valence'] = 'erg-abs'
        elif cm == 'tripartite':
          self['valence'] = 'a-o'

  def convert_5_to_6(self):
    self.convert_key('aux-order', 'aux-comp-order')
    self.convert_key('aux-verb', 'aux1_orth')
    self.convert_value('aux-sem', 'pred', 'add-pred')
    self.convert_key('aux-sem', 'aux1_sem')
    self.convert_key('aux-comp', 'aux1_comp')
    self.convert_key('aux-pred', 'aux1_pred')
    self.convert_key('aux-subj', 'aux1_subj')
    if self.get('aux1_orth'):
      self['has-aux'] = 'yes'
    elif len(self):  # don't add this if the choices file is empty
      self['has-aux'] = 'no'

    for verb in self['verb']:
      self.delete('_'.join([verb.full_key, 'non-finite']))

  def convert_6_to_7(self):
    # Lexical types now have multiple stems
    for lextype in ['noun', 'verb', 'det']:
      for lt in self[lextype]:
        self.convert_key('orth', 'stem1_orth', key_prefix=lt.full_key)
        self.convert_key('pred', 'stem1_pred', key_prefix=lt.full_key)

    if not self.get('person') and len(self):
      self['person'] = 'none'

  def convert_7_to_8(self):
    # Other features no longer use the magic word 'root', they instead
    # use the name of the feature.
    for feature in self['feature']:
      fname = feature['name']
      for value in feature.get('value',[]):
        for st in value.get('supertype',[]):
          self.convert_value(st.full_key + '_name', 'root', fname)

  def convert_8_to_9(self):
    # finite and nonfinite feature value name changes
    # in aux complement form values
    for aux in self['aux']:
      self.convert_value(aux.full_key + '_compform','fin','finite')
      self.convert_value(aux.full_key + '_compform', 'nf', 'nonfinite')
    # in slot feature values
    for lextype in ['aux','det','verb','noun']:
      for slot in self[lextype + '-slot']:
        for morph in slot.get('morph',[]):
          for feat in morph.get('feat',[]):
            self.convert_value(feat.full_key + '_value','fin','finite')
            self.convert_value(feat.full_key + '_value','nf','nonfinite')

  def convert_9_to_10(self):
    """
    Previous versions defined (only) nonfinite compforms for each
    auxiliary iff the aux comp was constrained to be nonfinite.
    The current version creates a hierarchy of verb forms and then
    for each aux constrains the form of the complement. For each
    auxiliary, this conversion takes the value of the specified
    (nonfinite) compform and assigns it as the value of a member of
    the nonfinite hierarchy as well as the value of the auxiliary's
    compform.
    """
    self.convert_key('non-past', 'nonpast')
    self.convert_key('non-future', 'nonfuture')

    for aux in self['aux']:
      v = aux['nonfincompform']
      k = 'nf-subform' + aux.iter_num() + '_name'
      self.convert_value(aux.full_key + '_compform', 'nonfinite', v)

      if 'nonfincompform' in aux:
        self[k] = v
        #self.delete(aux.full_key + '_nonfincompform', prune=True)
        self.delete(aux.full_key + '_nonfincompform')

  def convert_10_to_11(self):
    """
    Previous versions allowed only one stem per auxiliary type.
    This conversion changes auxiliary orth and pred values to stem1 orth and pred.
    """
    for aux in self['aux']:
      self.convert_key('orth', 'stem1_orth', key_prefix=aux.full_key)
      self.convert_key('pred', 'stem1_pred', key_prefix=aux.full_key)

  def convert_11_to_12(self):
    """
    Previously the kind of comp (s, vp, v) was defined for each auxiliary type.
    Since our current word order implementation couldn't handle differences on this level anyway,
    this is no answered by one question for all auxiliaries.
    This conversion gives aux-comp the value of the first aux's comp, and deletes all type specific aux-comp values.
    """

    if self.get('has-aux') == 'yes':
      # just need the first (non-empty) item
      auxval = [aux.get('comp') for aux in self['aux']][0]
      self['aux-comp'] = auxval
      for aux in self['aux']:
          self.delete(aux.full_key + '_comp')

  def convert_12_to_13(self):
    """
    ERB: stupidly used "+" as a feature value.  Updating this
    to "plus".  Feature name was "negation".
    """
    for lextype in ['aux','det','verb','noun']:
      for lt in self[lextype + '-slot']:
        for morph in lt.get('morph',[]):
          for feat in morph.get('feat',[]):
            if feat['name'] == 'negation':
              self.convert_value(feat.full_key + '_value','+','plus')

  def convert_13_to_14(self):
    """
    Revised the Person subpage.  Convert the old single radio button
    for defining subtypes under 1p-non-sg into the choices for defining
    your own subtypes.
    """
    numbers = [num['name'] for num in self['numbers']]

    number = ', '.join(numbers[1:])

    fp = self.get('first-person')
    subtypes = []
    if fp == 'incl-excl':
      self['incl-excl-number'] = number
    elif fp == 'min-incl':
      subtypes = ['min', 'incl']
    elif fp == 'aug-incl':
      subtypes = ['aug']
    elif fp == 'min-aug':
      subtypes = ['min', 'incl', 'aug']

    if len(subtypes) and len(number):
      self['first-person'] = 'other'
      for person_subtype in self['person-subtype']:
        for st in subtypes:
          person_subtype['name'] = st
          person_subtype['number'] = number

  def convert_14_to_15(self):
    """
    Revised slot co-occurrence constraints in the Lexicon subpage.
    Before, there were three iterators, req, disreq, and forces, each
    of which contained a single choice, type.  Now there's a single
    iterator, constraint, that contains the choices type (req, disreq,
    or forces) and other-slot.
    """

    for slotprefix in ('noun', 'verb', 'det', 'aux'):
      for slot in self.get(slotprefix + '-slot',[]):
        constraints = []

        for contype in ('forces', 'req', 'disreq'):
          for ct in slot.get(contype, []):
            constraints += [ [ contype, ct.get('type') ] ]
            #self.delete(ct.full_key + '_type', prune=True)
            self.delete(ct.full_key + '_type')

        for i, c in enumerate(constraints):
          constraint_key = slot.full_key + '_constraint%d' % (i+1)
          self[constraint_key + '_type'] = c[0]
          self[constraint_key + '_other-slot'] = c[1]

  def convert_15_to_16(self):
    """
    Removes the feature MARK. Converts MARK feature to featureX_name (Other Features)
    where X places it at the end of the list of other features:
    --mark -> featureX_name=mark
    --featureX_type=head
    All MARK values are converted to featureX values:
    --markY_name=mY -> featureX_valueY_name=mY
    --featureX_valueY_supertype_name=mark
    """
    mvalues = [mark['name'] for mark in self['mark']]

    if len(mvalues) == 0:
      return
    next_feat_index = len(self.get('feature',[])) + 1
    feat_key = 'feature%d' % (next_feat_index)

    self[feat_key + '_name'] = 'mark'
    self[feat_key + '_type'] = 'head'

    for i, mv in enumerate(mvalues):
      val_key = '_value%d' % (i+1)
      self[feat_key + val_key + '_name'] = mv
      self[feat_key + val_key + '_supertype1_name'] = 'mark'

  def convert_16_to_17(self):
    """
    Relates to Auxiliary complement feature definition:
    --replaces 'compvalue' with 'value'
    --replaces compform=Y with compfeatureX_name=form, compfeature_value=Y
    """
    for aux in self['aux']:
      complementform = aux.get('compform')
      for cf in aux.get('compfeature',[]):
        self.convert_key('compvalue', 'value', key_prefix=cf.full_key)
      index = str(len(aux.get('compfeature', [])) + 1)
      new_key = aux.full_key + '_compfeature' + index
      self[new_key + '_name'] = 'form'
      self[new_key + '_value'] = complementform
      #self.delete(aux.full_key + '_compform', prune=True)
      self.delete(aux.full_key + '_compform')

  def convert_17_to_18(self):
    """
    Retrofitted yesno questions library to integrate question affixes
    with morphotactic infrastructure.  'aux-main' possibility for
    q-infl-type said in the prose 'any finite verb', but I don't think
    we had actually implemented this.  This translation does not
    put [FORM fin] on the q-infl rule, since this rule will end up
    as a separate path from any other verbal inflection, again mimicking
    what was going on in the old system.
    """
    if self.get('q-infl') == 'on':
      n = len(self['verb-slot']) + 1
      pref = 'verb-slot' + str(n)
      if self.get('ques-aff') == 'suffix':
        self[pref + '_order'] = 'after'
      if self.get('ques-aff') == 'prefix':
        self[pref + '_order'] = 'before'
      if self.get('q-infl-type') == 'main':
        self[pref + '_input1_type'] = 'iverb'
        self[pref + '_input2_type'] = 'tverb'
      if self.get('q-infl-type') == 'aux':
        self[pref + '_input1_type'] = 'aux'
      if self.get('q-infl-type') == 'aux-main':
        self[pref + '_input1_type'] = 'verb'
      if 'ques-aff-orth' in self:
        self[pref + '_morph1_orth'] = self.get('ques-aff-orth')
      self[pref + '_name'] = 'q-infl'
      self[pref + '_morph1_feat1_name'] = 'question'
      self[pref + '_morph1_feat1_value'] = 'plus'
      self[pref + '_opt'] = 'on'

  def preparse_convert_18_to_19(self, key, value):
    """
    Convert the old test sentence choices to the new iterator format.
    """
    if key.startswith('sentence'):
      key += '_orth'
    return (key, value)

  def convert_18_to_19(self):
    """
    Do nothing here. All conversion for version 19 is in the method
    preparse_convert_18_to_19(). This stub is here for record keeping.
    """
    pass # version 19 only requires preparse conversion

  def convert_19_to_20(self):
    """
    Removed question on verbal clusters from the word order library. They are
    now formed when free word order has v-comp and more than one auxiliary per
    clause, and always for VSO, OSV when having v-comp, other conditions remain
    as before. For other word orders the verbal cluster question is ignored.
    """
    if self.get('has-aux') == 'yes':
      wo = self.get('word-order')
      if self.get('aux-comp') == 'v':
        if wo == 'free':
          self.convert_key('v-cluster','multiple-aux')
        elif wo == 'vso' or wo == 'osv':
          if self.get('v-cluster') == 'no':
            self.convert_value('aux-comp','v','vp')
    else:
      pass
#if v-comp if free word order if v-cluster more than one aux, if no cluster 1max
    # if svo,ovs do nothing, else v-comp is vp-comp

  def convert_20_to_21(self):
    """
    Inflectional rules no longer have three constraint types (req,
    forces, disreq), but two (require, forbid). Customization will
    later determine if 'requires' applies to a previous or following
    slot. Also added: 'require' can take a disjunctive set (require A
    or B), but since this is marked on ..._other-slot with a
    comma-separated list, we don't need to do anything here. And also,
    constraints can be marked on morphemes, but nothing needs to be
    done for that, either.
    """
    for slotprefix in ('noun', 'verb', 'det', 'aux', 'adj'):
      for slot in self.get(slotprefix + '-slot'):
        for const in slot.get('constraint',[]):
          self.convert_value(const.full_key + '_type', 'forces', 'require')
          self.convert_value(const.full_key + '_type', 'req', 'require')
          self.convert_value(const.full_key + '_type', 'disreq', 'forbid')<|MERGE_RESOLUTION|>--- conflicted
+++ resolved
@@ -31,15 +31,12 @@
     self.full_key = full_key
 
 class ChoiceDict(ChoiceCategory, dict):
-<<<<<<< HEAD
-=======
   def __getitem__(self, key):
     try:
       return dict.__getitem__(self, key)
     except KeyError:
       return ''
 
->>>>>>> 415bcd42
   def iter_num(self):
     if self.full_key is not None:
         result = re.search('[0-9]+$', self.full_key)
