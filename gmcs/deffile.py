--- conflicted
+++ resolved
@@ -32,11 +32,7 @@
 # HTML blocks, used to create web pages
 
 def dummy():
-<<<<<<< HEAD
-    pass # let emacs know the indentation is 2 spaces
-=======
     pass # let emacs know the indentation is 2 spaces 2017-12-01 OZ: why 2 spaces and not the standard 4?
->>>>>>> 192142e9
 
 
 HTTP_header = 'Content-type: text/html;charset=UTF-8'
@@ -688,11 +684,7 @@
         print 'Set-cookie: session=' + cookie + '\n'
         print HTML_pretitle
         print '<title>The Matrix</title>'
-<<<<<<< HEAD
-        print HTML_posttitle % ('', '', '')
-=======
         print HTML_posttitle % ('', '', '','')
->>>>>>> 192142e9
 
         try:
             f = open('datestamp', 'r')
@@ -852,10 +844,7 @@
 
         html = ''
 
-<<<<<<< HEAD
-=======
         #if not debug:
->>>>>>> 192142e9
         http_cookie = os.getenv('HTTP_COOKIE')
 
         cookie = {}
@@ -978,13 +967,6 @@
                                'fillvalues':'fill_feature_values(%(args)s)',
                                'fillverbpat':'fill_case_patterns(false)',
                                'fillnumbers':'fill_numbers()',
-<<<<<<< HEAD
-                               'fillcache':'fill_cache(%(args)s)'}
-                # look ahead and see if we have an auto-filled drop-down
-                i += 1
-                while lines[i].strip().startswith('fill'):
-                    word = tokenize_def(replace_vars(lines[i], vars))
-=======
                                'fillcache':'fill_cache(%(args)s)',
                                'fillforms':'fill_forms()'}
                 # look ahead and see if we have an auto-filled drop-down
@@ -995,7 +977,6 @@
                     word = tokenize_def(replace_vars(lines[i], vars))
                     #if word[0].startswith('fillform'):
                     #    print(5)
->>>>>>> 192142e9
                     # arguments are labeled like p=pattern, l(literal_feature)=1,
                     # n(nameOnly)=1, c=cat
                     #note: possible cat values are "noun", "verb" or "both"
@@ -1082,11 +1063,7 @@
             elif word[0] == 'Button':
                 (vn, bf, af, oc) = word[1:]
                 html += html_input(vr, word[0].lower(), '', vn, False,
-<<<<<<< HEAD
-                                   bf, af, onclick=oc) + '\n';
-=======
                                    bf, af, onclick=oc) + '\n'
->>>>>>> 192142e9
             elif word[0] == 'BeginIter':
                 iter_orig = word[1]
                 (iter_name, iter_var) = word[1].replace('}', '').split('{', 1)
@@ -1137,17 +1114,10 @@
                     # the current choices file OR iter_min copies, whichever is
                     # greater
                     c = 0
-<<<<<<< HEAD
-                    iter_num = 0;
-                    chlist = [x for x in choices.get(prefix + iter_name) if x]
-                    while (chlist and c < len(chlist)) or c < iter_min:
-                        show_name = "";
-=======
                     iter_num = 0
                     chlist = [x for x in choices.get(prefix + iter_name) if x]
                     while (chlist and c < len(chlist)) or c < iter_min:
                         show_name = ""
->>>>>>> 192142e9
                         if c < len(chlist):
                             iter_num = str(chlist[c].iter_num())
                             show_name = chlist[c]["name"]
@@ -1228,21 +1198,12 @@
     # Create and print the matrix subpage for the specified section
     # based on the arguments, which are the name of the section and
     # a cookie that determines where to look for the choices file
-<<<<<<< HEAD
-    def sub_page(self, section, cookie, vr):
-=======
     def sub_page(self, section, cookie, vr,ch=None):
->>>>>>> 192142e9
         print HTTP_header + '\n'
         print HTML_pretitle
         if section == 'lexicon':
             print "<script type='text/javascript' src='web/draw.js'></script>"
 
-<<<<<<< HEAD
-        choices_file = 'sessions/' + cookie + '/choices'
-        choices = ChoicesFile(choices_file)
-
-=======
         if cookie:
             choices_file = 'sessions/' + cookie + '/choices'
             choices = ChoicesFile(choices_file)
@@ -1251,12 +1212,14 @@
                 choices = ch
             else:
                 raise Exception('Calling deffile.sub_page without a cookie and without an explicit choices object')
->>>>>>> 192142e9
 
         section_begin = -1
         section_end = -1
         section_friendly = ''
 
+        section_begin = -1
+        section_end = -1
+        section_friendly = ''
 
         i = 0
         while i < len(self.def_lines):
@@ -1282,12 +1245,6 @@
             print HTML_posttitle % \
                   (js_array4(choices.features()),
                    js_array([c for c in choices.patterns() if not c[2]]),
-<<<<<<< HEAD
-                   js_array([n for n in choices.numbers()]))
-
-            if section == 'sentential-negation':
-                print HTML_prebody_sn
-=======
                    js_array([n for n in choices.numbers()]),
                    js_array([n for n in choices.forms()]))
 
@@ -1295,7 +1252,6 @@
                 print HTML_prebody_sn
             #elif section == 'other-features':
             #    print HTML_prebody_of
->>>>>>> 192142e9
             else:
                 print HTML_prebody
 
@@ -1364,11 +1320,7 @@
             print '<a href="#stay" onclick="document.forms[0].submit()" class="navleft">Save &amp; stay</a><br />'
             # TJT 2014-05-28: Not sure why the following doesn't work -- need to do more investigation
             #print '<a href="?subpage=%s" onclick="document.forms[0].submit()" class="navleft">Save &amp; stay</a><br />' % section
-<<<<<<< HEAD
-            print '<a href="#clear" onclick="clear_form()" class="navleft">Clear form</a><br />'
-=======
             print '<a href="#clear" onclick="clear_form()" class="navleft">Clear current subpage</a><br />'
->>>>>>> 192142e9
 
             ## if there are errors, then we print the links in red and
             ## unclickable
@@ -1391,11 +1343,7 @@
             print html_input(vr, 'hidden', 'subpage', section, False, '', '\n')
             print self.defs_to_html(self.def_lines[section_begin:section_end],
                                     choices, vr,
-<<<<<<< HEAD
-                                    '', {})
-=======
                                     prefix='', vars={})
->>>>>>> 192142e9
 
         # these buttons are now in the navmenu
         #    print html_input(vr, 'button', '', 'Submit', False, '<p>', '', onclick='submit_main()')
@@ -1867,11 +1815,7 @@
         print HTTP_header + '\n'
         print HTML_pretitle
         print '<title>Invalid Choices File</title>'
-<<<<<<< HEAD
-        print HTML_posttitle % ('', '', '')
-=======
         print HTML_posttitle % ('', '', '','')
->>>>>>> 192142e9
         print HTML_toggle_visible_js
         print HTML_prebody
 
@@ -1899,11 +1843,7 @@
         print HTTP_header + '\n'
         print HTML_pretitle
         print '<title>Problem Customizing Grammar</title>'
-<<<<<<< HEAD
-        print HTML_posttitle % ('', '', '')
-=======
         print HTML_posttitle % ('', '', '','')
->>>>>>> 192142e9
         print HTML_toggle_visible_js
         print HTML_prebody
 
