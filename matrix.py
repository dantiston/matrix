--- conflicted
+++ resolved
@@ -244,13 +244,6 @@
     for test in tests:
         print test
 
-<<<<<<< HEAD
-  elif args[0] in ('i', 'install'):
-    cmd = os.path.join(os.environ['CUSTOMIZATIONROOT'], '../install')
-    location = args[1]
-    # Installations to the live site require validations, so abort.
-    if location.strip('/') == 'matrix/customize':
-=======
   #### WEB TESTS ####
 
   elif args[0] in ('w', 'web-test'):
@@ -281,7 +274,6 @@
     # args[1] is the install target location
     if args[1].strip('/') == 'matrix/customize':
       # Installations to the live site require validations, so abort.
->>>>>>> 6ee4c11f
       print "Error: For installation to the live site, please use:"
       print "  matrix.py vivify"
       sys.exit(2)
