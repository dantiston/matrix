from gmcs.utils import TDLencode
from gmcs.utils import orth_encode
from gmcs.lib import TDLHierarchy
from gmcs.utils import get_name

######################################################################
# customize_case()
#   Create the type definitions associated with the user's choices
#   about case.

# case_names()
#   Create and return a list containing information about the cases
#   in the language described by the current choices.  This list consists
#   of tuples with three values:
#     [canonical name, friendly name, abbreviation]
def case_names(ch):
  # first, make two lists: the canonical and user-provided case names
  cm = ch.get('case-marking')
  canon = []
  user = []
  if cm == 'nom-acc':
    canon.append('nom')
    user.append(ch[cm + '-nom-case-name'])
    canon.append('acc')
    user.append(ch[cm + '-acc-case-name'])
  elif cm == 'erg-abs':
    canon.append('erg')
    user.append(ch[cm + '-erg-case-name'])
    canon.append('abs')
    user.append(ch[cm + '-abs-case-name'])
  elif cm == 'tripartite':
    canon.append('s_case')
    user.append(ch[cm + '-s-case-name'])
    canon.append('a_case')
    user.append(ch[cm + '-a-case-name'])
    canon.append('o_case')
    user.append(ch[cm + '-o-case-name'])
  elif cm in ['split-s']:
    canon.append('a_case')
    user.append(ch[cm + '-a-case-name'])
    canon.append('o_case')
    user.append(ch[cm + '-o-case-name'])
  elif cm in ['fluid-s']:
    canon.append('a_case+o_case')
    user.append('fluid')
    canon.append('a_case')
    user.append(ch[cm + '-a-case-name'])
    canon.append('o_case')
    user.append(ch[cm + '-o-case-name'])
  elif cm in ['split-n', 'split-v']:
    canon.append('nom')
    user.append(ch[cm + '-nom-case-name'])
    canon.append('acc')
    user.append(ch[cm + '-acc-case-name'])
    canon.append('erg')
    user.append(ch[cm + '-erg-case-name'])
    canon.append('abs')
    user.append(ch[cm + '-abs-case-name'])
  elif cm in ['focus']:
    canon.append('focus')
    user.append(ch[cm + '-focus-case-name'])
    canon.append('a_case')
    user.append(ch[cm + '-a-case-name'])
    canon.append('o_case')
    user.append(ch[cm + '-o-case-name'])

  # fill in any additional cases the user has specified
  for case in ch.get('case'):
    canon.append(case['name'])
    user.append(case['name'])

  # if possible without causing collisions, shorten the case names to
  # three-letter abbreviations; otherwise, just use the names as the
  # abbreviations
  abbrev = [ l[0:3] for l in user ]
  if len(set(abbrev)) != len(abbrev):
    abbrev = user

  return zip(canon, user, abbrev)

# Given the canonical (i.e. choices variable) name of a case, return
# its abbreviation from the list of cases, which should be created by
# calling case_names().  If there is no abbreviation, return the name.
def canon_to_abbr(name, cases):
  for c in cases:
    if c[0] == name:
      return c[2]
  return name

# Given the name of a case, return its abbreviation from the list of
# cases, which should be created by calling case_names().  If there
# is no abbreviation, return the name.
def name_to_abbr(name, cases):
  for c in cases:
    if c[1] == name:
      return c[2]
  return name

def init_case_hierarchy(ch, hierarchies):
  cm = ch.get('case-marking')
  cases = case_names(ch)

  hier = TDLHierarchy('case')

  # For most case patterns, just make a flat hierarchy.  For fluid-s,
  # split-n and split-v, however, a more articulated hierarchy is required.
  if cm in ['nom-acc', 'erg-abs', 'tripartite', 'split-s', 'focus']:
    for c in cases:
      hier.add(c[2], 'case', c[1])
  elif cm in ['fluid-s']:
    abbr = canon_to_abbr('a_case+o_case', cases)
    for c in cases:
      if c[0] in ['a_case', 'o_case']:
        hier.add(c[2], abbr, c[1])
      else:
        hier.add(c[2], 'case', c[1])
  elif cm in ['split-n', 'split-v']:
    nom_a = canon_to_abbr('nom', cases)
    acc_a = canon_to_abbr('acc', cases)
    erg_a = canon_to_abbr('erg', cases)
    abs_a = canon_to_abbr('abs', cases)
    if cm == 'split-v':
      for c in cases:
        hier.add(c[2], 'case', c[1])
    else:  # 'split-n':
      hier.add('a_case', 'case', 'transitive agent')
      hier.add('s_case', 'case', 'intransitive subject')
      hier.add('o_case', 'case', 'transitive patient')
      for c in cases:
        if c[2] == erg_a:
          hier.add(c[2], 'a_case', c[1])
        elif c[2] == nom_a:
          hier.add(c[2], 'a_case', c[1])
          hier.add(c[2], 's_case', c[1])
        elif c[2] == abs_a:
          hier.add(c[2], 's_case', c[1])
          hier.add(c[2], 'o_case', c[1])
        elif c[2] == acc_a:
          hier.add(c[2], 'o_case', c[1])
        else:
          hier.add(c[2], 'case', c[1])

  if not hier.is_empty():
    hierarchies[hier.name] = hier


# customize_case_type()
#   Create a type for case

def customize_case_type(mylang, hierarchies):
  if 'case' in hierarchies:
    hierarchies['case'].save(mylang)

# customize_trigger_rules()
#   Create trigger rules for case-marking adpositions
def customize_trigger_rules(adp_type, trigger):

    grdef1 = adp_type +'_gr_1 := arg0e_gtr & \
                      [ CONTEXT [ RELS <!  [ ARG1 individual & #i ] !> ], \
                        FLAGS [ SUBSUME < #i >, TRIGGER "' + adp_type + '" ] ].'
    grdef2 = adp_type +'_gr_2 := arg0e_gtr & \
                        [ CONTEXT [ RELS <!  [ ARG2 individual & #i ] !> ], \
                          FLAGS [ SUBSUME < #i >, TRIGGER "' + adp_type + '" ] ].'
    grdef3 = adp_type +'_gr_3 := arg0e_gtr & \
                        [ CONTEXT [ RELS <!  [ ARG3 individual & #i ] !> ], \
                          FLAGS [ SUBSUME < #i >, TRIGGER "' + adp_type + '" ] ].'

    trigger.add(grdef1)
    trigger.add(grdef2)
    trigger.add(grdef3)

# customize_case_adpositions()
#   Create the appropriate types for case-marking adpositions
def customize_case_adpositions(mylang, lexicon, trigger, ch):
  cases = case_names(ch)
  #features = ch.features()
  to_cfv = []

  if ch.has_adp_case():
    comment = \
      ';;; Case-marking adpositions\n' + \
      ';;; Case marking adpositions are constrained not to\n' + \
      ';;; be modifiers.'
    mylang.add_literal(comment)

    mylang.add('+np :+ [ CASE case ].', section='addenda')

    typedef = \
      'case-marking-adp-lex := basic-one-arg & raise-sem-lex-item & \
          [ SYNSEM.LOCAL.CAT [ HEAD adp & [ CASE #case, MOD < > ], \
                               VAL [ SPR < >, \
                                     SUBJ < >, \
                                     COMPS < #comps >, \
                                     SPEC < > ]], \
            ARG-ST < #comps & [ LOCAL.CAT [ HEAD noun & [ CASE #case ], \
                                            VAL.SPR < > ]] > ].'
    mylang.add(typedef)

    if ch.has_mixed_case():
      mylang.add('+np :+ [ CASE-MARKED bool ].', section='addenda')
      mylang.add(
        'case-marking-adp-lex := \
         [ ARG-ST < [ LOCAL.CAT.HEAD.CASE-MARKED - ] > ].')


    # checking whether language has both prepositions and postpositions
    bidirectional = False
    adporders = []
    for adp in ch.get('adp',[]):
      adp_order = adp.get('order')
      if not adp_order in adporders:
        adporders.append(adp_order)
    if len(adporders) == 2:
      bidirectional = True
      mylang.add('case-marking-prep-lex := case-marking-adp-lex & \
               [ SYNSEM.LOCAL.CAT.HEADFINAL - ].')
      mylang.add('case-marking-postp-lex := case-marking-adp-lex & \
               [ SYNSEM.LOCAL.CAT.HEADFINAL + ].')


    # Lexical entries
    lexicon.add_literal(';;; Case-marking adpositions')

    for adp in ch.get('adp',[]):
      orth = orth_encode(adp.get('orth'))
      infix_tname = 'ad'
      if bidirectional:
        if adp.get('order') == 'before':
          infix_tname = 'pre'
        elif adp.get('order') == 'after':
          infix_tname = 'post'

      super_type = 'case-marking-' + infix_tname + 'p-lex'
      # figure out the abbreviation for the case this adp marks
      cn = ''
      abbr = ''
      for feat in adp.get('feat', []):
        if feat['name'] == 'case':
          cn = feat['value']
          break

      abbr = name_to_abbr(cn, cases)

      adp_type = TDLencode(abbr + '-marker')
      typedef = \
        adp_type + ' := ' + super_type + ' & \
                        [ STEM < "' + orth + '" > ].'
      lexicon.add(typedef)

      has_inforstr_feat = False
      for feat in adp.get('feat', []):
        if feat['name'] == "information-structure meaning":
          has_inforstr_feat = True
          typedef = \
          adp_type + ' := [ SYNSEM.LOCAL [ CAT.VAL.COMPS < [ LOCAL.CONT.HOOK.INDEX #target ] >, \
                                           CONT [ HOOK.ICONS-KEY #icons, \
<<<<<<< HEAD
                                                  ICONS <! info-str & #icons & [ TARGET #target ] !> ] ] ] ].'
          lexicon.add(typedef)
          break
      if not has_inforstr_feat:
        typedef = \
        adp_type + ' := [ SYNSEM.LOCAL.CONT [ HOOK [ ICONS-KEY.CLAUSE #clause, CLAUSE-KEY #clause ], ICONS <! !> ] ].'
        lexicon.add(typedef)
=======
                                                  ICONS <! info-str & #icons & [ IARG2 #target ] !> ] ] ] ].'
          lexicon.add(typedef)          
          break
      if not has_inforstr_feat:
        typedef = \
        adp_type + ' := [ SYNSEM.LOCAL.CONT [ HOOK [ ICONS-KEY.IARG1 #clause, CLAUSE-KEY #clause ], ICONS <! !> ] ].'
        lexicon.add(typedef)          
>>>>>>> 3cb15a7c

      if cn.strip() != '':
        customize_trigger_rules(adp_type, trigger)

      to_cfv += [(adp.full_key, adp_type, 'adp')]

  return to_cfv

def customize_case(mylang, ch, hierarchies):
  # first we need to peek in things like lex-rules for when something
  # has mixed case, and replace with the appropriate type covering
  from gmcs.linglib.lexbase import ALL_LEX_TYPES
  cases = case_names(ch)
  for x in ALL_LEX_TYPES:
    for lex_type in ch[x]:
      convert_mixed_case(lex_type, hierarchies, cases)
    for pc in ch[x + '-pc']:
      convert_mixed_case(pc, hierarchies, cases)
      for lrt in pc['lrt']:
        convert_mixed_case(lrt, hierarchies, cases)
  # now output the case hierarchies
  customize_case_type(mylang, hierarchies)

def convert_mixed_case(item, hierarchies, cases):
  for feat in item.get('feat',[]):
    if feat['name'] == 'case' and ',' in feat['value']:
      v = [canon_to_abbr(c, cases) for c in feat['value'].split(', ')]
      feat['value'] = hierarchies['case'].get_type_covering(v)

def add_lexrules(ch):
  # only need to add rules for mixed_case
  if not ch.has_mixed_case():
    return
  for pc in ch['noun-pc']:
    # TJT 2014-09-08: changing to set comprehension for speed
    if 'case' in {feat['name'] for lrt in pc['lrt'] for feat in lrt['feat']}:
      for c in case_names(ch):
        if ch.has_adp_case(c[0]):
          idx = ch[pc.full_key + '_lrt'].next_iter_num()
          lrt_key = pc.full_key + '_lrt' + str(idx)
          ch[lrt_key + '_name'] = get_name(pc) + '-synth-' + c[0]
          ch[lrt_key + '_feat1_name'] = 'case'
          ch[lrt_key + '_feat1_value'] = c[0]
          ch[lrt_key + '_lri1_inflecting'] = 'no'
          ch[lrt_key + '_lri1_orth'] = ''

def interpret_verb_valence(valence):
  '''
  Return the canonical valence name (e.g. iverb, tverb) given the
  valence for a verb as defined in a choices file.
  '''
  if valence == 'trans' or '-' in valence:
    return 'tverb'
  else:
    return 'iverb'



def customize_verb_case(mylang, ch):
  cm = ch.get('case-marking')
  cases = case_names(ch)

  # Pass through the list of case-marking patterns.  If a pattern is a
  # lexical pattern (i.e. the third item in the list is False), then
  # create and contrain the appropriate lexical type.  This type is a
  # subtype of either transitive-verb-lex or intransitive-verb-lex.
  #
  # Note: I specify ARG-ST.FIRST... below instead of ARG-ST < [], ...>
  # because TDLFile has trouble with merges and open-ended lists.
  # Which should get fixed...  - sfd

  for p in ch.patterns():
    rule_pattern = p[2]

    p = p[0].split(',')  # split off ',dirinv', if present
    dir_inv = ''
    if len(p) > 1 and p[1] == 'dirinv':
      dir_inv = 'dir-inv-'

    if not rule_pattern:
      c = p[0].split('-')  # split 'agentcase-patientcase'
      if p[0] == 'trans' or len(c) > 1:  # transitive
        if p[0] == 'trans':
          a_case = ''
          o_case = ''
          a_head = ch.case_head()
          o_head = ch.case_head()
        else:
          a_case = canon_to_abbr(c[0], cases)
          o_case = canon_to_abbr(c[1], cases)
          a_head = ch.case_head(c[0])
          o_head = ch.case_head(c[1])

        if a_case and o_case:
          t_type = dir_inv + a_case + '-' + o_case + '-transitive-verb-lex'
        else:
          t_type = dir_inv + 'transitive-verb-lex'

        if t_type != 'transitive-verb-lex':
          mylang.add(t_type + ' := transitive-verb-lex.')

        # constrain the head of the agent/subject
        typedef = \
          t_type + ' := \
          [ ARG-ST.FIRST.LOCAL.CAT.HEAD ' + a_head + ' ].'
        mylang.add(typedef)

        # constrain the case of the agent/subject
        if a_case:
          typedef = \
            t_type + ' := \
            [ ARG-ST.FIRST.LOCAL.CAT.HEAD.CASE ' + a_case + ' ].'
          mylang.add(typedef)

        # constrain CASE-MARKING of the agent/subject, if appropriate
        if a_case and ch.has_mixed_case() and not ch.has_optadp_case(a_case):
          typedef = \
            t_type + ' := \
            [ SYNSEM.LOCAL.CAT.VAL.SUBJ < [ LOCAL.CAT.HEAD.CASE-MARKED + ] > ].'
          mylang.add(typedef)

        # constrain the head of the patient/object
        typedef = \
          t_type + ' := \
          [ ARG-ST < [ ], [ LOCAL.CAT.HEAD ' + o_head + ' ] > ].'
        mylang.add(typedef)

        # constrain the case of the patient/object
        if o_case:
          typedef = \
            t_type + ' := \
            [ ARG-ST < [ ], [ LOCAL.CAT.HEAD.CASE ' + o_case + ' ] > ].'
          mylang.add(typedef)

        # constrain CASE-MARKING of the patient/object, if appropriate
        if o_case and ch.has_mixed_case() and not ch.has_optadp_case(o_case):
          typedef = \
            t_type + ' := \
            [ SYNSEM.LOCAL.CAT.VAL.COMPS < [ LOCAL.CAT.HEAD.CASE-MARKED + ] > ].'
          mylang.add(typedef)
      else:     # intransitive
        if c[0] == 'intrans':
          s_case = ''
          s_head = ch.case_head()
        else:
          s_case = canon_to_abbr(c[0], cases)
          s_head = ch.case_head(c[0])

        if s_case:
          i_type = dir_inv + s_case + '-intransitive-verb-lex'
        else:
          i_type = dir_inv + 'intransitive-verb-lex'

        if i_type != 'intransitive-verb-lex':
          mylang.add(i_type + ' := intransitive-verb-lex.')

        # constrain the head of the subject
        typedef = \
          i_type + ' := \
          [ ARG-ST.FIRST.LOCAL.CAT.HEAD ' + s_head + ' ].'
        mylang.add(typedef)

        # constrain the case of the subject
        if s_case:
          typedef = \
            i_type + ' := \
            [ ARG-ST.FIRST.LOCAL.CAT.HEAD.CASE ' + s_case + ' ].'
          mylang.add(typedef)

        # constrain CASE-MARKING of the subject, if appropriate
        if s_case and ch.has_mixed_case() and not ch.has_optadp_case(s_case):
          typedef = \
            i_type + ' := \
            [ SYNSEM.LOCAL.CAT.VAL.SUBJ < [ LOCAL.CAT.HEAD.CASE-MARKED + ] > ].'
          mylang.add(typedef)





##################
### VALIDATION ###
##################

def validate(choices, vr):
  cm = choices.get('case-marking')

  if not cm:
    vr.err('case-marking', 'You must specify if/how case is marked.')

  if cm in ('nom-acc', 'split-n', 'split-v'):
    validate_one_case(choices, vr, cm + '-nom')
    validate_one_case(choices, vr, cm + '-acc')
  if cm in ('erg-abs', 'split-n', 'split-v'):
    validate_one_case(choices, vr, cm + '-erg')
    validate_one_case(choices, vr, cm + '-abs')
  if cm in ('tripartite', 'split-s', 'fluid-s', 'focus'):
    validate_one_case(choices, vr, cm + '-a')
    validate_one_case(choices, vr, cm + '-o')
  if cm in ('tripartite'):
    validate_one_case(choices, vr, cm + '-s')
  if cm in ('focus'):
    validate_one_case(choices, vr, cm + '-focus')

  if cm == 'none' and 'case' in choices:
    for case in choices['case']:
      vr.err(case.full_key + '_name',
             'You may not specify additional cases ' +
             'if your language has no case marking.')

  if 'scale' in choices and not choices.get('scale-equal'):
    vr.err('scale-equal',
           'If you define a direct-inverse scale, ' +
           'you must say what direction the verb is ' +
           'when the agent and patient have equal rank.')

######################################################################
# validate_one_case(pre)
#   A helper function to validate the user's choices about one case.
#   pre is the first few characters of the associated choices names
#  (e.g. 'nom-acc-nom')

def validate_one_case(ch, vr, pre):
  if not ch.get(pre + '-case-name'):
    vr.err(pre + '-case-name', 'You must specify a name for every case.')
<|MERGE_RESOLUTION|>--- conflicted
+++ resolved
@@ -254,23 +254,13 @@
           typedef = \
           adp_type + ' := [ SYNSEM.LOCAL [ CAT.VAL.COMPS < [ LOCAL.CONT.HOOK.INDEX #target ] >, \
                                            CONT [ HOOK.ICONS-KEY #icons, \
-<<<<<<< HEAD
-                                                  ICONS <! info-str & #icons & [ TARGET #target ] !> ] ] ] ].'
+                                                  ICONS <! info-str & #icons & [ IARG2 #target ] !> ] ] ] ].'
           lexicon.add(typedef)
           break
       if not has_inforstr_feat:
         typedef = \
-        adp_type + ' := [ SYNSEM.LOCAL.CONT [ HOOK [ ICONS-KEY.CLAUSE #clause, CLAUSE-KEY #clause ], ICONS <! !> ] ].'
+        adp_type + ' := [ SYNSEM.LOCAL.CONT [ HOOK [ ICONS-KEY.IARG1 #clause, CLAUSE-KEY #clause ], ICONS <! !> ] ].'
         lexicon.add(typedef)
-=======
-                                                  ICONS <! info-str & #icons & [ IARG2 #target ] !> ] ] ] ].'
-          lexicon.add(typedef)          
-          break
-      if not has_inforstr_feat:
-        typedef = \
-        adp_type + ' := [ SYNSEM.LOCAL.CONT [ HOOK [ ICONS-KEY.IARG1 #clause, CLAUSE-KEY #clause ], ICONS <! !> ] ].'
-        lexicon.add(typedef)          
->>>>>>> 3cb15a7c
 
       if cn.strip() != '':
         customize_trigger_rules(adp_type, trigger)
