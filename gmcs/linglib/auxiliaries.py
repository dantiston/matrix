--- conflicted
+++ resolved
@@ -396,16 +396,10 @@
         mylang.add(userstypename + ':= [SYNSEM.NEG-SAT -].')
     sem = aux.get('sem', '')
 
-<<<<<<< HEAD
     define_arg_str_and_valency(aux, auxcomp, ch, mylang, negaux)
     create_semantics(sem, aux, auxcomp, mylang, ch, hierarchies, negaux)
-    add_auxiliaries_to_lexicon(userstypename, sem, aux, lexicon)
-=======
-    define_arg_str_and_valency(aux, auxcomp, ch, mylang)
-    create_semantics(sem, aux, auxcomp, mylang, ch, hierarchies)
 
     add_auxiliaries_to_lexicon(userstypename, sem, aux, lexicon, trigger)
->>>>>>> b1c618f8
 
 
 
