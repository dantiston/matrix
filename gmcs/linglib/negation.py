from gmcs.utils import TDLencode
from gmcs.utils import orth_encode

######################################################################
# customize_sentential_negation()
#   Create the type definitions associated with the user's choices
#   about sentential negation.

def customize_sentential_negation(mylang, ch, lexicon, rules, lrules, hierarchies):
    # JDC 2012-06-01 Nowadays this function is something like
    # the entry point for the sentential negation library.
    # So it makes sense to put some notes here.

    # The first point is that the customization feature
    # 'negation=plus' is mapped to a series of different
    # lexical rule types based on the overall negation type
    # selected.
    #
    # This is done so that users can enjoy the simplicity of
    # selecting a negation strategy and then marking the
    # relevant rules 'negation=plus' without worrying
    # too much about the details.

    # However, because these lexical rules have different
    # properties, in this file we map negation=plus to
    # the following values so that features.py and
    # morphotactics.py can define the rules correctly.

    # negation values on lexical rules:
    #   'a' = standard simple negation,
    #         * cont-change-only-lex-rule
    #   'b' = lex rule with negation semantics,
    #         also requires NEGFORM on its complement
    #         this should only appear on auxiliaries

    ############################
    #'c' is deprecated, it can be defined on the morphotactics
    # page without further help from us
    #   'c' = form changing lex rule,
    #         changes form to negform and
    #         does not add semantics
    ############################

    #   'd' = comps-changing lexical rule,
    #         no semantics, adds negative comp to
    #         verb's comps list
    #   'e' = infl-lex-rule which sets NEG-SAT to -
    #   'f' = const-lex-rule which add neg1 to comps
    #   'g' = non-inflecting lex rule adds empty neg-comp to verb
    #         intended to be in the same pc as rule 'f' (the two
    #         rules should be exclusive)
    #   'h' = comps adding neg rule which also sets NEG-SAT -


    if ch.get('neg-head-feature') == 'on':
        mylang.add('head :+ [ NEGATED luk ].', section='addenda')

    exp = ch.get('neg-exp') # exponence of sentential negation: simple, bipartite

    if exp in [ '1', '0' ]:
        # we have a simple negation strategy
        if ch.get('infl-neg') == 'on':
            # two things to do:
            #  * add supertype to appropriate lri (for morphotactic.py to work)
            #  * change value of negation=plus to negation=a (for feature.py to work)
            for vpc in ch['verb-pc']:
                for lrt in vpc['lrt']:
                    for f in lrt['feat']:
                        if 'negation' in f['name'] and f['value']=='plus':
                            lrt['supertypes'] = ', '.join(lrt['supertypes'].split(', ') + \
                                                          ['cont-change-only-lex-rule'])
                            f['value'] = 'a'
        elif ch.get('neg-aux') == 'on':
            pass
            # nothing to do, neg-aux is like any other aux,
            # should be handled appropriately by word-order library
        elif ch.get('adv-neg') == 'on':
            # call create_neg_adv with proper parameters!
            # create_neg_adv_lex_item(mylang, ch, lexicon, rules, 1)
            customize_adv_neg(mylang, ch, lexicon, rules)
        elif ch.get('comp-neg') == 'on':
            # call create_neg_comp with proper parameters!
            customize_comp_neg(mylang, ch, lexicon, rules, lrules)
    elif exp == '2':
        bnegtype = ch.get('bineg-type')
        if bnegtype == 'infl-infl':
            customize_infl_infl_neg(ch)
        elif bnegtype == 'infl-head':
            customize_infl_head_neg()
        elif bnegtype == 'infl-comp':
            customize_infl_comp_neg(mylang,ch,lexicon)
        elif bnegtype == 'infl-mod':
            customize_infl_mod_neg(mylang,ch,lexicon,rules)
        elif bnegtype == 'head-head':
            customize_head_head_neg()
        elif bnegtype == 'head-comp':
            customize_head_comp_neg(mylang,ch,lexicon,hierarchies)
        elif bnegtype == 'head-mod':
            customize_head_mod_neg(mylang,ch,lexicon,rules)
        elif bnegtype == 'comp-comp':
            customize_comp_comp_neg(mylang,ch,lexicon)
        elif bnegtype == 'comp-mod':
            customize_comp_mod_neg(mylang,ch,lexicon,rules)
        elif bnegtype == 'mod-mod':
            customize_mod_mod_neg(mylang,ch,lexicon,rules)
#  if ch.get('neg-exp') == '2':
#    # see if we need to make any neg advs
#    if ch.get('neg1-type')[0] == 'f' or \
#      ch.get('neg2-type')[0] == 'f':
#      create_neg_adv_lex_item(mylang, ch, lexicon, rules, 2)

def customize_adv_neg(mylang, ch, lexicon, rules):
    # first add lexical type for negative adverb
    mylang.set_section('otherlex')
    mylang.add('''neg-adv-lex := basic-scopal-adverb-lex &
                 [ SYNSEM.LOCAL.CAT [ VAL [ SPR < >,
                                            COMPS < >,
                                            SUBJ < > ],
                                      HEAD.MOD < [ LOCAL.CAT.HEAD verb ] > ]].''',
               'Type for negative adverbs.')

    mylang.add_comment('neg-adv-lex',
                       '''This adverb should go through a specialized phrase structure rule
                          included with this grammar.''')

    # now parameterize as pre/posthead, no value here means both orders
    # should work
    if ch.get('neg-order') == 'before':
        mylang.add('neg-adv-lex := [ SYNSEM.LOCAL.CAT.POSTHEAD - ].')
    elif ch.get('neg-order') == 'after':
        mylang.add('neg-adv-lex := [ SYNSEM.LOCAL.CAT.POSTHEAD + ].')

    # constrain type of constituent modified by neg-adv
    if ch.get('neg-mod') == 's':
        mylang.add('''neg-adv-lex := [ SYNSEM.LOCAL.CAT.HEAD.MOD.FIRST.LOCAL.CAT.VAL [ SUBJ null,
                                                                                   COMPS null ]].''')
    elif ch.get('neg-mod') == 'vp':
        mylang.add('''neg-adv-lex := [ SYNSEM.LOCAL.CAT.HEAD.MOD.FIRST.LOCAL.CAT.VAL [ SUBJ cons,
                                                                                   COMPS null ]].''')
    elif ch.get('neg-mod') == 'v':
        mylang.add('''neg-adv-lex := [ SYNSEM.LOCAL.CAT.HEAD.MOD.FIRST.LIGHT + ].''')

    mylang.add('verb-lex := [ SYNSEM.LOCAL.CAT.HC-LIGHT - ].','''verb-lex is HC-LIGHT - to allow us to pick out\n
  lexical Vs for V-level attachment of negative adverbs.''')

    # add spelling for neg-adverb
    if(ch.get('neg-adv-orth')):
        orth = ch.get('neg-adv-orth')
        orthstr = orth_encode(orth)
        lexicon.add(TDLencode(orth) + ' := neg-adv-lex &\
                [ STEM < \"'+ orthstr +'\" >,\
                  SYNSEM.LKEYS.KEYREL.PRED \"neg_rel\" ].')

    rules.add('adj-head-scop := adj-head-scop-phrase.')
    rules.add('head-adj-scop := head-adj-scop-phrase.',
              'Rule instances for head-modifier structures. Corresponding types\n' +
              'are defined in matrix.tdl.  The matrix customization script did\n' +
              'not need to add any further constraints, so no corresponding types\n' +
              'appear in ' + ch.get('language').lower() + '.tdl')
    mylang.add('+nvcdmo :+ [ MOD < > ].',
               'This grammar includes head-modifier rules.  To keep\n' +
               'out extraneous parses, constrain the value of MOD on\n' +
               'various subtypes of head.  This may need to be loosened later.\n' +
               'This constraint says that only adverbs, adjectives,\n' +
               'and adpositions can be modifiers.',
               section='addenda')
    # that's all folks!

def customize_comp_neg(mylang, ch, lexicon, rules, lrules):
    # the neg-comp analyses require the neg-head-feature choice
    # simulate it here if it's not on
    if(ch.get('neg-head-feature')!='on'):
        mylang.add('head :+ [ NEGATED luk ].', section='addenda')

    # first add lexical type
    mylang.set_section('otherlex')
    mylang.add('''neg-adv-lex := basic-scopal-adverb-lex &
                 [ SYNSEM.LOCAL.CAT [ VAL [ SPR < >,
                                            COMPS < >,
                                            SUBJ < > ],
                                      HEAD [ NEGATED +, 
                                             MOD < [ LOCAL.CAT.HEAD verb ] > ] ] ].''',
<<<<<<< HEAD
               '''Type for negative selected comps.
=======
               '''Type for negative selected comps. 
>>>>>>> 99e742d3
                  This type uses the MOD list to get scopal semantics.
                  Constrain head-modifier rules to be [NEGATED -] if you don't
                  want this type to act as a modifer.''')

    # okay, now add the spelling and lexical instance
    if(ch.get('comp-neg-orth')):
        orth = ch.get('comp-neg-orth')
        orthstr = orth_encode(orth)
        lexicon.add(TDLencode(orth) + ' := neg-adv-lex &\
                [ STEM < \"'+ orthstr +'\" >,\
                  SYNSEM.LKEYS.KEYREL.PRED \"neg_rel\" ].')

    # we need the lexical rule that adds these types to the comps lists
    # of the verbs that selecte them
    if ch.get('comp-neg-order') == 'before':
        mylang.add('''neg-comp-add-lex-rule := const-val-change-only-lex-rule &
               [ SYNSEM.LOCAL [ CAT.VAL [  SUBJ #subj,
                                           COMPS < canonical-synsem & 
                                                 [ LOCAL.CAT.HEAD [ NEGATED +,
                                MOD < [ LOCAL.CONT.HOOK #hook ] > ] ] 
                                                   . #comps > ] ],
                 DTR.SYNSEM.LOCAL [ CAT.VAL [ SUBJ #subj,
                                              COMPS #comps ],
                                        CONT.HOOK #hook ] ].
               ''')

    elif ch.get('comp-neg-order') == 'after':
        mylang.add('''neg-comp-add-lex-rule := const-val-change-only-lex-rule &
               [ SYNSEM.LOCAL.CAT.VAL [  SUBJ #subj,
                                         COMPS < #comps , canonical-synsem & 
                                             [ LOCAL.CAT.HEAD [ NEGATED +,
                                             MOD < [ LOCAL.CONT.HOOK #hook ] > ] ] > ],
                 DTR.SYNSEM.LOCAL [ CAT.VAL [ SUBJ #subj,
                                              COMPS.FIRST #comps ],
                                    CONT.HOOK #hook ] ].
               ''')

    lrules.add('neg-lex-rule := neg-comp-add-lex-rule.')
    # deal with type of selecting verb: auxiliary verb or any finite verb
    if(ch.get('comp-neg-head')=='aux'):
        mylang.add('neg-comp-add-lex-rule := [ DTR aux-lex ].')
    elif(ch.get('comp-neg-head')=='v'):
        mylang.add('''neg-comp-add-lex-rule := [ DTR verb-lex &
                [ SYNSEM.LOCAL.CAT.HEAD.FORM finite ] ].''')

        # all done!



# bipartite negation types
def customize_infl_infl_neg(ch):
    # mostly handled in feature processing
    # and custo system
    # need to change the value of negation=plus
    # and neg2=plus to let
    # feature processing know what kind of lex rules these are

    for vpc in ch['verb-pc']:
        for lrt in vpc['lrt']:
            for f in lrt['feat']:
                if 'negation' in f['name'] and f['value']=='plus':
                    #          lrt['supertypes'] = ', '.join(lrt['supertypes'].split(', ') +\
                    #                                        ['add-only-rule'])
                    lrt['supertypes'] = ', '.join(lrt['supertypes'].split(', ') + \
                                                  [#'same-agr-lex-rule',
                                                      #                                         'same-ctxt-lex-rule',
                                                      'val-and-cont-change-lex-rule',
                                                      #                                         'same-head-lex-rule',
                                                      #                                         'same-val-lex-rule',
                                                      #                                         'same-hc-light-lex-rule',
                                                      #                                         'same-posthead-lex-rule',
                                                      #                                         'same-mc-lex-rule'
                                                  ])
                    f['value'] = 'b'
# TODO: set up validation to require that the user has properly
#       defined a neg2 
#        if 'neg2' in f['name'] and f['value']=='plus':
#          lrt['supertypes'] = ', '.join(lrt['supertypes'].split(', ') +\
#                                        ['head-change-only-rule']) 
#          f['name'] = 'negation'
#          f['value'] = 'c'
def customize_infl_head_neg():
    pass
    # completely handled by customization system and
    # existing infrastructure.

    # * neg-aux is a typical aux,
    # * the required FORM value is added
    #   to the questionairre page automatically,
    # * user selects that the inflector is FORM negform
    #   and makes the position class required to enforce
    #   complementary distribution of FORM

def customize_infl_comp_neg(mylang,ch,lexicon):
    # neg affix on verb requires neg-adv with neg semantics
    # neg-adv is a selected complement

    # this analysis requires the neg-head-feature, if it's not on
    # simulate it here
    if(ch.get('neg-head-feature')!='on'):
        mylang.add('head :+ [ NEGATED luk ].', section='addenda')


    # add type for neg-adv
    mylang.set_section('otherlex')
    mylang.add('''neg-comp-lex := basic-scopal-adverb-lex &
                 [ SYNSEM.LOCAL.CAT [ VAL [ SPR < >,
                                            SPEC < >,
                                            COMPS < >,
                                            SUBJ < > ],
                                      HEAD [ NEGATED +, 
                                             MOD < [ LOCAL.CAT.HEAD verb ] > ] ] ].''',
<<<<<<< HEAD
               '''Type for negative selected comps.
=======
               '''Type for negative selected comps. 
>>>>>>> 99e742d3
                  This type uses the MOD list to get scopal semantics.
                  Constrain head-modifier rules to be [NEGATED -] if you don't
                  want this type to act as a modifer.''')

    # add lexical instance
    if(ch.get('comp-neg-orth')):
        orth = ch.get('comp-neg-orth')
        orthstr = orth_encode(orth)
        lexicon.add(TDLencode(orth) + ' := neg-comp-lex &\
                [ STEM < \"'+ orthstr +'\" >,\
                  SYNSEM.LKEYS.KEYREL.PRED \"neg_rel\" ].')

    # inflecting lexical rule must add neg-adv to comps list,
    for vpc in ch['verb-pc']:
        for lrt in vpc['lrt']:
            for f in lrt['feat']:
                if 'negation' in f['name'] and f['value']=='plus':
                    lrt['supertypes'] = ', '.join(lrt['supertypes'].split(', ') + \
                                                  ['val-change-only-lex-rule'])
                    f['value']='d'

def customize_infl_mod_neg(mylang,ch,lexicon,rules):
    # neg affix on verb requires neg-adv with neg semantics
    # neg-adv is a modifier

    # this analysis requires the neg-head-feature, if it's not on
    # simulate it here
    if(ch.get('neg-head-feature')!='on'):
        mylang.add('head :+ [ NEGATED luk ].', section='addenda')

    # add neg-sat to SYNSEM
    mylang.set_section('addenda')
    mylang.add('''synsem :+ [ NEG-SAT luk ].''')

    # verbs must start out NEG-SAT na-or-+
    mylang.add('''basic-verb-lex :+ [ SYNSEM.NEG-SAT na-or-+ ].''')

    # decorate psrs to pass up NEG-SAT value
    mylang.add('''basic-head-comp-phrase :+ [ SYNSEM.NEG-SAT #ns,
                                            HEAD-DTR.SYNSEM.NEG-SAT #ns ].''')
    mylang.add('''basic-head-subj-phrase :+ [ SYNSEM.NEG-SAT #ns,
                                            HEAD-DTR.SYNSEM.NEG-SAT #ns ].''')

    # ammend root condition
    mylang.add('''clause :+ [ SYNSEM.NEG-SAT na-or-+ ].''')

    # inflecting lexical rule must add NEG-SAT - to verb,
    for vpc in ch['verb-pc']:
        for lrt in vpc['lrt']:
            for f in lrt['feat']:
                if 'negation' in f['name'] and f['value']=='plus':
                    f['value']='e'

    # add type for neg-adv
    mylang.set_section('otherlex')
    mylang.add('''neg-adv-lex := basic-scopal-adverb-lex &
                 [ SYNSEM.LOCAL.CAT [ VAL [ SPR < >,
                                            COMPS < >,
                                            SUBJ < > ],
                                      HEAD [ MOD < [ LOCAL.CAT.HEAD verb ] >,
                                             NEGATED + ]]].''',
               'Type for negative adverbs.')

    mylang.add_comment('neg-adv-lex',
                       '''This adverb should go through a specialized phrase structure rule
                          included with this grammar.''')

    # now parameterize as pre/posthead, no value here means both orders
    # should work, also add specialized modifier rules
    if ch.get('neg-mod-order-infl-mod-neg') == 'before':
        mylang.add('neg-adv-lex := [ SYNSEM.LOCAL.CAT.POSTHEAD - ].')
        mylang.add('''neg-adj-head-scop-phrase := adj-head-scop-phrase &
                 [ SYNSEM.NEG-SAT +,
                   HEAD-DTR.SYNSEM.NEG-SAT -,
                   NON-HEAD-DTR neg-adv-lex ].''')
        rules.add('neg-adj-head-scop := neg-adj-head-scop-phrase.')
    elif ch.get('neg-mod-order-infl-mod-neg') == 'after':
        mylang.add('neg-adv-lex := [ SYNSEM.LOCAL.CAT.POSTHEAD + ].')
        mylang.add('''neg-head-adj-scop-phrase := head-adj-scop-phrase &
               [ SYNSEM.NEG-SAT +,
                 HEAD-DTR.SYNSEM.NEG-SAT -,
                 NON-HEAD-DTR neg-adv-lex ].''')
        rules.add('neg-head-adj-scop := neg-head-adj-scop-phrase.')
    else:
        mylang.add('''neg-adj-head-scop-phrase := adj-head-scop-phrase &
                 [ SYNSEM.NEG-SAT +,
                   HEAD-DTR.SYNSEM.NEG-SAT -,
                   NON-HEAD-DTR neg-adv-lex ].''')
        rules.add('neg-adj-head-scop := neg-adj-head-scop-phrase.')
        mylang.add('''neg-head-adj-scop-phrase := head-adj-scop-phrase &
               [ SYNSEM.NEG-SAT +,
                 HEAD-DTR.SYNSEM.NEG-SAT -,
                 NON-HEAD-DTR neg-adv-lex ].''')
        rules.add('neg-head-adj-scop := neg-head-adj-scop-phrase.')


    # constrain type of constituent modified by neg-adv
    if ch.get('neg-mod-infl-mod-neg') == 's':
        mylang.add('''neg-adv-lex := [ SYNSEM.LOCAL.CAT.HEAD.MOD.FIRST.LOCAL.CAT.VAL [ SUBJ null,
                                                                                   COMPS null ]].''')
    elif ch.get('neg-mod-infl-mod-neg') == 'vp':
        mylang.add('''neg-adv-lex := [ SYNSEM.LOCAL.CAT.HEAD.MOD.FIRST.LOCAL.CAT.VAL [ SUBJ cons,
                                                                                   COMPS null ]].''')
    elif ch.get('neg-mod-infl-mod-neg') == 'v':
        mylang.add('''neg-adv-lex := [ SYNSEM.LOCAL.CAT.HEAD.MOD.FIRST.LIGHT + ].''')

    mylang.add('verb-lex := [ SYNSEM.LOCAL.CAT.HC-LIGHT - ].','''verb-lex is HC-LIGHT - to allow us to pick out\n
  lexical Vs for V-level attachment of negative adverbs.''')

    # add spelling for neg-adverb
    if(ch.get('neg-mod-orth')):
        orth = ch.get('neg-mod-orth')
        orthstr = orth_encode(orth)
        lexicon.add(TDLencode(orth) + ' := neg-adv-lex &\
                [ STEM < \"'+ orthstr +'\" >,\
                  SYNSEM.LKEYS.KEYREL.PRED \"neg_rel\" ].')


    mylang.add('+nvcdmo :+ [ MOD < > ].',
               'This grammar includes head-modifier rules.  To keep\n' +
               'out extraneous parses, constrain the value of MOD on\n' +
               'various subtypes of head.  This may need to be loosened later.\n' +
               'This constraint says that only adverbs, adjectives,\n' +
               'and adpositions can be modifiers.',
               section='addenda')



def customize_head_head_neg():
    pass

def customize_head_comp_neg(mylang,ch,lexicon, hierarchies):
    # bipartite neg with negauxiliary which has a 'dummy' negcomp
    # add type for neg-adv

    # this analysis requires the neg-head-feature, if it's not on
    # simulate it here
    if(ch.get('neg-head-feature')!='on'):
        mylang.add('head :+ [ NEGATED luk ].', section='addenda')

    # negauxes with modified comps lists are
    # generated by auxiliaries.py

    #TODO deal with v head

    # need to add type and instance for semantically empty neg-comp
    mylang.set_section('otherlex')
    mylang.add('''neg-comp-lex := norm-zero-arg &
                 [ SYNSEM.LOCAL [ CAT [ HEAD adv & [ NEGATED + ],
                                        VAL [ SUBJ < >,
                                              COMPS < > ] ],
                                  CONT [ RELS <! !>,
                                         HCONS <! !> ]]].''',
<<<<<<< HEAD
               '''Type for negative selected comps.
=======
               '''Type for negative selected comps. 
>>>>>>> 99e742d3
                  This type uses the MOD list to get scopal semantics.
                  Constrain head-modifier rules to be [NEGATED -] if you don't
                  want this type to act as a modifer.''')

    # add lexical instance
    if(ch.get('comp-neg-orth')):
        orth = ch.get('comp-neg-orth')
        orthstr = orth_encode(orth)
        lexicon.add(TDLencode(orth) + ' := neg-comp-lex &\
                [ STEM < \"'+ orthstr +'\" > ].')



def customize_head_mod_neg(mylang, ch, lexicon,rules):
    # basically just need to add NEG-SAT feature dependencies

    # this analysis uses the neg-head-feature
    if(ch.get('neg-head-feature')!='on'):
        mylang.add('head :+ [ NEGATED luk ].', section='addenda')

    # add neg-sat to SYNSEM
    mylang.set_section('addenda')
    mylang.add('''synsem :+ [ NEG-SAT luk ].''')

    # verbs must start out NEG-SAT na-or-+
    mylang.add('''basic-verb-lex :+ [ SYNSEM.NEG-SAT na-or-+ ].''')

    # decorate psrs to pass up NEG-SAT value
    mylang.add('''basic-head-comp-phrase :+ [ SYNSEM.NEG-SAT #ns,
                                            HEAD-DTR.SYNSEM.NEG-SAT #ns ].''')
    mylang.add('''basic-head-subj-phrase :+ [ SYNSEM.NEG-SAT #ns,
                                            HEAD-DTR.SYNSEM.NEG-SAT #ns ].''')

    # ammend root condition
    mylang.add('''clause :+ [ SYNSEM.NEG-SAT na-or-+ ].''')

    # neg-aux lexically introduces SYNSEM.NEG-SAT -
    #

    # add type for neg-adv
    mylang.set_section('otherlex')
    mylang.add('''neg-adv-lex := norm-zero-arg &
                 [ SYNSEM.LOCAL [ CAT [ VAL [ SPR < >,
                                            COMPS < >,
                                            SUBJ < > ],
                                      HEAD adv & [ MOD < [ LOCAL.CAT.HEAD verb ] >,
                                             NEGATED + ] ],
                                  CONT [ RELS <! !>,
                                         HCONS <! !> ] ] ].''',
               'Type for negative adverbs.')

    mylang.add_comment('neg-adv-lex',
                       '''This adverb should go through a specialized phrase structure rule
                          included with this grammar.''')

    # now parameterize as pre/posthead, no value here means both orders
    # should work, also add specialized modifier rules
    if ch.get('neg-mod-order-head-mod-neg') == 'before':
        mylang.add('neg-adv-lex := [ SYNSEM.LOCAL.CAT.POSTHEAD - ].')
        mylang.add('''neg-adj-head-scop-phrase := adj-head-scop-phrase &
                 [ SYNSEM.NEG-SAT +,
                   HEAD-DTR.SYNSEM.NEG-SAT -,
                   NON-HEAD-DTR neg-adv-lex ].''')
        rules.add('neg-adj-head-scop := neg-adj-head-scop-phrase.')
    elif ch.get('neg-mod-order-head-mod-neg') == 'after':
        mylang.add('neg-adv-lex := [ SYNSEM.LOCAL.CAT.POSTHEAD + ].')
        mylang.add('''neg-head-adj-scop-phrase := head-adj-scop-phrase &
               [ SYNSEM.NEG-SAT +,
                 HEAD-DTR.SYNSEM.NEG-SAT -,
                 NON-HEAD-DTR neg-adv-lex ].''')
        rules.add('neg-head-adj-scop := neg-head-adj-scop-phrase.')
    else:
        mylang.add('''neg-adj-head-scop-phrase := adj-head-scop-phrase &
                 [ SYNSEM.NEG-SAT +,
                   HEAD-DTR.SYNSEM.NEG-SAT -,
                   NON-HEAD-DTR neg-adv-lex ].''')
        rules.add('neg-adj-head-scop := neg-adj-head-scop-phrase.')
        mylang.add('''neg-head-adj-scop-phrase := head-adj-scop-phrase &
               [ SYNSEM.NEG-SAT +,
                 HEAD-DTR.SYNSEM.NEG-SAT -,
                 NON-HEAD-DTR neg-adv-lex ].''')
        rules.add('neg-head-adj-scop := neg-head-adj-scop-phrase.')


    # constrain type of constituent modified by neg-adv
    if ch.get('neg-mod-head-mod-neg') == 's':
        mylang.add('''neg-adv-lex := [ SYNSEM.LOCAL.CAT.HEAD.MOD.FIRST.LOCAL.CAT.VAL [ SUBJ null,
                                                                                   COMPS null ]].''')
    elif ch.get('neg-mod-head-mod-neg') == 'vp':
        mylang.add('''neg-adv-lex := [ SYNSEM.LOCAL.CAT.HEAD.MOD.FIRST.LOCAL.CAT.VAL [ SUBJ cons,
                                                                                   COMPS null ]].''')
    elif ch.get('neg-mod-head-mod-neg') == 'v':
        mylang.add('''neg-adv-lex := [ SYNSEM.LOCAL.CAT.HEAD.MOD.FIRST.LIGHT + ].''')

    mylang.add('verb-lex := [ SYNSEM.LOCAL.CAT.HC-LIGHT - ].','''verb-lex is HC-LIGHT - to allow us to pick out\n
  lexical Vs for V-level attachment of negative adverbs.''')

    # add spelling for neg-adverb
    if(ch.get('neg-mod-orth')):
        orth = ch.get('neg-mod-orth')
        orthstr = orth_encode(orth)
        lexicon.add(TDLencode(orth) + ' := neg-adv-lex &\
                [ STEM < \"'+ orthstr +'\" > ].')


    mylang.add('+nvcdmo :+ [ MOD < > ].',
               'This grammar includes head-modifier rules.  To keep\n' +
               'out extraneous parses, constrain the value of MOD on\n' +
               'various subtypes of head.  This may need to be loosened later.\n' +
               'This constraint says that only adverbs, adjectives,\n' +
               'and adpositions can be modifiers.',
               section='addenda')

def customize_comp_comp_neg(mylang,ch,lexicon):
    # bipartite negation type with two negative complements,
    # presumably one is selected by an aux, the other by a v
    #

    # this analysis uses the neg-head-feature
    if(ch.get('neg-head-feature')!='on'):
        mylang.add('head :+ [ NEGATED luk ].', section='addenda')

    # verbs need to be NEGATED - 'underlyingly'
    mylang.add('verb-lex := [ SYNSEM.LOCAL.CAT.HEAD.NEGATED na-or-- ].')

    # add neg1 complement
    mylang.set_section('otherlex')
    mylang.add('''neg1-comp-lex := basic-scopal-adverb-lex &
                 [ SYNSEM.LOCAL.CAT [ VAL [ SPR < >,
                                            SPEC < >,
                                            COMPS < >,
                                            SUBJ < > ],
                                      HEAD [ NEGATED +, 
                                             MOD < [ LOCAL.CAT.HEAD verb ] > ] ] ].''',
<<<<<<< HEAD
               '''Type for negative selected comps.
=======
               '''Type for negative selected comps. 
>>>>>>> 99e742d3
                  This type uses the MOD list to get scopal semantics.
                  Constrain head-modifier rules to be [NEGATED -] if you don't
                  want this type to act as a modifer.''')

    # add neg2 complement
    mylang.add('''neg2-comp-lex := norm-zero-arg &
                 [ SYNSEM.LOCAL [ CAT [ VAL [ SPR < >,
                                            SPEC < >,
                                            COMPS < >,
                                            SUBJ < > ],
                                      HEAD [ NEGATED +, 
                                             MOD < [ LOCAL.CAT.HEAD verb ] > ] ],
                                  CONT [ HCONS <! !>,
                                         RELS <! !> ]  ] ].''',
<<<<<<< HEAD
               '''Type for negative selected comps.
=======
               '''Type for negative selected comps. 
>>>>>>> 99e742d3
                  This type uses the MOD list to get scopal semantics.
                  Constrain head-modifier rules to be [NEGATED -] if you don't
                  want this type to act as a modifer.''')

    # add lexical instances
    if(ch.get('comp-neg1-orth')):
        orth = ch.get('comp-neg1-orth')
        orthstr = orth_encode(orth)
        lexicon.add(TDLencode(orth) + ' := neg1-comp-lex &\
                [ STEM < \"'+ orthstr +'\" >,\
                  SYNSEM.LKEYS.KEYREL.PRED \"neg_rel\" ].')

    if(ch.get('comp-neg2-orth')):
        orth = ch.get('comp-neg2-orth')
        orthstr = orth_encode(orth)
        lexicon.add(TDLencode(orth) + ' := neg2-comp-lex &\
                [ STEM < \"'+ orthstr +'\" > ].')

    # non-inflecting lexical rule must add neg-adv to comps list,
    next_n = ch['verb-pc'].next_iter_num() if 'verb-pc' in ch else 1
    ch['verb-pc%d_name' % next_n] = 'neg1'
    nvpc = ch['verb-pc'].get_last()
    nvpc['order'] = 'suffix'
    nvpc['inputs'] = 'aux'
    nvpc['lrt1_feat1_name'] = 'negation'
    nvpc['lrt1_feat1_value'] = 'f'
    nvpc['lrt1_lri1_inflecting'] = 'no'
    nvpc['lrt1_supertypes'] = 'val-change-only-lex-rule'

    # other non-inflecting lex rule adds other neg comp to other verbs
    # can go in same pc as above (the two rules should be exclusive)
    ch['verb-pc%d_name' % (next_n + 1)] = 'neg2'
    nvpc = ch['verb-pc'].get_last()
    nvpc['order'] = 'suffix'
    nvpc['inputs'] = 'verb'
    nvpc['lrt1_feat1_name'] = 'negation'
    nvpc['lrt1_feat1_value'] = 'g'
    nvpc['lrt1_lri1_inflecting'] = 'no'
    nvpc['lrt1_supertypes'] = 'cat-change-only-lex-rule, same-hc-light-lex-rule, same-posthead-lex-rule, same-mc-lex-rule'

    # also need auxes to underlyingly select for [ NEGATED - ] types
    mylang.add('''aux-lex := [ SYNSEM.LOCAL.CAT.VAL.COMPS.FIRST.LOCAL.CAT.HEAD.NEGATED na-or-- ].''')

def customize_comp_mod_neg(mylang,ch,lexicon,rules):
    # here we create a negation strategy with one selected complement,
    # which presumably carries the negative force

    # this analysis uses the neg-head-feature
    if(ch.get('neg-head-feature')!='on'):
        mylang.add('head :+ [ NEGATED luk ].', section='addenda')

    # add neg-sat to SYNSEM
    mylang.set_section('addenda')
    mylang.add('''synsem :+ [ NEG-SAT luk ].''')

    # verbs must start out NEG-SAT na-or-+
    mylang.add('''basic-verb-lex :+ [ SYNSEM.NEG-SAT na-or-+ ].''')

    # decorate psrs to pass up NEG-SAT value
    mylang.add('''basic-head-comp-phrase :+ [ SYNSEM.NEG-SAT #ns,
                                            HEAD-DTR.SYNSEM.NEG-SAT #ns ].''')
    mylang.add('''basic-head-subj-phrase :+ [ SYNSEM.NEG-SAT #ns,
                                            HEAD-DTR.SYNSEM.NEG-SAT #ns ].''')

    # ammend root condition
    mylang.add('''clause :+ [ SYNSEM.NEG-SAT na-or-+ ].''')


    # first introduce the lexical rule that introduces the negative complement
    # also needs to set NEG-SAT - on its target

    #TODO: parameterize this rule according to neg-comp before/after
    #      current system only supports before and ignores the choice!
    attach=''
    if ch.get('comp-neg-head-comp-mod') == 'v':
        attach='verb'
    else: attach='aux'

    next_n = ch['verb-pc'].next_iter_num() if 'verb-pc' in ch else 1
    ch['verb-pc%d_name' % next_n] = 'neg1'
    nvpc = ch['verb-pc'].get_last()
    nvpc['order'] = 'suffix'
    nvpc['inputs'] = attach
    nvpc['lrt1_feat1_name'] = 'negation'
    nvpc['lrt1_feat1_value'] = 'h'
    nvpc['lrt1_lri1_inflecting'] = 'no'
    nvpc['lrt1_supertypes'] = 'val-change-only-lex-rule'

    # create lexical type for neg-comp
    mylang.set_section('otherlex')
    mylang.add('''neg1-comp-lex := basic-scopal-adverb-lex &
                 [ SYNSEM.LOCAL.CAT [ VAL [ SPR < >,
                                            SPEC < >,
                                            COMPS < >,
                                            SUBJ < > ],
                                      HEAD [ NEGATED +, 
                                             MOD < [ LOCAL.CAT.HEAD verb ] > ] ] ].''',
<<<<<<< HEAD
               '''Type for negative selected comps.
=======
               '''Type for negative selected comps. 
>>>>>>> 99e742d3
                  This type uses the MOD list to get scopal semantics.
                  Constrain head-modifier rules to be [NEGATED -] if you don't
                  want this type to act as a modifer.''')

    # create lexical instance for neg1
    if(ch.get('comp-neg-orth')):
        orth = ch.get('comp-neg-orth')
        orthstr = orth_encode(orth)
        lexicon.add(TDLencode(orth) + ' := neg1-comp-lex &\
                [ STEM < \"'+ orthstr +'\" >,\
                  SYNSEM.LKEYS.KEYREL.PRED \"neg_rel\" ].')

    # add lexical type for negadv "neg2"
    mylang.set_section('otherlex')
    mylang.add('''neg-adv-lex := norm-zero-arg &
                 [ SYNSEM.LOCAL [ CAT [ VAL [ SPR < >,
                                            COMPS < >,
                                            SUBJ < > ],
                                      HEAD adv & [ MOD < [ LOCAL.CAT.HEAD verb ] >,
                                             NEGATED + ] ],
                                  CONT [ RELS <! !>,
                                         HCONS <! !> ] ] ].''',
               'Type for negative adverbs.')

    mylang.add_comment('neg-adv-lex',
                       '''This adverb should go through a specialized phrase structure rule
                          included with this grammar.''')

    # now parameterize as pre/posthead, no value here means both orders
    # should work, also add specialized modifier rules
    if ch.get('neg-mod-order-comp-mod-neg') == 'before':
        mylang.add('neg-adv-lex := [ SYNSEM.LOCAL.CAT.POSTHEAD - ].')
        mylang.add('''neg-adj-head-scop-phrase := adj-head-scop-phrase &
                 [ SYNSEM.NEG-SAT +,
                   HEAD-DTR.SYNSEM.NEG-SAT -,
                   NON-HEAD-DTR neg-adv-lex ].''')
        rules.add('neg-adj-head-scop := neg-adj-head-scop-phrase.')
    elif ch.get('neg-mod-order-comp-mod-neg') == 'after':
        mylang.add('neg-adv-lex := [ SYNSEM.LOCAL.CAT.POSTHEAD + ].')
        mylang.add('''neg-head-adj-scop-phrase := head-adj-scop-phrase &
               [ SYNSEM.NEG-SAT +,
                 HEAD-DTR.SYNSEM.NEG-SAT -,
                 NON-HEAD-DTR neg-adv-lex ].''')
        rules.add('neg-head-adj-scop := neg-head-adj-scop-phrase.')
    else:
        mylang.add('''neg-adj-head-scop-phrase := adj-head-scop-phrase &
                 [ SYNSEM.NEG-SAT +,
                   HEAD-DTR.SYNSEM.NEG-SAT -,
                   NON-HEAD-DTR neg-adv-lex ].''')
        rules.add('neg-adj-head-scop := neg-adj-head-scop-phrase.')
        mylang.add('''neg-head-adj-scop-phrase := head-adj-scop-phrase &
               [ SYNSEM.NEG-SAT +,
                 HEAD-DTR.SYNSEM.NEG-SAT -,
                 NON-HEAD-DTR neg-adv-lex ].''')
        rules.add('neg-head-adj-scop := neg-head-adj-scop-phrase.')


    # constrain type of constituent modified by neg-adv
    if ch.get('neg-mod-comp-mod-neg') == 's':
        mylang.add('''neg-adv-lex := [ SYNSEM.LOCAL.CAT.HEAD.MOD.FIRST.LOCAL.CAT.VAL [ SUBJ null,
                                                                                   COMPS null ]].''')
    elif ch.get('neg-mod-comp-mod-neg') == 'vp':
        mylang.add('''neg-adv-lex := [ SYNSEM.LOCAL.CAT.HEAD.MOD.FIRST.LOCAL.CAT.VAL [ SUBJ cons,
                                                                                   COMPS null ]].''')
    elif ch.get('neg-mod-comp-mod-neg') == 'v':
        mylang.add('''neg-adv-lex := [ SYNSEM.LOCAL.CAT.HEAD.MOD.FIRST.LIGHT + ].''')

    mylang.add('verb-lex := [ SYNSEM.LOCAL.CAT.HC-LIGHT - ].','''verb-lex is HC-LIGHT - to allow us to pick out\n
  lexical Vs for V-level attachment of negative adverbs.''')

    # add spelling for neg-adverb
    if(ch.get('neg-mod-orth')):
        orth = ch.get('neg-mod-orth')
        orthstr = orth_encode(orth)
        lexicon.add(TDLencode(orth) + ' := neg-adv-lex &\
                [ STEM < \"'+ orthstr +'\" > ].')


    mylang.add('+nvcdmo :+ [ MOD < > ].',
               'This grammar includes head-modifier rules.  To keep\n' +
               'out extraneous parses, constrain the value of MOD on\n' +
               'various subtypes of head.  This may need to be loosened later.\n' +
               'This constraint says that only adverbs, adjectives,\n' +
               'and adpositions can be modifiers.',
               section='addenda')

def customize_mod_mod_neg(mylang,ch,lexicon,rules):
    # need to create two modifiers, one sets neg-sat to minus, the other to
    # back to plus.

    # add neg-sat and decorate psrs
    # this analysis uses the neg-head-feature
    if(ch.get('neg-head-feature')!='on'):
        mylang.add('head :+ [ NEGATED luk ].', section='addenda')

    # add neg-sat to SYNSEM
    mylang.set_section('addenda')
    mylang.add('''synsem :+ [ NEG-SAT luk ].''')

    # verbs must start out NEG-SAT na-or-+
    mylang.add('''basic-verb-lex :+ [ SYNSEM.NEG-SAT na-or-+ ].''')

    # decorate psrs to pass up NEG-SAT value
    mylang.add('''basic-head-comp-phrase :+ [ SYNSEM.NEG-SAT #ns,
                                            HEAD-DTR.SYNSEM.NEG-SAT #ns ].''')
    mylang.add('''basic-head-subj-phrase :+ [ SYNSEM.NEG-SAT #ns,
                                            HEAD-DTR.SYNSEM.NEG-SAT #ns ].''')

    # ammend root condition
    mylang.add('''clause :+ [ SYNSEM.NEG-SAT na-or-+ ].''')

    # add neg1 mod (sets neg-sat to -, via its psr)
    mylang.set_section('otherlex')
    mylang.add('''neg1-adv-lex := basic-scopal-adverb-lex &
                 [ SYNSEM.LOCAL.CAT [ VAL [ SPR < >,
                                            SPEC < >,
                                            COMPS < >,
                                            SUBJ < > ],
                                      HEAD [ NEGATED +, 
                                             MOD < [ LOCAL.CAT.HEAD verb ] > ] ] ].''',
               '''This type uses the MOD list to get scopal semantics.
                  Constrain head-modifier rules to be [NEGATED -] if you don't
                  want this type to act as a modifer.''')

    # add neg2 mod (sets neg-sat back to +, via its psr)
<<<<<<< HEAD
    mylang.add('''neg2-adv-lex := norm-zero-arg &
=======
    mylang.add('''neg2-adv-lex := norm-zero-arg & 
>>>>>>> 99e742d3
                [ SYNSEM.LOCAL [ CAT [ VAL [ SPR < >,
                                             SPEC < >,
                                             COMPS < >,
                                             SUBJ < > ],
                                       HEAD adv & [ NEGATED +,
                                                    MOD < [ LOCAL.CAT.HEAD verb ] > ] ],
                                 CONT [ RELS <! !>,
                                        HCONS <! !> ] ] ].''')

    # create lexical instance for neg1
    if(ch.get('neg1-mod-orth')):
        orth = ch.get('neg1-mod-orth')
        orthstr = orth_encode(orth)
        lexicon.add(TDLencode(orth) + ' := neg1-adv-lex &\
                [ STEM < \"'+ orthstr +'\" >,\
                  SYNSEM.LKEYS.KEYREL.PRED \"neg_rel\" ].')

    # create lexical instance for neg2
    if(ch.get('neg2-mod-orth')):
        orth = ch.get('neg2-mod-orth')
        orthstr = orth_encode(orth)
        lexicon.add(TDLencode(orth) + ' := neg2-adv-lex &\
                [ STEM < \"'+ orthstr +'\" > ].')

    # now parameterize as pre/posthead, no value here means both orders
    # should work, also add specialized modifier rules
    if ch.get('neg1-mod-order') == 'before':
        mylang.add('neg1-adv-lex := [ SYNSEM.LOCAL.CAT.POSTHEAD - ].')
        mylang.add('''neg1-adj-head-scop-phrase := adj-head-scop-phrase &
                 [ SYNSEM.NEG-SAT -,
                   HEAD-DTR.SYNSEM.NEG-SAT na-or-+,
                   NON-HEAD-DTR neg1-adv-lex ].''')
        rules.add('neg1-adj-head-scop := neg1-adj-head-scop-phrase.')
    elif ch.get('neg1-mod-order') == 'after':
        mylang.add('neg1-adv-lex := [ SYNSEM.LOCAL.CAT.POSTHEAD + ].')
        mylang.add('''neg1-head-adj-scop-phrase := head-adj-scop-phrase &
               [ SYNSEM.NEG-SAT -,
                 HEAD-DTR.SYNSEM.NEG-SAT na-or-+,
                 NON-HEAD-DTR neg1-adv-lex ].''')
        rules.add('neg1-head-adj-scop := neg1-head-adj-scop-phrase.')
    else:
        mylang.add('''neg1-adj-head-scop-phrase := adj-head-scop-phrase &
                 [ SYNSEM.NEG-SAT -,
                   HEAD-DTR.SYNSEM.NEG-SAT na-or-+,
                   NON-HEAD-DTR neg1-adv-lex ].''')
        rules.add('neg1-adj-head-scop := neg1-adj-head-scop-phrase.')
        mylang.add('''neg1-head-adj-scop-phrase := head-adj-scop-phrase &
               [ SYNSEM.NEG-SAT -,
                 HEAD-DTR.SYNSEM.NEG-SAT na-or-+,
                 NON-HEAD-DTR neg1-adv-lex ].''')
        rules.add('neg1-head-adj-scop := neg1-head-adj-scop-phrase.')


    # constrain type of constituent modified by neg-adv
    if ch.get('neg1-mod') == 's':
        mylang.add('''neg1-adv-lex := [ SYNSEM.LOCAL.CAT.HEAD.MOD.FIRST.LOCAL.CAT.VAL [ SUBJ null,
                                                                                   COMPS null ]].''')
    elif ch.get('neg-mod1') == 'vp':
        mylang.add('''neg1-adv-lex := [ SYNSEM.LOCAL.CAT.HEAD.MOD.FIRST.LOCAL.CAT.VAL [ SUBJ cons,
                                                                                   COMPS null ]].''')
    elif ch.get('neg1-mod') == 'v':
        mylang.add('''neg1-adv-lex := [ SYNSEM.LOCAL.CAT.HEAD.MOD.FIRST.LIGHT + ].''')

        mylang.add('verb-lex := [ SYNSEM.LOCAL.CAT.HC-LIGHT - ].','''verb-lex is HC-LIGHT - to allow us to pick out\n
  lexical Vs for V-level attachment of negative adverbs.''')

    # now parameterize as pre/posthead, no value here means both orders
    # should work, also add specialized modifier rules
    if ch.get('neg2-mod-order') == 'before':
        mylang.add('neg2-adv-lex := [ SYNSEM.LOCAL.CAT.POSTHEAD - ].')
        mylang.add('''neg2-adj-head-scop-phrase := adj-head-scop-phrase &
                 [ SYNSEM.NEG-SAT +,
                   HEAD-DTR.SYNSEM.NEG-SAT -,
                   NON-HEAD-DTR neg2-adv-lex ].''')
        rules.add('neg2-adj-head-scop := neg2-adj-head-scop-phrase.')
    elif ch.get('neg2-mod-order') == 'after':
        mylang.add('neg2-adv-lex := [ SYNSEM.LOCAL.CAT.POSTHEAD + ].')
        mylang.add('''neg2-head-adj-scop-phrase := head-adj-scop-phrase &
               [ SYNSEM.NEG-SAT +,
                 HEAD-DTR.SYNSEM.NEG-SAT -,
                 NON-HEAD-DTR neg2-adv-lex ].''')
        rules.add('neg2-head-adj-scop := neg2-head-adj-scop-phrase.')
    else:
        mylang.add('''neg2-adj-head-scop-phrase := adj-head-scop-phrase &
                 [ SYNSEM.NEG-SAT +,
                   HEAD-DTR.SYNSEM.NEG-SAT -,
                   NON-HEAD-DTR neg2-adv-lex ].''')
        rules.add('neg2-adj-head-scop := neg2-adj-head-scop-phrase.')
        mylang.add('''neg2-head-adj-scop-phrase := head-adj-scop-phrase &
               [ SYNSEM.NEG-SAT +,
                 HEAD-DTR.SYNSEM.NEG-SAT -,
                 NON-HEAD-DTR neg2-adv-lex ].''')
        rules.add('neg2-head-adj-scop := neg2-head-adj-scop-phrase.')


    # constrain type of constituent modified by neg-adv
    if ch.get('neg2-mod') == 's':
        mylang.add('''neg2-adv-lex := [ SYNSEM.LOCAL.CAT.HEAD.MOD.FIRST.LOCAL.CAT.VAL [ SUBJ null,
                                                                                   COMPS null ]].''')
    elif ch.get('neg-mod2') == 'vp':
        mylang.add('''neg2-adv-lex := [ SYNSEM.LOCAL.CAT.HEAD.MOD.FIRST.LOCAL.CAT.VAL [ SUBJ cons,
                                                                                   COMPS null ]].''')
    elif ch.get('neg2-mod') == 'v':
        mylang.add('''neg2-adv-lex := [ SYNSEM.LOCAL.CAT.HEAD.MOD.FIRST.LIGHT + ].''')

        mylang.add('verb-lex := [ SYNSEM.LOCAL.CAT.HC-LIGHT - ].','''verb-lex is HC-LIGHT - to allow us to pick out\n
  lexical Vs for V-level attachment of negative adverbs.''')



##################
### VALIDATION ###
##################

def validate(ch, vr):
    if ch.get('infl-neg', default=False):
        for aux in ch.get('aux', []):
            for cf in aux.get('compfeature', []):
                if cf.get('name') == 'negation':
                    mess = 'When inflectional negation is selected ' + \
                           '[negation +] should only be found on bound morphemes.'
                    vr.err(cf.full_key + '_name', mess)
            for f in aux.get('feat', []):
                if f.get('name') == 'negation':
                    mess = 'When inflectional negation is selected ' + \
                           '[negation +] should only be found on bound morphemes.'
                    vr.err(f.full_key + '_name', mess)
        if ch.get('neg-exp') == "1":
            found=False
            for vpc in ch.get('verb-pc'):
                for lrt in vpc.get('lrt'):
                    for f in lrt.get('feat', []):
                        if f.get('name') == 'negation':
                            found=True
            if not found:
                mess = 'You have selected an inflectional negation strategy,' + \
                       'but no lexical rules are marked with [negation plus]'
                vr.warn('verb-pc' , mess)
        for verb in ch.get('verb', []):
            for cf in verb.get('compfeature', []):
                if cf.get('name') == 'negation':
                    mess = 'When inflectional negation is selected ' + \
                           '[negation +] should only be found on bound morphemes.'
                    vr.err(cf.full_key + '_name', mess)
            for f in verb.get('feat', []):
                if f.get('name') == 'negation':
                    mess = 'When inflectional negation is selected ' + \
                           '[negation +] should only be found on bound morphemes.'
                    vr.err(f.full_key + '_name', mess)

    neginfltype = ch.get('neg-infl-type')
    #  negseladv = ch.get('neg-sel-adv')

    if ch.get('neg-aux', default=False):
        has_neg_aux = False
        for aux in ch.get('aux', []):
            if aux.get('name') == 'neg':
                has_neg_aux = True
                break
        if has_neg_aux == False:
            vr.warn('neg-aux',
                    'You\'ve selected neg-aux but there is no corresponding ' + \
                    'type in the lexicon.')
            # ERB 2009-01-23 Commenting out the following because infl-neg is
            # now handled with customize_inflection.  We should eventually give
            # a warning if infl-neg is selected but no lexical rules actually
            # use it.  I think it would make sense for that warning to go
            # on the negation page.

            # If affix is indicated, must select prefix/suffix and
            # main/aux/either and give form.
<<<<<<< HEAD
        #   if (ch.get('infl-neg') == 'on'):
        #     if (not ch.get('neg-infl-type')):
        #       mess = 'If sentential negation is expressed through affixation, you must specify what the affix attaches to.'
        #       vr.err('neg-infl-type', mess)
        #     if (not ch.get('neg-aff')):
        #       mess = 'If sentential negation is expressed through affixation, you must specify whether its a prefix or a suffix'
        #       vr.err('neg-aff', mess)
        #     if (not ch.get('neg-aff-orth')):
        #       mess = 'If sentential negation is expressed through affixation, you must specify the form of the affix'
        #       vr.err('neg-aff-orth', mess)
        #     # If aux is selected then has-aux = 'yes' must be chosen in word order section
        #     if ((neginfltype == 'aux' or neginfltype == 'aux-main') and ch.get('has-aux') != 'yes'):
        #         mess = 'You have not indicated on the word order page that your language has auxiliaries.'
        #         vr.err('neg-infl-type', mess)
=======
            #   if (ch.get('infl-neg') == 'on'):
            #     if (not ch.get('neg-infl-type')):
            #       mess = 'If sentential negation is expressed through affixation, you must specify what the affix attaches to.'
            #       vr.err('neg-infl-type', mess)
            #     if (not ch.get('neg-aff')):
            #       mess = 'If sentential negation is expressed through affixation, you must specify whether its a prefix or a suffix'
            #       vr.err('neg-aff', mess)
            #     if (not ch.get('neg-aff-orth')):
            #       mess = 'If sentential negation is expressed through affixation, you must specify the form of the affix'
            #       vr.err('neg-aff-orth', mess)
            #     # If aux is selected then has-aux = 'yes' must be chosen in word order section
            #     if ((neginfltype == 'aux' or neginfltype == 'aux-main') and ch.get('has-aux') != 'yes'):
            #         mess = 'You have not indicated on the word order page that your language has auxiliaries.'
            #         vr.err('neg-infl-type', mess)
>>>>>>> 99e742d3

    # If adverb is indicated, must lexical entry, what it modifies, and
    # ind/selected modifier -- now only applicable under single negation
    # bipartite negs need to validate this for themeselves
    if (ch.get('adv-neg') == 'on') and (ch.get('neg-exp') == '1'):
        #    if (not ch.get('neg-adv')):
        #      mess = 'If sentential negation is expressed through an adverb, you must specify whether the adverb is a selected complement or an independent modifier.'
        #      vr.err('neg-adv', mess)
        #    if (ch.get('neg-adv') == 'ind-adv'):
        if (not ch.get('neg-mod')):
            mess = 'If sentential negaton is expressed through an adverb, ' + \
                   'you must specify what type of constituent the adverb modifies.'
            vr.err('neg-mod', mess)
        if (not ch.get('neg-order')):
            mess = 'If sentential negaton is expressed through an adverb, ' + \
                   'you must specify what side of its host the adverb attaches to.'
            vr.err('neg-order', mess)
        if (not ch.get('neg-adv-orth')):
            mess = 'If sentential negation is expressed through an adverb, ' + \
                   'you must specify the form of the adverb.'
            vr.err('neg-adv-orth', mess)

    if ch.get('comp-neg') == 'on':
        if ch.get('comp-neg-head') == 'aux' and ch.get('has-aux') != 'yes':
            mess = 'You have not indicated on the word order page ' + \
                   'that your language has auxiliaries.'
            vr.err('comp-neg-head', mess)

    if ch.get('neg-exp') == '2':
        if ch.get('bineg-type') == 'infl-infl' and ch.get('neg1b-neg2b') == 'on':
            # loose check that both lexical rules are present
            found1=False
            found2=False
            for vpc in ch.get('verb-pc'):
                for lrt in vpc.get('lrt'):
                    for f in lrt.get('feat', []):
                        if f.get('name') == 'negation':
                            found1=True
                        elif f.get('name') == 'form':
                            found2=True
            if not found1:
                mess = 'You have indicated that your language marks negation ' + \
                       'with two bound morphs.  The one which carries '  + \
                       'semantics should be marked [negation plus] (none ' + \
                       'were found.)'
                vr.warn('verb-pc',mess)
            if not found2:
                mess = 'You have indicated that your language marks negation ' + \
                       'with two bound morphs.  The semantically empty one should ' + \
                       'specify a FORM (no such rules were found).'
                vr.warn('verb-pc',mess)
        if ch.get('bineg-type') == 'infl-head':
            found=False
            for vpc in ch.get('verb-pc'):
                for lrt in vpc.get('lrt'):
                    for f in lrt.get('feat', []):
                        if f.get('name') == 'form' and f.get('value')=='negform':
                            found=True
            if not found:
                mess = 'You have indicated that your language marks negation ' + \
                       'with a negative auxiliary and an inflectional marker. ' + \
                       'At least one inflectional rule type should be specified ' + \
                       'for FORM negform.'
                vr.warn('verb-pc',mess)

                # If aux is selected then has-aux = 'yes' must be chosen in word
                # order section
<<<<<<< HEAD
            #    if ((negseladv == 'aux' or negseladv == 'main-aux') and
            #        ch.get('has-aux') != 'yes'):
            #       mess = 'You have not indicated on the word order page ' +\
            #             'that your language has auxiliaries.'
            #     vr.err('neg-sel-adv', mess)

            # ERB 2009-01-23 Currently not possible to say how they combine.
=======
                #    if ((negseladv == 'aux' or negseladv == 'main-aux') and
                #        ch.get('has-aux') != 'yes'):
                #       mess = 'You have not indicated on the word order page ' +\
                #             'that your language has auxiliaries.'
                #     vr.err('neg-sel-adv', mess)

                # ERB 2009-01-23 Currently not possible to say how they combine.
>>>>>>> 99e742d3

#   # If both strategies are checked, then they must say how they combine:
#   if ((ch.get('infl-neg') == 'on') and (ch.get('adv-neg') == 'on')):
#     if (not ch.get('multi-neg')):
#       mess = 'If you have selected both affix and adverb realizations of sentential negation, you must specify how they interact.'
#       vr.err('multi-neg', mess)<|MERGE_RESOLUTION|>--- conflicted
+++ resolved
@@ -180,11 +180,7 @@
                                             SUBJ < > ],
                                       HEAD [ NEGATED +, 
                                              MOD < [ LOCAL.CAT.HEAD verb ] > ] ] ].''',
-<<<<<<< HEAD
                '''Type for negative selected comps.
-=======
-               '''Type for negative selected comps. 
->>>>>>> 99e742d3
                   This type uses the MOD list to get scopal semantics.
                   Constrain head-modifier rules to be [NEGATED -] if you don't
                   want this type to act as a modifer.''')
@@ -297,11 +293,7 @@
                                             SUBJ < > ],
                                       HEAD [ NEGATED +, 
                                              MOD < [ LOCAL.CAT.HEAD verb ] > ] ] ].''',
-<<<<<<< HEAD
                '''Type for negative selected comps.
-=======
-               '''Type for negative selected comps. 
->>>>>>> 99e742d3
                   This type uses the MOD list to get scopal semantics.
                   Constrain head-modifier rules to be [NEGATED -] if you don't
                   want this type to act as a modifer.''')
@@ -455,11 +447,7 @@
                                               COMPS < > ] ],
                                   CONT [ RELS <! !>,
                                          HCONS <! !> ]]].''',
-<<<<<<< HEAD
                '''Type for negative selected comps.
-=======
-               '''Type for negative selected comps. 
->>>>>>> 99e742d3
                   This type uses the MOD list to get scopal semantics.
                   Constrain head-modifier rules to be [NEGATED -] if you don't
                   want this type to act as a modifer.''')
@@ -594,11 +582,7 @@
                                             SUBJ < > ],
                                       HEAD [ NEGATED +, 
                                              MOD < [ LOCAL.CAT.HEAD verb ] > ] ] ].''',
-<<<<<<< HEAD
                '''Type for negative selected comps.
-=======
-               '''Type for negative selected comps. 
->>>>>>> 99e742d3
                   This type uses the MOD list to get scopal semantics.
                   Constrain head-modifier rules to be [NEGATED -] if you don't
                   want this type to act as a modifer.''')
@@ -613,11 +597,7 @@
                                              MOD < [ LOCAL.CAT.HEAD verb ] > ] ],
                                   CONT [ HCONS <! !>,
                                          RELS <! !> ]  ] ].''',
-<<<<<<< HEAD
                '''Type for negative selected comps.
-=======
-               '''Type for negative selected comps. 
->>>>>>> 99e742d3
                   This type uses the MOD list to get scopal semantics.
                   Constrain head-modifier rules to be [NEGATED -] if you don't
                   want this type to act as a modifer.''')
@@ -715,11 +695,7 @@
                                             SUBJ < > ],
                                       HEAD [ NEGATED +, 
                                              MOD < [ LOCAL.CAT.HEAD verb ] > ] ] ].''',
-<<<<<<< HEAD
                '''Type for negative selected comps.
-=======
-               '''Type for negative selected comps. 
->>>>>>> 99e742d3
                   This type uses the MOD list to get scopal semantics.
                   Constrain head-modifier rules to be [NEGATED -] if you don't
                   want this type to act as a modifer.''')
@@ -845,11 +821,7 @@
                   want this type to act as a modifer.''')
 
     # add neg2 mod (sets neg-sat back to +, via its psr)
-<<<<<<< HEAD
-    mylang.add('''neg2-adv-lex := norm-zero-arg &
-=======
     mylang.add('''neg2-adv-lex := norm-zero-arg & 
->>>>>>> 99e742d3
                 [ SYNSEM.LOCAL [ CAT [ VAL [ SPR < >,
                                              SPEC < >,
                                              COMPS < >,
@@ -1021,22 +993,6 @@
 
             # If affix is indicated, must select prefix/suffix and
             # main/aux/either and give form.
-<<<<<<< HEAD
-        #   if (ch.get('infl-neg') == 'on'):
-        #     if (not ch.get('neg-infl-type')):
-        #       mess = 'If sentential negation is expressed through affixation, you must specify what the affix attaches to.'
-        #       vr.err('neg-infl-type', mess)
-        #     if (not ch.get('neg-aff')):
-        #       mess = 'If sentential negation is expressed through affixation, you must specify whether its a prefix or a suffix'
-        #       vr.err('neg-aff', mess)
-        #     if (not ch.get('neg-aff-orth')):
-        #       mess = 'If sentential negation is expressed through affixation, you must specify the form of the affix'
-        #       vr.err('neg-aff-orth', mess)
-        #     # If aux is selected then has-aux = 'yes' must be chosen in word order section
-        #     if ((neginfltype == 'aux' or neginfltype == 'aux-main') and ch.get('has-aux') != 'yes'):
-        #         mess = 'You have not indicated on the word order page that your language has auxiliaries.'
-        #         vr.err('neg-infl-type', mess)
-=======
             #   if (ch.get('infl-neg') == 'on'):
             #     if (not ch.get('neg-infl-type')):
             #       mess = 'If sentential negation is expressed through affixation, you must specify what the affix attaches to.'
@@ -1051,7 +1007,6 @@
             #     if ((neginfltype == 'aux' or neginfltype == 'aux-main') and ch.get('has-aux') != 'yes'):
             #         mess = 'You have not indicated on the word order page that your language has auxiliaries.'
             #         vr.err('neg-infl-type', mess)
->>>>>>> 99e742d3
 
     # If adverb is indicated, must lexical entry, what it modifies, and
     # ind/selected modifier -- now only applicable under single negation
@@ -1119,15 +1074,6 @@
 
                 # If aux is selected then has-aux = 'yes' must be chosen in word
                 # order section
-<<<<<<< HEAD
-            #    if ((negseladv == 'aux' or negseladv == 'main-aux') and
-            #        ch.get('has-aux') != 'yes'):
-            #       mess = 'You have not indicated on the word order page ' +\
-            #             'that your language has auxiliaries.'
-            #     vr.err('neg-sel-adv', mess)
-
-            # ERB 2009-01-23 Currently not possible to say how they combine.
-=======
                 #    if ((negseladv == 'aux' or negseladv == 'main-aux') and
                 #        ch.get('has-aux') != 'yes'):
                 #       mess = 'You have not indicated on the word order page ' +\
@@ -1135,7 +1081,6 @@
                 #     vr.err('neg-sel-adv', mess)
 
                 # ERB 2009-01-23 Currently not possible to say how they combine.
->>>>>>> 99e742d3
 
 #   # If both strategies are checked, then they must say how they combine:
 #   if ((ch.get('infl-neg') == 'on') and (ch.get('adv-neg') == 'on')):
