--- conflicted
+++ resolved
@@ -1,10 +1,7 @@
 # from sets import Set
 from gmcs.linglib.parameters import determine_vcluster
 from gmcs.linglib.lexical_items import update_lex_items_vcluster
-<<<<<<< HEAD
-=======
 from gmcs.linglib.clausalcomps import extraposed_comps
->>>>>>> 562f3378
 
 ######################################################################
 # customize_word_order()
@@ -259,13 +256,8 @@
             mylang.add('head-final-head-nexus := head-final & \
             [ SYNSEM.LOCAL.CAT.MC +, \
               HEAD-DTR.SYNSEM.LOCAL.CAT.MC na ].')
-<<<<<<< HEAD
-
-
-=======
-
-
->>>>>>> 562f3378
+
+
         #rules shared among free and v2
 
     if wo == 'free' or wo == 'v2':
@@ -761,54 +753,6 @@
             rules.add('subord-comp-head := subord-comp-head-phrase.')
             rules.add('subord-subj-head := subord-subj-head-phrase.')
 
-<<<<<<< HEAD
-        # For German-like subordinate clauses, we need additional feature VC (verb cluster)
-        # to ensure that verbs and auxiliaries in subordinate clauses cluster at the end.
-        if 'has-aux' in ch and ch['has-aux'] == 'yes':
-            update_lex_items_vcluster(ch, mylang)
-            mylang.add('basic-unary-phrase :+\
-                          [ SYNSEM.LOCAL.CAT.VC #vc,\
-                            ARGS.FIRST.SYNSEM.LOCAL.CAT.VC #vc ].', merge=True, section='phrases')
-            mylang.add('basic-binary-headed-phrase :+ '
-                       '[ SYNSEM.LOCAL.CAT.VC #vc,'
-                       'NON-HEAD-DTR.SYNSEM.LOCAL.CAT.VC #vc ].', merge=True, section='phrases')
-
-        # OZ 2017-11-13 A subroutine to create appropriate phrase structure rules
-        # for subordinate clauses, if needed. Currently only supports V2 matrix order
-        # with V-final subordinate order. If the subordinate word order is the same
-        # as in the matrix clause, no work needs to be done here.
-
-def customize_subord_word_order(mylang, ch, wo, rules):
-    if 'subord-word-order' in ch:
-        if ch.get('subord-word-order') == 'vfinal' and wo == 'v2':
-            mylang.add('subord-phrase := head-final &\n'
-                        ' [ SYNSEM.LOCAL.CAT.MC #mc & - ,\n  HEAD-DTR.SYNSEM.LOCAL.CAT.MC #mc ].',
-                       'Phrase structure rules for subordinate clauses')
-            mylang.add('subord-comp-head-phrase := subord-phrase & basic-head-1st-comp-phrase.')
-            mylang.add('subord-subj-head-phrase := subord-phrase & decl-head-subj-phrase.')
-            rules.add('subord-comp-head := subord-comp-head-phrase.')
-            rules.add('subord-subj-head := subord-subj-head-phrase.')
-
-        # For German-like subordinate clauses, we need additional feature VC (verb cluster)
-        # to ensure that verbs and auxiliaries in subordinate clauses cluster at the end.
-        if 'has-aux' in ch and ch['has-aux'] == 'yes':
-            update_lex_items_vcluster(ch, mylang)
-            mylang.add('subord-phrase := [ SYNSEM.LOCAL.CAT.VC - ].')
-            mylang.add('basic-unary-phrase :+\
-                            [ SYNSEM.LOCAL.CAT.VC #vc,\
-                            ARGS.FIRST.SYNSEM.LOCAL.CAT.VC #vc ].', merge=True, section='phrases')
-            mylang.add('basic-binary-headed-phrase :+ '
-                       '[ SYNSEM.LOCAL.CAT.VC #vc,'
-                        'NON-HEAD-DTR.SYNSEM.LOCAL.CAT.VC #vc ].', merge=True, section='phrases')
-
-            mylang.add('verb-cluster-phrase := head-final & '
-                       '[ SYNSEM.LOCAL.CAT [ VC +, MC #mc & - ], '
-                        'HEAD-DTR.SYNSEM.LOCAL.CAT [ VC +, MC #mc], '
-                       'NON-HEAD-DTR.SYNSEM.LOCAL.CAT.VC + ].', merge=True, section='phrases')
-            mylang.add('vc-comp-head-phrase := verb-cluster-phrase & basic-head-1st-comp-phrase.',
-                       merge=True, section='phrases')
-            rules.add('vc-comp-head := vc-comp-head-phrase.')
-=======
             # For German-like subordinate clauses, we need additional feature VC (verb cluster)
             # to ensure that verbs and auxiliaries in subordinate clauses cluster at the end.
             if 'has-aux' in ch and ch['has-aux'] == 'yes':
@@ -831,7 +775,6 @@
                 if ch['has-dets'] == 'yes':
                     mylang.add('basic-head-spec-phrase :+ [ SYNSEM.LOCAL.CAT.VC #vc,'
                                'HEAD-DTR.SYNSEM.LOCAL.CAT.VC #vc ].')
->>>>>>> 562f3378
 
 # ERB 2006-09-14 Subroutine for figuring out the relationship of major
 # constituent order to adpositions and auxiliaries.  Returns two values:
