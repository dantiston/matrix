--- conflicted
+++ resolved
@@ -1855,9 +1855,6 @@
             morph['lri1_orth'] = ''
         self.convert_key(slot.full_key + '_morph', slot.full_key + '_lrt')
       # finally, change -slot keys to -pc
-<<<<<<< HEAD
-      self.convert_key(lex_cat + '-slot', lex_cat + '-pc')
-=======
       self.convert_key(lex_cat + '-slot', lex_cat + '-pc')
 
   def convert_23_to_24(self):
@@ -1902,5 +1899,4 @@
 class FormInfo:
   def __init__(self, key, value):
     self.key = key;
-    self.value = value;
->>>>>>> 45eac3fe
+    self.value = value;