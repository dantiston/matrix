--- conflicted
+++ resolved
@@ -1569,7 +1569,6 @@
                 mess = 'The analysis for your word order does not include a' + \
                        ' VP constituent. You must select V or S nominalization.'
                 vr.err(ns.full_key + '_level', mess)
-
 
 
 ######################################################################
@@ -1728,10 +1727,6 @@
                         mess='You must give a value for this feature.'
                         vr.err(feat.full_key+'_value',mess)
         
-<<<<<<< HEAD
-
-=======
->>>>>>> 76367826
 def validate(ch, extra = False):
     """
     Validate the ChoicesFile ch.  Return a ValidationResult that
