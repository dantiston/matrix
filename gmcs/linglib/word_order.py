# from sets import Set
from gmcs.linglib.parameters import determine_vcluster
from gmcs.linglib.lexical_items import update_lex_items_vcluster

######################################################################
# customize_word_order()
#   Create the type definitions associated with the user's choices
#   about basic word order, including information about adpositions
#   and auxiliaries.

def customize_word_order(mylang, ch, rules):

    wo = ch.get('word-order')

    mylang.set_section('phrases')

    # Add type definitions.

    # Handle major constituent order first.  This function returns the hs and hc
    # values that other parts of this code will want.

    linear_precedence = customize_major_constituent_order(wo, mylang, ch, rules)
    hs = linear_precedence['hs']
    hc = linear_precedence['hc']


    # Head specifier rules

    customize_np_word_order(mylang, ch, rules)

    # ERB 2006-09-14 Then add information as necessary to handle adpositions,
    # free auxiliaries, etc.

    #In general, we might also find word order sensitive to
    #clause type (matrix v. subordinate) and dependent type.

    orders = determine_consistent_order(wo,hc,ch)
    specialize_word_order(hc,orders,mylang,ch,rules)

    customize_subord_word_order(mylang,ch,wo,rules)



def customize_major_constituent_order(wo, mylang, ch, rules):

<<<<<<< HEAD
# ERB 2006-09-14 The most elegant factoring of just the major
# constituent information uses the same type names for head-comp and
# comp-head phrases.  This doesn't scale when we have to worry about
# adpositions and auxiliaries (and other twists on word order) where
# we might want both comp-head and head-comp in a single language.
# To try to keep the elegant factoring, I'm going to store the
# type names in variables.

  hc = ''
  hs = ''

# This part of the code handles the following basic word orders:
# all six strict orders, V-final and V-initial.  These 8 possible
# orders can be grouped according to head-comp order, head-subj order,
# and whether or not complements must attach before subjects, or subjects before
# complements.  I'm treating SVO and OVS as having complements attaching
# lower.

# (Are there languages which allow all orders in which S attaches
# ouside O as basic word orders?  Likewise all cases where O attaches
# outside S?)

# ERB 2007-01-21 Moving to message-free universe, and now hypothesizing
# that all rules which attach subjects attend to clausal semantics.
# Thus, the head-subj rules that are defined here inherit from
# decl-head-subj-phrase (imp-head-subj-phrase is also available).

# ASF 2008-11-03 v2 analysis requires MC feature is not passed up to mother in
# head - comp and not from mod to mother, putting it back for other wo options

# KPH 2017-11/17 passing up MC from the non-head-dtr is makes incorrect predictions
# for clausal modifiers, so I've removed it.

  if not wo == 'v2':
    mylang.add_literal(';Constraint on MC used to be part of matrix.tdl\n;' +
               ';it applies to all wo implementations, except for v2')
    mylang.add('basic-head-comp-phrase :+\
                [ SYNSEM.LOCAL.CAT.MC #mc,\
                  HEAD-DTR.SYNSEM.LOCAL.CAT.MC #mc ].',
               section='addenda')

# KPH 2017-11-17 Commented out the MC identity in basic-head-mod-phrase-simple because
# it doesn't have any impact on the existing regression test and makes wrong predictions
# for clausal modifiers, in which case the MC value should come from the HEAD-Daughter.
#     mylang.add('basic-head-mod-phrase-simple :+\
#                [ SYNSEM.LOCAL.CAT.MC #mc, \
#                   HEAD-DTR.SYNSEM.LOCAL.CAT.MC #mc ].',
#                section='addenda')
=======
    # ERB 2006-09-14 The most elegant factoring of just the major
    # constituent information uses the same type names for head-comp and
    # comp-head phrases.  This doesn't scale when we have to worry about
    # adpositions and auxiliaries (and other twists on word order) where
    # we might want both comp-head and head-comp in a single language.
    # To try to keep the elegant factoring, I'm going to store the
    # type names in variables.

    hc = ''
    hs = ''

    # This part of the code handles the following basic word orders:
    # all six strict orders, V-final and V-initial.  These 8 possible
    # orders can be grouped according to head-comp order, head-subj order,
    # and whether or not complements must attach before subjects, or subjects before
    # complements.  I'm treating SVO and OVS as having complements attaching
    # lower.

    # (Are there languages which allow all orders in which S attaches
    # ouside O as basic word orders?  Likewise all cases where O attaches
    # outside S?)

    # ERB 2007-01-21 Moving to message-free universe, and now hypothesizing
    # that all rules which attach subjects attend to clausal semantics.
    # Thus, the head-subj rules that are defined here inherit from
    # decl-head-subj-phrase (imp-head-subj-phrase is also available).

    # ASF 2008-11-03 v2 analysis requires MC feature is not passed up to mother in
    # head - comp and not from mod to mother, putting it back for other wo options

    if not wo == 'v2':
        mylang.add_literal(';Constraint on MC used to be part of matrix.tdl\n;' +
                           ';it applies to all wo implementations, except for v2')
        mylang.add('basic-head-comp-phrase :+\
                [ SYNSEM.LOCAL.CAT.MC #mc,\
                  HEAD-DTR.SYNSEM.LOCAL.CAT.MC #mc ].',
                   section='addenda')
        mylang.add('basic-head-mod-phrase-simple :+\
                [ SYNSEM.LOCAL.CAT.MC #mc, \
                  NON-HEAD-DTR.SYNSEM.LOCAL.CAT.MC #mc ].',
                   section='addenda')
>>>>>>> 192142e9


    # Head-comp order

    if wo == 'sov' or wo == 'osv' or wo == 'ovs' or wo == 'v-final':
        hc = 'comp-head'
        mylang.add(hc + '-phrase := basic-head-1st-comp-phrase & head-final.')

    if wo == 'svo' or wo == 'vos' or wo == 'vso' or wo == 'v-initial':
        hc = 'head-comp'
        mylang.add(hc + '-phrase := basic-head-1st-comp-phrase & head-initial.')

    # Head-subj order

    if wo == 'osv' or wo == 'sov' or wo == 'svo' or wo == 'v-final':
        hs = 'subj-head'
        mylang.add(hs + '-phrase := decl-head-subj-phrase & head-final.')

    if wo == 'ovs' or wo == 'vos' or wo == 'vso' or wo == 'v-initial':
        hs = 'head-subj'
        mylang.add(hs + '-phrase := decl-head-subj-phrase & head-initial.')

    # Complements attach before subjects

    if wo == 'ovs' or wo == 'vos' or wo == 'sov' or wo == 'svo':
        mylang.add(hs + '-phrase := [ HEAD-DTR.SYNSEM.LOCAL.CAT.VAL.COMPS < > ].')

    # Subjects attach before complements
    # ASF 2008-11-20 in order to allow for aux with vp-comp for VSO and OSV
    # languages, the standard analysis needs to be adapted to a LIGHT +
    # constraint on the hs-rule.

    auxcomp = ch.get('aux-comp')
    if wo == 'vso' or wo == 'osv':
        if ch.get('has-aux') == 'yes' and auxcomp == 'vp':
            mylang.add(hs + '-phrase := [ HEAD-DTR.SYNSEM.LIGHT + ].')
        else:
            mylang.add(hc + '-phrase := [ HEAD-DTR.SYNSEM.LOCAL.CAT.VAL.SUBJ < > ].')

        # LLD 2016-03-24 to allow argument optionality with VSO and OSV languages,
        # we have to move COMPS < > from basic-head-opt-subj-phrase in matrix.tdl and
        # only add it with languages where O attaches lower than S. To prevent spurious
        # ambiguity, we add SUBJ < > to head-opt-comp in these languages instead.

    if wo == 'vso' or wo == 'osv':
        mylang.add('basic-head-opt-comp-phrase :+ [ HEAD-DTR.SYNSEM.LOCAL.CAT.VAL.SUBJ < > ].', section='addenda')
    else:
        mylang.add('basic-head-opt-subj-phrase :+ [ HEAD-DTR.SYNSEM.LOCAL.CAT.VAL.COMPS < > ].', section='addenda')

    # ERB 2006-09-14 Free word order is a big fat special case:

    # Module for free word order, i.e., all possible orders of head, subj,
    # comps (thinking initially about V, S, and O).  Use this with
    # free-order-rules.tdl, which is partially redunant to
    # V-initial-rules.tdl and V-final-rules.tdl.  The difference is that
    # those currently don't have the head-2nd-comp rules.

    # Just using the V-final and V-initial modules together is
    # unsatisfactory, since that system gives multiple parses for V-medial
    # sentences.  On the other hand, the SVO and OVS modules together will
    # generate SOV and VOS words, but not VSO and OSV.  Any other
    # combinations would (I believe) lead to respecifications of types
    # (head-subj-phrase, etc) rather than multiple parallel types.

    # The root of the problem seems to be that we need the subject to be
    # able to attach inside the object(s) for VSO and OSV, but at the same
    # time, we don't want complete flexibility on order of attachment when
    # the verb is in the middle -- that would give spurious ambiguity.

    # This solution adopts the xmod hierarchy to enforce right-first
    # attachment.  That is, all arguments appears to the right of the verb
    # must attach before all arguments appearing to the left.  The
    # linguistic prediction of this analysis is that free word order
    # languages do not have a consistent VP consituent, even when the verb
    # and object are adjacent (OV order).

    # Using a separate feature for tracking argument attachment (as
    # opposed to modifier attachment).  We might be able to collapse these
    # one day, but that's not obvious.

    # ERB 2006-09-14 This looks like a case for :+, even in this code,
    # since we're adding to something defined in matrix.tdl.


    if wo == 'free':
        mylang.add('synsem :+ [ ATTACH xmod ].',
                   'We can\'t just use the V-final and V-initial word\n' +
                   'order modules together to get a good free word order\n' +
                   'module. The root of the problem seems to be that we\n' +
                   'need the subject to be able to attach inside the\n' +
                   'object(s) for VSO and OSV, but at the same time, we\n' +
                   'don\'t want complete flexibility on order of attachment\n' +
                   'when the verb is in the middle -- that would give\n' +
                   'spurious ambiguity.  This solution adopts the xmod\n' +
                   'hierarchy to enforce right-first attachment.  That is,\n' +
                   'all arguments appears to the right of the verb must\n' +
                   'attach before all arguments appearing to the left.  The\n' +
                   'linguistic prediction of this analysis is that free\n' +
                   'word order languages do not have a consistent VP\n' +
                   'consituent, even when the verb and object are adjacent\n' +
                   '(OV order).  Using a separate feature for tracking\n' +
                   'argument attachment (as opposed to modifier\n' +
                   'attachment).  We might be able to collapse these one\n' +
                   'day, but that\'s not obvious.',
                   section='addenda')

        # ASF 2008-11-18, if free wo lgge has aux and aux precedes verb,
        # the enforced attachment must apply in the other direction.

        if ch.get('has-aux') == 'yes' and  ch.get('aux-comp-order') == 'before':
            mylang.add('head-final-head-nexus := head-final & \
                [ SYNSEM.ATTACH lmod,\
                  HEAD-DTR.SYNSEM.ATTACH notmod-or-lmod ].')
            mylang.add('head-initial-head-nexus := head-initial &\
                [ SYNSEM.ATTACH rmod ].')
        else:
            mylang.add('head-initial-head-nexus := head-initial & \
                [ SYNSEM.ATTACH lmod,\
                  HEAD-DTR.SYNSEM.ATTACH notmod-or-lmod ].')

            mylang.add('head-final-head-nexus := head-final &\
                [ SYNSEM.ATTACH rmod ].')

        mylang.add('head-mod-phrase :+\
                [ SYNSEM.ATTACH #attach,\
                  HEAD-DTR.SYNSEM.ATTACH #attach ].',
                   'We\'ll need to add identification of ATTACH between\n\
    mother and head-daughter for all other kinds of phrases\n\
    if we do this.  Just for illustration, I\'m putting it\n\
    in for head-adjunct phrases here:',
                   section='addenda')


    # ASF (2008-11-03) Another big special case: v2
    #
    # This implementation does Autronesian-type v2, but without discontinuous nps.
    # The only word order constraint is that the (verbal) head of the phrase must
    # be in second position.
    # It can be preceded by a noun phrase, verb or verbal cluster.
    # Interaction with auxiliaries is not implemented for now, because it is not
    # clear what may occur (so auxiliaries can occur anywhere for now, as long as
    # the v2 constraint is respected)
    # Also note that the implementation may need to be revised when more complex
    # phenomena (such as clause final verbal cluster and vp-fronting) are
    # implemented
    #

    if wo == 'v2':
        mylang.add('verbal-head-nexus := headed-phrase & \
                [ SYNSEM.LOCAL.CAT.HEAD verb ].')
        mylang.add('head-initial-head-nexus := head-initial & \
                [ SYNSEM.LOCAL.CAT.MC na & #mc, \
                  HEAD-DTR.SYNSEM.LOCAL.CAT.MC #mc ].')
        # OZ 2017-11-13 [ MC bool ] is to allow v2 order in subordinate clauses, like in Wabmbaya.
        if not ch.get('subord-word-order') or ch.get('subord-word-order') == 'same':
            mylang.add('head-final-head-nexus := head-final & \
                  [ SYNSEM.LOCAL.CAT.MC bool, \
                    HEAD-DTR.SYNSEM.LOCAL.CAT.MC na ].')
        # OZ 2017-11-13 For strict subordinate order, like in formal German,
        # need [ MC + ] for the head-final phrase.
        else:
            mylang.add('head-final-head-nexus := head-final & \
            [ SYNSEM.LOCAL.CAT.MC +, \
              HEAD-DTR.SYNSEM.LOCAL.CAT.MC na ].')


        #rules shared among free and v2

    if wo == 'free' or wo == 'v2':
        mylang.add('head-subj-phrase := decl-head-subj-phrase & head-initial-head-nexus.')
        mylang.add('subj-head-phrase := decl-head-subj-phrase & head-final-head-nexus.')
        mylang.add('head-comp-phrase := basic-head-1st-comp-phrase & head-initial-head-nexus.')
        mylang.add('comp-head-phrase := basic-head-1st-comp-phrase & head-final-head-nexus.')
        mylang.add('head-comp-phrase-2 := basic-head-2nd-comp-phrase & head-initial-head-nexus.')
        mylang.add('comp-head-phrase-2 := basic-head-2nd-comp-phrase & head-final-head-nexus.')


    # Add rule definitions for major constituent order.

    if wo == 'free' or wo == 'v2':
        rules.add('head-comp := head-comp-phrase.')
        rules.add('head-subj := head-subj-phrase.')
        rules.add('comp-head := comp-head-phrase.')
        rules.add('subj-head := subj-head-phrase.')
        rules.add('head-comp-2 := head-comp-phrase-2.')
        rules.add('comp-head-2 := comp-head-phrase-2.')
    # Assume at this point that there's a good value of wo.
    # Rule names are stored in hs and hc, since they're the same as type names
    # without the -phrase suffix.
    else:
        rules.add(hc + ' :=  ' + hc + '-phrase.')
        rules.add(hs + ' :=  ' + hs + '-phrase.')

    return {'hs': hs, 'hc': hc}




# ERB 2006-09-15 Subroutine for emitting additional information about
# head-complement and head-subject rules as required for adpositions and
# auxiliaries.

# aux		 adp		head-comp	comp-head	#rules    add to rules.tdl
# ---		 ---		---------	---------	------    ----------------
# ov-auxv 	 ov-prep	v:AUX + | adp	~adp:AUX -	2         head-comp: both
# vo-vaux	 vo-post	~adp:AUX - 	v:AUX + | adp	2         comp-head: both
# free-auxv	 free-prep	unrestricted	~adp:AUX - 	2         --
# free-vaux      free-post	~adp:AUX -	unrestricted	2         --
# free-auxv	 free-post	~adp		AUX -		2         --
# free-vaux      free-prep	AUX -		~adp		2         --
# easy		 ov-prep	adp		~adp		2         head-comp: adp
# easy		 vo-post	~adp		adp		2         comp-head: adp
# easy		 free-prep	unrestricted	~adp		2         --
# easy		 free-post	~adp		unrestricted	2         --
# ov-auxv	 easy		v:AUX +		AUX -		2         head-comp: aux
# vo-vaux	 easy		AUX -		v:AUX +		2         comp-head: aux
#
# Not bothering with the case where adpositions aren't fixed in their order,
# since I don't believe it exists.

# ERB 2006-09-15 Trying to make each tdl snippet appear only once in this code.
# The individual constraints from the table above are:

# v:AUX + | adp    HEAD +vp & [ AUX + ]
# ~adp             HEAD +nvjrcdmo
# adp              HEAD adp
# AUX -            [ AUX - ]
# v:AUX +          HEAD verb & [ AUX + ]

# These can apply to either head-comp or comp-head, depending.

# ERB 2006-10-05 But: We need to worry about question particles now,
# too.  As I add to this and the space gets more complex, I wish that
# there was some what I could take advantage of the head-types hiearchy
# better.

# In particular, the ~adp constraint right now adds +nvjrcdmo.
# But, the same phrase type might need to be compatible with comp,
# so I have to weaken that do +nvjrdmo, and then further constrain it
# to +nvjrcdmo.  Likewise, ~comp boils down to +nvjrdmo, possibly
# further constrained to +nvjrpdmo.  But I can't just add both
# of those constraints, since the tdl won't compile (you can't add
# a type to a conjunction if its supertype or subtype is mentioned).

# My first pass at a solution is to first collect two kinds of information
# about each of head-comp and comp-head:

# head-comp-is is a list which stores positive statements about
# what can be the head of a head-comp phrase.  If the word order is
# free, we shouldn't see any statements here, because anything can be
# a head. (Similarly for comp-head-is.)

# head-comp-is-not is a list which stores negative statements about
# possible heads of head-comp phrase, i.e., what can't be the head.
# We will have interesting values here even in the free word order
# case unless all of the orders values are 'easy'.  (Similarly for
# comp-head-is-not)

# It's possible that I could do this all in one step, but somehow it's
# easier to keep my undestanding of it if I break it out like this.



def specialize_word_order(hc,orders, mylang, ch, rules):

    adp = orders['adp']
    aux = orders['aux']
    qpart_order = orders['qpart_order'] #TODO: verify _-delimited key
    auxcomp = ch.get('aux-comp')
    wo = ch.get('word-order')
    auxorder = ch.get('aux-comp-order')

    if ch.get('has-aux') == 'yes':
        vcluster = determine_vcluster(auxcomp, auxorder, wo, ch)
    else:
        vcluster = False

    # ASF 2008-12-07 If verbal cluster is present, introduce relevant feature
    # and pass-up in lex-rule.
    # Also add relevant constraint to basic-head-comp-phrase

    if vcluster:
        mylang.add('cat :+ [ VC luk ].',
                   'Introducing VC keeps track whether main-verb is present in cluster',
                   section='addenda')
        mylang.add('lex-rule :+ [ SYNSEM.LOCAL.CAT.VC #vc, \
                              DTR.SYNSEM.LOCAL.CAT.VC #vc ].',
                   section='addenda')
        mylang.add('basic-head-comp-phrase :+ [ SYNSEM.LOCAL.CAT.VC #vc, \
                       NON-HEAD-DTR.SYNSEM.LOCAL.CAT.VC #vc ].',
                   section='addenda')
    # ERB 2006-09-15 First add head-comp or comp-head if they aren't
    # already there.  I don't think we have to worry about constraining
    # SUBJ or COMPS on these additional rules because they'll only be for
    # adp or auxv or qpart, so far

    if hc == 'comp-head' and (adp == 'ov-prep' or adp == 'ov-both' or aux == 'ov-auxv' or qpart_order == 'ov-qs'):
        mylang.add('head-comp-phrase := basic-head-1st-comp-phrase & head-initial.')


    if hc == 'head-comp' and (adp == 'vo-post' or adp == 'ov-both' or aux == 'vo-vaux' or qpart_order == 'vo-sq'):
        mylang.add('comp-head-phrase := basic-head-1st-comp-phrase & head-final.')

    # ASF: allowing for both prepositions and postpositions
    # if it is both HEADFINAL is used (for now) to register order of adposition
    if 'both' in adp:
        mylang.add('head-comp-phrase := [ HEAD-DTR.SYNSEM.LOCAL.CAT.HEADFINAL - ].')
        mylang.add('comp-head-phrase := [ HEAD-DTR.SYNSEM.LOCAL.CAT.HEADFINAL + ].')
        mylang.add('cat :+ [ HEADFINAL  bool].', comment='HEADFINAL registers whether a word precedes or follows its complement',section='features')

    # ASF 2008-11-18, special auxiliary rule that allows for auxiliaries
    # to combine with v's when aux-comp order is not harmonic
    # the vcluster + constraint is added to head-comp-phrase, since this
    # aux-rule is always combined with the verbal cluster analysis.

    if aux == 'auxv-rule':
        mylang.add('''aux-comp-phrase := basic-marker-comp-phrase & marker-initial-phrase &
                                   [ SYNSEM.LOCAL.CAT [ HEAD.FORM #vform,
                                                        VC #vc ],
                                     MARKER-DTR.SYNSEM.LOCAL.CAT.HEAD verb & [ AUX +,
                                                                               FORM #vform ],
                                     NON-MARKER-DTR.SYNSEM.LOCAL.CAT [ HEAD verb,
                                                             VC #vc ] ].''')
        mylang.add('comp-head-phrase := [ HEAD-DTR.SYNSEM.LOCAL.CAT.VC + ].')
    if aux == 'vaux-rule':
        mylang.add('''comp-aux-phrase := basic-marker-comp-phrase & marker-final-phrase &
                                   [ SYNSEM.LOCAL.CAT [ HEAD.FORM #vform,
                                                        VC #vc ],
                                     MARKER-DTR.SYNSEM.LOCAL.CAT.HEAD verb & [ AUX +,
                                                                               FORM #vform ],
                                     NON-MARKER-DTR.SYNSEM.LOCAL.CAT [ HEAD verb,
                                                             VC #vc ] ].''')
        mylang.add('head-comp-phrase := [ HEAD-DTR.SYNSEM.LOCAL.CAT.VC + ].')

    # add necessary restrictions to assure verb clusters
    # and special auxiliary rules for vso/osv and free word order.

    if vcluster:
        if wo == 'vso' or wo == 'free' or wo == 'v-initial':
            mylang.add('head-subj-phrase := [ HEAD-DTR.SYNSEM.LOCAL.CAT.VC + ].')
        if wo == 'osv' or wo == 'free' or wo == 'v-final':
            mylang.add('subj-head-phrase := [ HEAD-DTR.SYNSEM.LOCAL.CAT.VC + ].')
        if (aux == 'vini-vc' and aux == 'vo-auxv' ) or wo == 'free':
            mylang.add('head-comp-phrase := [ HEAD-DTR.SYNSEM.LOCAL.CAT.VC + ].')
        if (aux == 'vfin-vc' and aux == 'ov-vaux') or wo == 'free':
            mylang.add('comp-head-phrase := [ HEAD-DTR.SYNSEM.LOCAL.CAT.VC + ].')
        if wo == 'free' or wo == 'vso' or wo == 'osv':
            if auxorder == 'before' and aux != 'ov-auxv':
                mylang.add('aux-comp-phrase := basic-head-1st-comp-phrase & head-initial & \
                    [ SYNSEM.LOCAL.CAT.HEAD verb & [ AUX + ], \
                      NON-HEAD-DTR.SYNSEM.LOCAL.CAT.HEAD verb ].')
                aux = 'auxc'
            elif auxorder == 'after' and aux != 'vo-vaux':
                mylang.add('comp-aux-phrase := basic-head-1st-comp-phrase & head-final & \
                    [ SYNSEM.LOCAL.CAT.HEAD verb & [ AUX + ], \
                      NON-HEAD-DTR.SYNSEM.LOCAL.CAT.HEAD verb ].')
                aux = 'caux'
            if wo == 'free':
                mylang.add('head-comp-phrase-2 := [ HEAD-DTR.SYNSEM.LOCAL.CAT.VC + ].')
                mylang.add('comp-head-phrase-2 := [ HEAD-DTR.SYNSEM.LOCAL.CAT.VC + ].')

    # Add rules to rules.tdl when necessary

    if aux == 'ov-auxv' or adp == 'ov-prep' or adp == 'ov-both' or qpart_order == 'ov-qs':
        rules.add('head-comp := head-comp-phrase.')

    if aux == 'vo-vaux' or adp == 'vo-post' or adp == 'vo-both' or qpart_order == 'vo-sq':
        rules.add('comp-head := comp-head-phrase.')

    if aux == 'auxv-rule' or aux == 'auxc':
        rules.add('aux-comp := aux-comp-phrase.')

    if aux == 'vaux-rule' or aux == 'caux':
        rules.add('comp-aux := comp-aux-phrase.')

    # ERB 2006-09-15 AUX if we're going to mention it, so the tdl compiles.

    if aux != 'easy':
        mylang.add('head :+ [AUX bool].', section='addenda')

    # ERB 2006-10-05 Collect positive statements about head-comp/comp-head
    # We only need to do this is if the word order is not free, and we only
    # need to do it for one of head-comp or comp-head, depending on the order
    # of o and v.


    head_comp_is = []
    comp_head_is = []

    # VO order
    if aux == 'vo-vaux':
        comp_head_is.append('aux')
    if adp == 'vo-post' or adp == 'vo-both':
        comp_head_is.append('adp')
    if qpart_order == 'vo-sq':
        comp_head_is.append('comp')

    # OV order

    if aux == 'ov-auxv':
        head_comp_is.append('aux')
    if adp == 'ov-prep' or adp == 'ov-both':
        head_comp_is.append('adp')
    if qpart_order == 'ov-qs':
        head_comp_is.append('comp')

    # ERB 2006-10-05 Collect negative statements about head-comp/comp-head.
    # This needs to be done even if the word order is free.  It might need
    # to be done for both head-comp and comp-head in a free word order language
    # with inconsistent constraints on comp, adp, and aux.


    head_comp_is_not = []
    comp_head_is_not = []

    # when free word order has cluster, restriction on hc does not apply

    if vcluster and (aux == 'free-auxv' or aux == 'free-vaux'):
        aux = 'free-auxcl'

    if aux == 'free-auxv' or aux == 'ov-auxv' or aux == 'auxv-rule':
        comp_head_is_not.append('aux')
    if aux == 'free-vaux' or aux == 'vo-vaux' or aux == 'vaux-rule':
        head_comp_is_not.append('aux')
    if adp == 'free-prep' or adp == 'ov-prep':
        comp_head_is_not.append('adp')
    if adp == 'free-post' or adp == 'vo-post':
        head_comp_is_not.append('adp')
    if qpart_order == 'free-qs' or qpart_order == 'ov-qs':
        comp_head_is_not.append('comp')
    if qpart_order == 'free-sq'or qpart_order == 'vo-sq':
        head_comp_is_not.append('comp')


    # ERB 2006-10-05 Add constraints to head-comp/comp-head.

    # First the positive constraints.  We only have positive constraints if
    # the word order is not free. We should only have positive constraints for
    # one of head-comp and comp-head and negative constraints for the other.
    # In the free word order case, we might have negative constraints for each
    # one.

    # If only one part of speech type is allowed by the positive constraints,
    # we don't have a disjunctive type.

    # ASF for aux-comp and comp-aux, restriction should be AUX +
    # ASF for v-final and v-initial, added SUBJ < [] > constraint to form
    # a verbal cluster at the beginning or end of the sentence.
    # ASF 2009-04-21: should also be restricted to being a verb, if only one
    # non-standard order is present.


    if len(head_comp_is) == 1:
        head = head_comp_is[0]
        if head == 'aux':
            mylang.add('head-comp-phrase := [ SYNSEM.LOCAL.CAT.HEAD verb & [ AUX + ] ].',
                       'head-comp-phrase requires auxiliary heads.')
            if wo == 'v-final' and auxcomp == 'vp':
                mylang.add('head-comp-phrase := [ SYNSEM.LOCAL.CAT.VAL.SUBJ < [ ] > ].')
        else:
            mylang.add('head-comp-phrase := [ SYNSEM.LOCAL.CAT.HEAD ' + head + ' ].',
                       'head-comp-phrase requires things that are [ HEAD ' + head + ' ].')

    if len(comp_head_is) == 1:
        head = comp_head_is[0]
        if head == 'aux':
            mylang.add('comp-head-phrase := [ SYNSEM.LOCAL.CAT.HEAD verb & [ AUX + ] ].',
                       'comp-head-phrase requires auxiliary heads.')
            if wo == 'v-initial' and auxcomp == 'vp':
                mylang.add('comp-head-phrase := [ SYNSEM.LOCAL.CAT.VAL.SUBJ < [ ] > ].')
        else:
            mylang.add('comp-head-phrase := [ SYNSEM.LOCAL.CAT.HEAD ' + head + ' ].',
                       'comp-head-phrase requires things that are [ HEAD ' + head + ' ].')

    # Now the case where we do have disjunctive constraints.   NB: The order
    # here is important, since we're constructing the string which has to
    # correspond to the disjunctive head type.  While those are logically just
    # disjunctions, as far as the LKB is concerned, they're type names, so
    # we need an exact string match.

    # +nvjrcdmo.
    # +nvjrpdmo.


    if len(head_comp_is) > 1:
        head = '+'
        auxresthc = False
        if head_comp_is.count('aux'):
            head += 'v'
            auxresthc = True
        if head_comp_is.count('adp'):
            head += 'p'
        if head_comp_is.count('comp'):
            head += 'c'

        mylang.add('head-comp-phrase := [ SYNSEM.LOCAL.CAT.HEAD ' + head + ' ].',
                   'head-comp-phrase requires things that are one of: ' + str(head_comp_is))
        if auxresthc:
            mylang.add('head-comp-phrase := [ SYNSEM.LOCAL.CAT.HEAD.AUX + ].')

    if len(comp_head_is) > 1:
        head = '+'
        auxrestch = False
        if comp_head_is.count('aux'):
            head += 'v'
            auxrestch = True
        if comp_head_is.count('adp'):
            head += 'p'
        if comp_head_is.count('comp'):
            head += 'c'

        mylang.add('comp-head-phrase := [ SYNSEM.LOCAL.CAT.HEAD ' + head + ' ].',
                   'comp-head-phrase requires things that are one of: ' + str(head_comp_is))
        if auxrestch:
            mylang.add('comp-head-phrase := [ SYNSEM.LOCAL.CAT.HEAD.AUX + ].')

    # Now the negative constraints.  This is where we extracted the
    # information that head-comp or comp-head can't be certain things.
    # Of course, in tdl we only have positive constraints.  So, we have
    # to translate the information to positive constraints.  Currently,
    # these will always involve disjunctive types, since we have more
    # pos types than things we're collecting negative info about.  The
    # other case is that we have no negative constraints, in which case
    # there's nothing to do.  We can just leave the HEAD value
    # completely underspecified.

    if head_comp_is_not.count('aux'):
        mylang.add('head-comp-phrase := [ SYNSEM.LOCAL.CAT.HEAD.AUX - ].')
        head_comp_is_not.remove('aux')

    if len(head_comp_is_not) > 0:
        head = '+n'
        if head_comp_is_not.count('verb') == 0:
            head += 'v'
        head += 'jr'
        if head_comp_is_not.count('adp') == 0:
            head += 'p'
        if head_comp_is_not.count('comp') == 0:
            head += 'c'
        head += 'dmo'

        mylang.add('head-comp-phrase := [ SYNSEM.LOCAL.CAT.HEAD ' + head + ' ].',
                   'The head of head-comp-phrase can\'t be: ' + str(head_comp_is_not))

    if comp_head_is_not.count('aux'):
        mylang.add('comp-head-phrase := [ SYNSEM.LOCAL.CAT.HEAD.AUX - ].')
        comp_head_is_not.remove('aux')

    if len(comp_head_is_not) > 0:
        head = '+n'
        if comp_head_is_not.count('verb') == 0:
            head += 'v'
        head += 'jr'
        if comp_head_is_not.count('adp') == 0:
            head += 'p'
        if comp_head_is_not.count('comp') == 0:
            head += 'c'
        head += 'dmo'

        mylang.add('comp-head-phrase := [ SYNSEM.LOCAL.CAT.HEAD ' + head + ' ].',
                   'The head of comp-head-phrase can\'t be: ' + str(comp_head_is_not))


# ERB 2006-10-05 Below is what I had before I had to generalize because
# of addition of qpart_order.

# # The ~adp constraint and the ~comp constraint

#   if adp == 'ov-prep' or adp == 'free-prep':
#     mylang.add('comp-head-phrase := [ SYNSEM.LOCAL.CAT.HEAD +nvjrcdmo ].',
#                'comp-head-phrase is restricted from taking prepositions as its head.')

#   if adp == 'vo-post' or adp == 'free-post':
#     mylang.add('head-comp-phrase := [ SYNSEM.LOCAL.CAT.HEAD +nvjrcdmo ].',
#                'head-comp-phrase is restricted from taking adpositions as its head.')


# # And the opposite cases (adp, V:AUX + | adp)

#   if adp == 'ov-prep' and aux == 'easy':
#     mylang.add('head-comp-phrase := [ SYNSEM.LOCAL.CAT.HEAD adp ].',
#                'head-comp-phrase is only for prepositions.')

#   if adp == 'ov-prep' and aux == 'ov-auxv':
#     mylang.add('head-comp-phrase := [ SYNSEM.LOCAL.CAT.HEAD +vp & [ AUX + ] ].',
#                'head-comp-phrase is only for prepositions and auxiliaries.')

#   if adp == 'vo-post' and aux == 'easy':
#     mylang.add('comp-head-phrase := [ SYNSEM.LOCAL.CAT.HEAD adp ].',
#                'comp-head-phrase is only for postpositions.')

#   if adp == 'vo-post' and aux == 'vo-vaux':
#     mylang.add('comp-head-phrase := [ SYNSEM.LOCAL.CAT.HEAD +vp & [ AUX + ] ].',
#                'comp-head-phrase is only for postpositions and auxiliaries.')

# # The [AUX -] constraint

#   if aux == 'vo-vaux' or aux == 'free-vaux':
#     mylang.add('head-comp-phrase := [ SYNSEM.LOCAL.CAT.HEAD.AUX - ].',
#                'head-comp-phrase is restricted from taking auxiliaries as its head.')

#   if aux == 'ov-auxv' or aux == 'free-auxv':
#     mylang.add('comp-head-phrase := [ SYNSEM.LOCAL.CAT.HEAD.AUX - ].',
#                'comp-head-phrase is restricted from taking auxiliaries as its head.')

# # The v:AUX + constraint

#   if aux == 'ov-auxv' and adp == 'easy':
#     mylang.add('head-comp-phrase := [ SYNSEM.LOCAL.CAT.HEAD verb & [ AUX + ]].',
#                'head-comp-phrase is only for auxiliaries.')

#   if aux == 'vo-vaux' and adp == 'easy':
#     mylang.add('comp-head-phrase := [ SYNSEM.LOCAL.CAT.HEAD verb & [ AUX + ]].',
#                'comp-head-phrase is only for auxiliaries.')



# ERB 2006-09-15 Subroutine for handling NP rules.

def customize_np_word_order(mylang, ch, rules):

    if ch.get('has-dets') == 'yes':
        mylang.add(
            'head-spec-phrase := basic-head-spec-phrase.',
            'Rules for building NPs.  Note that the Matrix uses SPR for\n' +
            'the specifier of nouns and SUBJ for the subject (specifier) of verbs.')

        if ch.get('noun-det-order') == 'noun-det':
            mylang.add('head-spec-phrase := head-initial.')
        if ch.get('noun-det-order') == 'det-noun':
            mylang.add('head-spec-phrase := head-final.')

        rules.add('head-spec := head-spec-phrase.')


        # ERB 2006-09-14 I think that all languages have some form of
        # the Bare NP phrase.  Eventually there will be some choices about
        # this (given an appropriate module).  For now, use this stand in.

    mylang.add('bare-np-phrase := basic-bare-np-phrase &\
  [ C-CONT.RELS <! [ PRED \"exist_q_rel\" ] !> ].',
               'Bare NP phrase.  Consider modifying the PRED value of the quantifier relation\nintroduced to match the semantic effect of bare NPs in your language.')

    rules.add('bare-np := bare-np-phrase.')

# OZ 2017-11-13 A subroutine to create appropriate phrase structure rules
# for subordinate clauses, if needed. Currently only supports V2 matrix order
# with V-final subordinate order. If the subordinate word order is the same
# as in the matrix clause, no work needs to be done here.

def customize_subord_word_order(mylang,ch,wo,rules):
    if 'subord-word-order' in ch:
        if ch.get('subord-word-order') == 'vfinal' and wo == 'v2':
            mylang.add('subord-phrase := head-final &\n'
                       ' [ SYNSEM.LOCAL.CAT.MC #mc & - ,\n  HEAD-DTR.SYNSEM.LOCAL.CAT.MC #mc ].',
                       'Phrase structure rules for subordinate clauses')
            mylang.add('subord-comp-head-phrase := subord-phrase & basic-head-1st-comp-phrase.')
            mylang.add('subord-subj-head-phrase := subord-phrase & decl-head-subj-phrase.')

            rules.add('subord-comp-head := subord-comp-head-phrase.')
            rules.add('subord-subj-head := subord-subj-head-phrase.')

        # For German-like subordinate clauses, we need additional feature VC (verb cluster)
        # to ensure that verbs and auxiliaries in subordinate clauses cluster at the end.
        if 'has-aux' in ch and ch['has-aux'] == 'yes':
            update_lex_items_vcluster(ch, mylang)
            mylang.add('basic-unary-phrase :+\
                          [ SYNSEM.LOCAL.CAT.VC #vc,\
                            ARGS.FIRST.SYNSEM.LOCAL.CAT.VC #vc ].', merge=True, section='phrases')
            mylang.add('basic-binary-headed-phrase :+ '
                       '[ SYNSEM.LOCAL.CAT.VC #vc,'
                       'NON-HEAD-DTR.SYNSEM.LOCAL.CAT.VC #vc ].', merge=True, section='phrases')



# ERB 2006-09-14 Subroutine for figuring out the relationship of major
# constituent order to adpositions and auxiliaries.  Returns two values:
# for adp and aux.  It takes in the values of wo and hc determined in
# the course of creating the basic word order rules.



def determine_consistent_order(wo,hc,ch):

    adp = 'easy'
    aux = 'easy'
    qpart_order = 'easy'

    # Is the ordering of adpositions consistent with the ordering of O and V?
    # Assuming that adpositions are consistent within a language (i.e., you won't
    # find subject postpositions and object prepositions).


    # ASF: bug fix, adporder is whatever adporder was defined last
    # which excludes the possibility to have both prepositions and adpositions
    adporders = []
    for adp in ch.get('adp',[]):
        adp_order = adp.get('order')
        if not adp_order in adporders:
            adporders.append(adp_order)

    # ERB 2006-10-05 Fixing bug in free word order case.
    adporder = ''
    if len(adporders) == 2:
        adporder = 'both'
    elif len(adporders) == 1:
        adporder = adporders[0]

    if adporder:
        if wo == 'free':
            if adporder == 'before':
                adp = 'free-prep'
            elif adporder == 'after':
                adp = 'free-post'
            elif adporder == 'both':
                adp = 'free-both'
        elif hc == 'comp-head':
            if adporder == 'before':
                adp = 'ov-prep'
            elif adporder == 'both':
                adp = 'ov-both'
        elif hc == 'head-comp':
            if adporder == 'after':
                adp = 'vo-post'
            elif adporder == 'both':
                adp = 'vo-both'
    # Now what about auxiliaries?
    # ASF 2008-12-07 for non-harmonic order and v (not vp) comps,
    # we need a different procedure (see if auxcomp...)

    if ch.get('has-aux') == 'yes':
        auxcomp = ch.get('aux-comp')
        if wo == 'free':
            if ch.get('aux-comp-order') == 'before':
                aux = 'free-auxv'
            elif ch.get('aux-comp-order') == 'after':
                aux = 'free-vaux'
        elif hc == 'comp-head' and ch.get('aux-comp-order') == 'before':
            if auxcomp == 'v':
                aux = 'auxv-rule'
            else:
                aux = 'ov-auxv'
        elif hc == 'head-comp' and ch.get('aux-comp-order') == 'after':
            if auxcomp == 'v':
                aux = 'vaux-rule'
            else:
                aux = 'vo-vaux'

    # ERB 2006-10-05 And what about the order of question particles wrt
    # to other kinds of head-comp?  I'm assuming for now that question particles
    # and other complementizers will behave the same way.  Are there languages
    # in which that is not true?

    if ch.get('q-part-order'):
        if wo == 'free':
            if ch.get('q-part-order') == 'after':
                qpart_order = 'free-sq'
            elif ch.get('q-part-order') == 'before':
                qpart_order = 'free-qs'
        elif hc == 'comp-head' and ch.get('q-part-order') == 'before':
            qpart_order = 'ov-qs'
        elif hc == 'head-comp' and ch.get('q-part-order') == 'after':
            qpart_order = 'vo-sq'

            # return what we learned

    return {'adp': adp, 'aux': aux, 'qpart_order': qpart_order} #TODO: verify key

<|MERGE_RESOLUTION|>--- conflicted
+++ resolved
@@ -43,36 +43,35 @@
 
 def customize_major_constituent_order(wo, mylang, ch, rules):
 
-<<<<<<< HEAD
-# ERB 2006-09-14 The most elegant factoring of just the major
-# constituent information uses the same type names for head-comp and
-# comp-head phrases.  This doesn't scale when we have to worry about
-# adpositions and auxiliaries (and other twists on word order) where
-# we might want both comp-head and head-comp in a single language.
-# To try to keep the elegant factoring, I'm going to store the
-# type names in variables.
-
-  hc = ''
-  hs = ''
-
-# This part of the code handles the following basic word orders:
-# all six strict orders, V-final and V-initial.  These 8 possible
-# orders can be grouped according to head-comp order, head-subj order,
-# and whether or not complements must attach before subjects, or subjects before
-# complements.  I'm treating SVO and OVS as having complements attaching
-# lower.
-
-# (Are there languages which allow all orders in which S attaches
-# ouside O as basic word orders?  Likewise all cases where O attaches
-# outside S?)
-
-# ERB 2007-01-21 Moving to message-free universe, and now hypothesizing
-# that all rules which attach subjects attend to clausal semantics.
-# Thus, the head-subj rules that are defined here inherit from
-# decl-head-subj-phrase (imp-head-subj-phrase is also available).
-
-# ASF 2008-11-03 v2 analysis requires MC feature is not passed up to mother in
-# head - comp and not from mod to mother, putting it back for other wo options
+    # ERB 2006-09-14 The most elegant factoring of just the major
+    # constituent information uses the same type names for head-comp and
+    # comp-head phrases.  This doesn't scale when we have to worry about
+    # adpositions and auxiliaries (and other twists on word order) where
+    # we might want both comp-head and head-comp in a single language.
+    # To try to keep the elegant factoring, I'm going to store the
+    # type names in variables.
+
+    hc = ''
+    hs = ''
+
+    # This part of the code handles the following basic word orders:
+    # all six strict orders, V-final and V-initial.  These 8 possible
+    # orders can be grouped according to head-comp order, head-subj order,
+    # and whether or not complements must attach before subjects, or subjects before
+    # complements.  I'm treating SVO and OVS as having complements attaching
+    # lower.
+
+    # (Are there languages which allow all orders in which S attaches
+    # ouside O as basic word orders?  Likewise all cases where O attaches
+    # outside S?)
+
+    # ERB 2007-01-21 Moving to message-free universe, and now hypothesizing
+    # that all rules which attach subjects attend to clausal semantics.
+    # Thus, the head-subj rules that are defined here inherit from
+    # decl-head-subj-phrase (imp-head-subj-phrase is also available).
+
+    # ASF 2008-11-03 v2 analysis requires MC feature is not passed up to mother in
+    # head - comp and not from mod to mother, putting it back for other wo options
 
 # KPH 2017-11/17 passing up MC from the non-head-dtr is makes incorrect predictions
 # for clausal modifiers, so I've removed it.
@@ -83,7 +82,11 @@
     mylang.add('basic-head-comp-phrase :+\
                 [ SYNSEM.LOCAL.CAT.MC #mc,\
                   HEAD-DTR.SYNSEM.LOCAL.CAT.MC #mc ].',
-               section='addenda')
+                   section='addenda')
+        mylang.add('basic-head-mod-phrase-simple :+\
+                [ SYNSEM.LOCAL.CAT.MC #mc, \
+                  NON-HEAD-DTR.SYNSEM.LOCAL.CAT.MC #mc ].',
+                   section='addenda')
 
 # KPH 2017-11-17 Commented out the MC identity in basic-head-mod-phrase-simple because
 # it doesn't have any impact on the existing regression test and makes wrong predictions
@@ -92,50 +95,6 @@
 #                [ SYNSEM.LOCAL.CAT.MC #mc, \
 #                   HEAD-DTR.SYNSEM.LOCAL.CAT.MC #mc ].',
 #                section='addenda')
-=======
-    # ERB 2006-09-14 The most elegant factoring of just the major
-    # constituent information uses the same type names for head-comp and
-    # comp-head phrases.  This doesn't scale when we have to worry about
-    # adpositions and auxiliaries (and other twists on word order) where
-    # we might want both comp-head and head-comp in a single language.
-    # To try to keep the elegant factoring, I'm going to store the
-    # type names in variables.
-
-    hc = ''
-    hs = ''
-
-    # This part of the code handles the following basic word orders:
-    # all six strict orders, V-final and V-initial.  These 8 possible
-    # orders can be grouped according to head-comp order, head-subj order,
-    # and whether or not complements must attach before subjects, or subjects before
-    # complements.  I'm treating SVO and OVS as having complements attaching
-    # lower.
-
-    # (Are there languages which allow all orders in which S attaches
-    # ouside O as basic word orders?  Likewise all cases where O attaches
-    # outside S?)
-
-    # ERB 2007-01-21 Moving to message-free universe, and now hypothesizing
-    # that all rules which attach subjects attend to clausal semantics.
-    # Thus, the head-subj rules that are defined here inherit from
-    # decl-head-subj-phrase (imp-head-subj-phrase is also available).
-
-    # ASF 2008-11-03 v2 analysis requires MC feature is not passed up to mother in
-    # head - comp and not from mod to mother, putting it back for other wo options
-
-    if not wo == 'v2':
-        mylang.add_literal(';Constraint on MC used to be part of matrix.tdl\n;' +
-                           ';it applies to all wo implementations, except for v2')
-        mylang.add('basic-head-comp-phrase :+\
-                [ SYNSEM.LOCAL.CAT.MC #mc,\
-                  HEAD-DTR.SYNSEM.LOCAL.CAT.MC #mc ].',
-                   section='addenda')
-        mylang.add('basic-head-mod-phrase-simple :+\
-                [ SYNSEM.LOCAL.CAT.MC #mc, \
-                  NON-HEAD-DTR.SYNSEM.LOCAL.CAT.MC #mc ].',
-                   section='addenda')
->>>>>>> 192142e9
-
 
     # Head-comp order
 
