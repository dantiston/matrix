### $Id: choices.py,v 1.24 2008-09-30 23:50:02 lpoulson Exp $

######################################################################
# imports

import re
import sys
from gmcs.util.misc import safe_int, get_valid_lines
from gmcs.linglib import case

######################################################################
# globals

######################################################################
# Errors

class ChoicesFileParseError(Exception):
  def __init__(self, msg=''):
    self.msg = msg
  def __str__(self):
    return repr(self.msg)

######################################################################
# ChoiceCategory is a parent-class for ChoiceDict and ChoiceList.
# Any meta-information about choices should be encoded in
# ChoiceCategory, and ChoiceDict and ChoiceList should most likely
# just be empty classes inheriting from ChoiceCategory and their
# namesake datatype.

class ChoiceCategory:
  def __init__(self, full_key=None):
    self.full_key = full_key
    # When safe_get is true, index operations (e.g. choices['key']) will
    # return the default value if the key (or index) doesn't exist
    self.safe_get = True

  def get(self, key, default=None):
    # turn off safe_get so we can catch exceptions
    self.safe_get = False
    keys = [safe_int(k) for k in split_variable_key(key)]
    try:
      x = self
      for k in keys:
        x = x[k]
    except KeyError:
      x = default if default is not None else ''
    except IndexError:
      x = default if default is not None else ChoiceDict()
    # reset safe_get
    self.safe_get = True
    return x

  def full_keys(self):
    full_keys = []
    if issubclass(self.__class__, ChoiceDict):
      for key in self:
        if issubclass(self[key].__class__,ChoiceCategory):
          full_keys += self[key].full_keys()
        else:
          if self.full_key:
            full_keys += [self.full_key+'_'+key]
          else:
            full_keys += [key]
    elif issubclass(self.__class__, ChoiceList):
      for item in self:
        full_keys += item.full_keys()
    return full_keys

class ChoiceDict(ChoiceCategory, dict):

  def __getitem__(self, key):
    cur, remaining = get_next_key(key)
    try:
      retval = dict.__getitem__(self, key)
      if remaining:
        retval = retval[remaining]
    except KeyError, e:
      if self.safe_get:
        retval = ''
      else:
        raise e
    return retval

  def __setitem__(self, key, value):
    cur_key, remaining_keys = get_next_key(key)
    # keys will be empty if we are setting the value
    if not remaining_keys:
      dict.__setitem__(self, cur_key, value)
    # otherwise we need to descend to the next list
    else:
      if cur_key not in self:
        new_key = cur_key if not self.full_key \
                          else '_'.join([self.full_key, cur_key])
        new_list = ChoiceList(full_key=new_key)
        dict.__setitem__(self, cur_key, new_list)
      dict.__getitem__(self, cur_key)[remaining_keys] = value

  def __delitem__(self, key):
    cur, remaining = get_next_key(key)
    if remaining:
      del self[cur][remaining]
    elif cur in self:
      dict.__delitem__(self, cur)

  def iter_num(self):
    if self.full_key is not None:
        result = re.search('[0-9]+$', self.full_key)
        if result is not None:
            return int(result.group(0))
    return None

  def split_value(self, key):
    return [x for x in self[key].split(', ') if x != ''] 

  def walk(self, intermediates=False):
    if intermediates and self.full_key != None:
      yield (self.full_key, self)
    for key in self.keys():
      if isinstance(self[key], ChoiceCategory):
        for result in self[key].walk(intermediates):
          yield result
      else:
        fullkey = key
        if self.full_key:
          fullkey = self.full_key + '_' + key
        yield (fullkey, self[key])

  def __str__(self):
    return '\n'.join(
      '='.join(['_'.join([self.full_key, key]) if self.full_key else key,
                self[key]]) \
       if not isinstance(self[key], ChoiceList) \
       else str(self[key])
       for key in self)

class ChoiceList(ChoiceCategory, list):

  def __getitem__(self, key):
    index, remaining = get_next_key(key)
    try:
      # subtract 1 for 1-based indices
      retval = list.__getitem__(self, index - 1)
      if remaining:
        retval = retval[remaining]
    except IndexError, e:
      if self.safe_get:
        retval = ChoiceDict()
      else:
        raise e
    return retval

  def __setitem__(self, key, value):
    index, remaining_keys = get_next_key(key)
    # create the dicts, if needed, then descend into the one at index
    # we overrode the len function, but in this case we want the original
    for i in range(list.__len__(self), index):
      self.append(None)
    if not remaining_keys:
      list.__setitem__(self, index - 1, value)
    else:
      if self[index] == None:
        list.__setitem__(self, index - 1, ChoiceDict(full_key=self.full_key +\
                                                     str(index)))
      list.__getitem__(self, index - 1)[remaining_keys] = value

  def __delitem__(self, key):
    cur, remaining = get_next_key(key)
    if remaining:
      del self[cur][remaining]
    # delete only if the user specified this list
    elif cur <= list.__len__(self):
      # but don't actually delete list items, since that breaks indexing
      self[cur] = None

  # custom iterator ignores empty items (e.g. when a
  # user deletes an item in the middle of a list)
  def __iter__(self):
    """
    Iterate over only the none-empty indices.
    """
    for item in list.__iter__(self):
      if item is not None:
        yield item

  def walk(self, intermediates=False):
    if intermediates:
      yield (self.full_key, self)
    for item in self:
      for result in item.walk(intermediates):
        yield result

  def __len__(self):
    """
    Return the length of the ChoiceList, which is the number of
    non-empty indices in the list.
    """
    # The custom iterator only returns non-empty items, so just use that.
    return sum(1 for x in self)

  def is_empty(self):
    return len(self) == 0

  def get_first(self):
    """
    Return the first non-None list item.
    """
    # The custom iterator will take care of finding non-None items.
    i = iter(self)
    try:
      return i.next()
    except StopIteration:
      return None

  def get_last(self):
    """
    Return the last non-None list item.
    """
    # reversed bypasses the custom iterator, so we have to check manually.
    for d in reversed(self):
      if d is not None:
        return d
    return None

  def next_iter_num(self):
    if len(self) == 0: return 1
    return (self.get_last().iter_num() or 0) + 1

  def __str__(self):
    return '\n'.join(str(item) for item in self)

######################################################################
# Helper functions

def get_choice(choice, choices):
  """
  Return the value of a choice from choice lines or a choices file.
  The choice must be fully specified choice (not a sub-structure).
  Returns None if the choice does not result in a value.
  """
  choice_lines = choices
  if type(choices) is str:
    choice_lines = open(choices).readlines()
  elif type(choices) is file:
    choice_lines = choices.readlines()

  for line in [l.strip() for l in choice_lines if '=' in l]:
    key, val = line.split('=')
    if key == choice:
      return val
  return None

# use the following re if keys like abc_def should be split:
#var_delim_re = re.compile(r'(\d+)?(?:_|$)')
# use the following re if final digits should be split
var_delim_re = re.compile(r'(\d+)(?:_|$)')
# use the following re if we only split when a digit precedes _
#var_delim_re = re.compile(r'(\d+)(?:_)')
def split_variable_key(key):
  """
  Split a compound variable key into a list of its component parts.
  """
  if key == '': return []
  return [k for k in var_delim_re.split(key) if k]

next_key_cache = {}
def get_next_key(complex_key):
  """
  Split a key grouping it by non-numbers and numbers.
  """
  # if the key is just a number, just return the number
  if isinstance(complex_key, int):
    return complex_key, ''
  # given a blank key, return None
  if not complex_key:
    return None, None
  try:
    subkeys = next_key_cache[complex_key]
  except KeyError:
    subkeys = var_delim_re.split(complex_key)
    if subkeys[0] == '':
      subkeys.pop(0)
    if subkeys[-1] == '':
      subkeys.pop()
  next_key = subkeys[0]
  rest = complex_key.replace(next_key,'',1).lstrip('_')
  if len(subkeys) > 1:
    next_key_cache[rest] = subkeys[1:]
  return safe_int(next_key), rest

######################################################################
# ChoicesFile is a class that wraps the choices file, a list of
# variables and values, and provides methods for loading, accessing,
# and saving them.

class ChoicesFile:

  # initialize by passing either a file name or file handle
  def __init__(self, choices_file=None):

    self.cached_values = {}
    self.choices = ChoiceDict()

    if choices_file is not None:
      try:
        f = choices_file
        if type(choices_file) == str:
          f = open(choices_file, 'r')
        f.seek(0)
        lines = get_valid_lines(f.readlines())
        self.load_choices(lines)
        if type(choices_file) == str:
          f.close()
      except IOError:
        pass # TODO: we should really be logging these

  def __str__(self):
    return str(self.choices)

  def __eq__(self, object):
    if not issubclass(object.__class__, ChoicesFile):
      return False
    else:
      if len(self.full_keys()) != len(object.full_keys()):
        print self.full_keys()
        print str(len(self.full_keys()))+"/"+str(len(object.full_keys()))
        return False
      else:
        for i in self.full_keys():
          if object[i] != self[i]:
            print object[i]
            print self[i]
            return False
    return True

  ############################################################################
  ### Choices file parsing functions

  def load_choices(self, choice_lines):
    """
    Load a ChoicesFile object from a list of strings (i.e. "choices").
    Old versions are "uprev"ed in two ways: preparse_uprev and
    postparse_uprev, which convert the choices from one version to
    another. Because preparse must work on the choices file lines,
    and postparse on the object, we must do them separately.
    """
    # attempt to get version first, since preparse_uprev() needs it
    self.version = int(get_choice('version', choice_lines) or 0)
    # some key-values cannot be parsed by the current system, so
    # we need to handle these first
    choice_lines = self.preparse_uprev(choice_lines)
    self.choices = self.parse_choices(choice_lines)
    self.postparse_uprev()

  def parse_choices(self, choice_lines):
    """
    Get the data structure for each choice in the choices file, then
    merge them all together into one data structure.
    """
    choices = ChoiceDict()
    for line in [l.strip() for l in choice_lines if l.strip() != '']:
      try:
        (key, value) = line.split('=',1)
        if key.strip() in ('section', 'version'):
            continue
        choices[key.strip()] = value
      except ValueError:
        pass # TODO: log this!
      except AttributeError:
        pass # TODO: log this!
      except ChoicesFileParseError:
        pass # TODO: log this!
    return choices

  ############################################################################
  ### Choices access functions

  def get(self, key, default=None):
    return self.choices.get(key, default)

  def get_regex(self, pattern):
    pat = re.compile(pattern)
    return [(key, val) for (key, val) in self.walk(intermediates=True)
            if pat.match(key)]

  # A __getitem__ method so that ChoicesFile can be used with brackets,
  # e.g., ch['language'].
  def __getitem__(self, key):
    return self.get(key)

  def __setitem__(self, key, value):
    self.choices[key] = value
    self.__reset_full_keys(key)

  def delete(self, key, prune=False):
    del self[key]
    # full_key values will be corrupted if we pruned, so re-evaluate
    if prune:
      for k in self:
        self.__renumber_full_keys(k)
        self.__reset_full_keys(k)

  def __delitem__(self, key):
    del self.choices[key]

  def __contains__(self, key):
    if self.get(key):
      return True
    return False

  def __iter__(self):
    return self.choices.__iter__()

  def walk(self, intermediates=False):
    for result in self.choices.walk(intermediates):
      yield result

  def __len__(self):
    return len(self.choices)

  def __renumber_full_keys(self, key):
    """
    Starting at the given key, reset the list numbers in the full_key
    values of all choices contained by that key.
    """
    # make sure the current key exists (e.g. was not pruned)
    if key not in self:
      return
    for i, c in enumerate(self[key]):
      c_type = type(c)
      if c_type is ChoiceDict:
        c.full_key = key + str(i)
      elif c_type is ChoiceList:
        c.full_key = key + str(c)
      else:
        continue
      self.__renumber_full_keys(c.full_key)

  def __reset_full_keys(self, key):
    """
    Starting at the given key, reset the full_key values of all
    choices contained by that key.
    """
    if key not in self or not isinstance(self[key], ChoiceCategory):
      return
    c = self[key]
    c.full_key = key
    if isinstance(c, ChoiceDict):
      for k in dict.keys(c):
        self.__reset_full_keys(key + '_' + k)
    elif isinstance(c, ChoiceList):
      for d in c:
        idx = split_variable_key(d.full_key)[-1]
        self.__reset_full_keys(key + str(idx))

  def keys(self):
    return self.choices.keys()

  def full_keys(self):
    return self.choices.full_keys()

  ############################################################################
  ### Up-revisioning handler

  def preparse_uprev(self, choice_lines):
    """
    Convert choices file lines before they are parsed. A choice can be
    removed by setting the key to None in the conversion method. This
    should only be done to ensure old choices files can be loaded (e.g.
    changing noun1 to noun1_value), and any actual conversion should be
    done in postparse upreving.
    """
    new_lines = []
    for line in choice_lines:
      try:
        (key, value) = line.split('=',1)
        if key in ('section', 'version'):
          continue
        # currently the only problem is lines ending with numerals.
        # add a generic key ("value") after these to make them loadable.
        if key[-1].isdigit():
          key += '_value'
        # add back to the lines
        if key is not None:
          new_lines += ['='.join([key, value])]
      except ValueError:
        pass # TODO: log this!
      except ChoicesFileParseError:
        raise ChoicesFileParseError('Variable is multiply defined: %s' % key)

    return new_lines

  def postparse_uprev(self):
    if self.version < 1:
      self.convert_0_to_1()
    if self.version < 2:
      self.convert_1_to_2()
    if self.version < 3:
      self.convert_2_to_3()
    if self.version < 4:
      self.convert_3_to_4()
    if self.version < 5:
      self.convert_4_to_5()
    if self.version < 6:
      self.convert_5_to_6()
    if self.version < 7:
      self.convert_6_to_7()
    if self.version < 8:
      self.convert_7_to_8()
    if self.version < 9:
      self.convert_8_to_9()
    if self.version < 10:
      self.convert_9_to_10()
    if self.version < 11:
      self.convert_10_to_11()
    if self.version < 12:
      self.convert_11_to_12()
    if self.version < 13:
      self.convert_12_to_13()
    if self.version < 14:
      self.convert_13_to_14()
    if self.version < 15:
      self.convert_14_to_15()
    if self.version < 16:
      self.convert_15_to_16()
    if self.version < 17:
      self.convert_16_to_17()
    if self.version < 18:
      self.convert_17_to_18()
    if self.version < 19:
      self.convert_18_to_19()
    if self.version < 20:
      self.convert_19_to_20()
    if self.version < 21:
      self.convert_20_to_21()
    if self.version < 22:
      self.convert_21_to_22()
    if self.version < 23:
      self.convert_22_to_23()
    if self.version < 24:
      self.convert_23_to_24()
    if self.version < 25:
      self.convert_24_to_25()
    if self.version < 26:
      self.convert_25_to_26()
    # As we get more versions, add more version-conversion methods, and:
    # if self.version < N:
    #   self.convert_N-1_to_N
    # Also update current_version method to reflect current N.

    # now reset the full keys in case something was changed
    for top_level_key in self:
      self.__reset_full_keys(top_level_key)

  # Return the keys for the choices dict
  def keys(self):
    return self.choices.keys()

  def clear_cached_values(self):
    self.cached_values = {}

  ######################################################################
  # Methods for accessing "derived" values -- that is, groups of values
  # that are implied by the list of choices, but not directly stored
  # in it.  For example, it is convenient to be able to get a list of
  # all features defined in the languages, even though they're not
  # all stored in a single place.

  def has_case(self, feat, case):
    """
    Return true if the feature has matching case or if case is empty.
    """
    return feat['name'] == 'case' and (feat['value'] == case or case == '')

  def has_noun_case(self, case = ''):
    """
    Returns True iff the target language has either morphologically or
    lexically marked case (restricting the calculation to the
    passed-in case if it's non-empty).
    """

    k = 'has_noun_case(' + case + ')'
    if self.cached_values.has_key(k):
      return self.cached_values[k]

    result = False

    # check lexical types
    for noun in self.get('noun'):
      for feat in noun.get('feat',[]):
        result = result or self.has_case(feat, case)

    # check morphemes
    for pcprefix in ('noun', 'verb', 'det', 'adj'):
      for pc in self.get(pcprefix + '-pc'):
        for lrt in pc.get('lrt',[]):
          for feat in lrt.get('feat',[]):
            result = result or self.has_case(feat, case)

    self.cached_values[k] = result

    return result


  def has_adp_case(self, case = '', check_opt = False):
    """
    Returns True iff the target language has case-marking adpositions
    (restricting the calculation to the passed-in case if it's
    non-empty).  If the check_opt argument is True, only return True
    if the adposition is optional.
    """

    result = False

    for adp in self.get('adp'):
      opt = adp.get('opt')
      for feat in adp.get('feat', []):
        result = result or (self.has_case(feat, case) and \
                            (opt or not check_opt))

    return result


  def has_optadp_case(self, case = ''):
    """
    Returns True iff the target language has optional case-marking
    adpositions (restricting the calculation to the passed-in case if
    it's non-empty).
    """

    return self.has_adp_case(case, True)


  def has_mixed_case(self, case = ''):
    """
    Returns True iff the target language has both case-marking
    adpositions and case on nouns (restricting the calculation to the
    passed-in case if it's non-empty).
    """

    return self.has_noun_case(case) and self.has_adp_case(case)


  # case_head()
  def case_head(self, case = ''):
    """
    Returns the appropriate head type for case-marked arguments in the
    target language (restricting the calculation to the passed-in case
    if it's non-empty).
    """

    has_noun = self.has_noun_case(case)
    has_adp = self.has_adp_case(case)
    has_optadp = self.has_optadp_case(case)

    if (has_noun and has_adp) or has_optadp:
      return '+np'
    elif has_adp:
      return 'adp'
    else:
      return 'noun'


  def has_dirinv(self):
    """
    Returns True iff the target language has a direct-inverse scale.
    """
    return 'scale' in self.choices


  def has_SCARGS(self):
    """
    Returns True iff the target language requires the SC-ARGS feature,
    which contains the arguments in the order they are ranked by the
    direct-inverse hierarchy.
    """
    result = False

    for verb in self.get('verb'):
      for feat in verb.get('feat', []):
        result = result or feat['head'] in ('higher', 'lower')

    for verb_pc in self.get('verb-pc'):
      for lrt in verb_pc.get('lrt',[]):
        for feat in lrt.get('feat',[]):
          result = result or feat['head'] in ('higher', 'lower')

    return result


  # patterns()
  #   Create and return a list containing information about the
  #   case-marking patterns implied by the current case choices.
  #   This list consists of tuples:
  #       [ canonical pattern name,
  #         friendly pattern name,
  #         rule?,
  #         direct-inverse? ]
  #   A pattern name is:
  #       (in)?transitive \(subject case-object case)
  #   In a canonical name (which is used in the choices file), the
  #   case names are the same as those used in the choices variable
  #   names.  The friendly name uses the names supplied by the
  #   user.  The third element is either True if the case pattern
  #   is one that should be used in lexical rules or False if it
  #   should be used on lexical types (subtypes of verb-lex).  The
  #   fourth argument is true if the verb follows a direct-inverse
  #   marking pattern.
  def patterns(self):
    cm = self.get('case-marking')
    cases = case.case_names(self)

    patterns = []

    # Fill in the canonical names based on the case-marking.
    if cm == 'nom-acc':
      patterns += [ ['nom', '', False] ]
      patterns += [ ['nom-acc', '', False] ]
    elif cm == 'erg-abs':
      patterns += [ ['abs', '', False] ]
      patterns += [ ['erg-abs', '', False] ]
    elif cm == 'tripartite':
      patterns += [ ['s_case', '', False] ]
      patterns += [ ['a_case-o_case', '', False] ]
    elif cm == 'split-s':
      patterns += [ ['a_case', '', False] ]
      patterns += [ ['o_case', '', False] ]
      patterns += [ ['a_case-o_case', '', False] ]
    elif cm == 'fluid-s':
      patterns += [ ['a_case', '', False] ]
      patterns += [ ['o_case', '', False] ]
      patterns += [ ['a_case+o_case', '', False] ]
      patterns += [ ['a_case-o_case', '', False] ]
    elif cm == 'split-n':
      patterns += [ ['s_case', '', False] ]
      patterns += [ ['a_case-o_case', '', False] ]
    elif cm == 'split-v':
      patterns += [ ['nom', '', True] ]
      patterns += [ ['abs', '', True] ]
      patterns += [ ['nom-acc', '', True] ]
      patterns += [ ['erg-abs', '', True] ]
    elif cm == 'focus':
      patterns += [ ['focus', '', True] ]
      patterns += [ ['focus-o_case', '', True] ]
      patterns += [ ['a_case-focus', '', True] ]

    # Add intransitive and transitive, which are always available.
    patterns += [ ['intrans', '', False] ]
    patterns += [ ['trans', '', False] ]

    # Fill in the friendly names based on the canonical names
    for i in range(0, len(patterns)):
      if patterns[i][0] in ['trans', 'intrans']:
        patterns[i][1] = patterns[i][0] + 'itive'
        if cm != 'none':
          patterns[i][1] += ' (case unspecified)'
      else:
        w = patterns[i][0].split('-')
        for j in range(0, len(w)):
          for c in cases:
            if w[j] == c[0]:
              w[j] = c[1]
        if len(w) == 1:
          patterns[i][1] = 'intransitive (%s)' % (w[0])
        elif len(w) == 2:
          patterns[i][1] = 'transitive (%s-%s)' % (w[0], w[1])

    # Finally, extend the patterns to include direct-inverse, as needed
    if self.has_dirinv():
      for i in range(0, len(patterns)):
        if patterns[i][0] == 'trans' or patterns[i][0].find('-') != -1:
          patterns += [ [ patterns[i][0] + ',dirinv',
                          patterns[i][1] + ', direct-inverse',
                          patterns[i][2] ] ]

    return patterns


  # numbers()
  #   Create and return a list containing information about the values
  #   of the number feature implied by the current choices.
  #   This list consists of tuples:
  #     [name, supertype;supertype;...]
  def numbers(self):
    numbers = []

    for n in self.get('number'):
      name = n['name']
      stype = ';'.join([s['name'] for s in n.get('supertype',[])]) or 'number'
      numbers += [[name, stype]]

    return numbers


  # persons()
  #   Create and return a list containing information about the values
  #   of the person feature implied by the current choices.
  #   This list consists of tuples:
  #     [name, supertype]
  def persons(self):
    persons = []

    person = self.get('person')
    if person == '1-2-3':
      persons += [['1st', 'person']]
      persons += [['2nd', 'person']]
      persons += [['3rd', 'person']]
    elif person == '1-2-3-4':
      persons += [['1st', 'person']]
      persons += [['2nd', 'person']]
      persons += [['3rd', 'person']]
      persons += [['4th', 'person']]
    elif person == '1-non-1':
      persons += [['1st', 'person']]
      persons += [['non-1st', 'person']]
    elif person == '2-non-2':
      persons += [['2nd', 'person']]
      persons += [['non-2nd', 'person']]
    elif person == '3-non-3':
      persons += [['3rd', 'person']]
      persons += [['non-3rd', 'person']]

    return persons


  # pernums()
  #   Create and return a list containing information about the values
  #   of the pernum feature implied by the current choices.  A pernum
  #   feature is implied when the user has specified that the
  #   first-person plural has sub-types.
  #   This list consists of tuples:
  #     [name, supertype;supertype;...]
  def pernums(self):
    pernums = []

    fp = self.get('first-person')
    if fp and fp != 'none':
      num_leaves = []
      num_supers = []
      for n in self.numbers():
        if not n[0] in num_leaves:
          num_leaves += [n[0]]
        for st in n[1].split(';'):
          if st not in num_supers:
            num_supers += [st]
        st = n[1]
        if st == 'number':
          st = 'pernum'
        pernums += [[n[0], st]]
      for st in num_supers:
        if st in num_leaves:
          num_leaves.remove(st)

      per_leaves = []
      for p in self.persons():
        if p[0] not in per_leaves:
          per_leaves += [p[0]]
        st = p[1]
        if st == 'person':
          st = 'pernum'
        pernums += [[p[0], st]]

      for n in num_leaves:
        for p in per_leaves:
          pn = p[0] + n
          pernums += [[pn, p + ';' + n]]
          if p == '1st':
            if fp == 'incl-excl':
              for num in self.get('incl-excl-number').split(', '):
                if num == n:
                  pernums += [[pn + '_incl', pn]]
                  pernums += [[pn + '_excl', pn]]
            elif fp == 'other':
              for p_st in self.get('person-subtype'):
                name = p_st['name']
                for num in p_st['number'].split(', '):
                  if num == n:
                    pernums += [[pn + '_' + name, pn]]

    return pernums


  # genders()
  #   Create and return a list containing information about the
  #   genders implied by the current choices.
  #   This list consists of tuples:
  #     [name, supertype;supertype;...]
  def genders(self):
    genders = []

    for g in self.get('gender'):
      name = g['name']
      stype = ';'.join([s['name'] for s in g.get('supertype',[])]) or 'gender'
      genders += [[name, stype]]

    return genders

  # forms()
  #   Create and return a list containing the values of the FORM
  #   feature that constrains the form of auxiliary complements as
  #   defined in the current choices.
  #   This list consists of tuples:
  #     [form name]
  def forms(self):
    forms = []

    if self.get('has-aux') == 'yes' or self.get('noaux-fin-nf') == 'on':
      forms += [ ['finite'], ['nonfinite'] ]
      for p in ['nf', 'fin']:
        for p_sf in self.get(p + '-subform'):
          forms += [[p_sf['name']]]

    return forms

  # tenses()
  #   Create and return a list containing information about the values
  #   of the TENSE feature implied by the current choices.
  #   This list consists of tuples:
  #     [tense name]
  def tenses(self):
    tenses = []

    tdefn = self.get('tense-definition')

    if tdefn == 'choose':
      for ten in ('past', 'present', 'future', 'nonpast', 'nonfuture'):
        if ten in self.choices:
          tenses += [[ten]]
          for t_st in self.get(ten + '-subtype'):
            tenses += [ [t_st['name']] ]
    elif tdefn == 'build':
      for ten in self.get('tense'):
        tenses += [ [ten['name']] ]

    return tenses

  # aspects()
  #   Create and return a list containing information about the values
  #   of the viewpoint ASPECT feature implied by the current choices.
  #   This list consists of tuples:
  #     [aspect name]
  def aspects(self):
    aspects = []

    for asp in self.get('aspect'):
      aspects += [[asp['name']]]

    if len(aspects) == 0 and ('perimper' in self.choices):
      for asp in ('perfective', 'imperfective'):
        aspects += [[asp]]

    return aspects

  # situations()
  #   Create and return a list containing information about the values
  #   of the SITUATION aspect feature implied by the current choices.
  #   This list consists of tuples:
  #     [situation name]
  def situations(self):
    return [[situation['name']] for situation in self.get('situation')]

  # moods()
  #   Create and return a list containing information about the values 
  #   of the MOOD feature implied by the current choices.
  #   This list consists of tuples:
  #      [mood name]
  def moods(self):
    moods = []
    
    for md in self.get('mood'):
      moods += [[md['name']]]

    if len(moods) == 0 and ('subjind' in self.choices):
      for md in ('subjunctive', 'indicative'):
        moods += [[md]]

    return moods

  def types(self):
    """
    Create and return a list containing type names. FIX - these are
    based on the choices file. Need to include required types and
    inferred types as well. This list consists of tuples: [(type, name)]
    """
    return [(self.choices[t]['name'], t)
            for t in ('noun', 'verb', 'aux', 'det')
            if t in self.choices and 'name' in self.choices[t]]

  def __get_features(self, feat_list, i1, i2, label, tdl, cat, customized):
    """
    If there are values available for the given feature, construct a
    list of the feature label, values, tdl code and category for that feature.
    """
    values = ';'.join([x[i1] + '|' + x[i2] for x in feat_list])
    if values:
      return [ [label, values, tdl, cat, customized] ]
    return []

  def index_features(self):
    """
    Return the list of features that are marked on INDEX.
    """
    return ['person','number','gender'] \
           + [f['name'] for f in self['feature'] if f['type'] == 'index']

  # features()
  #   Create and return a list containing information about the
  #   features in the language described by the current choices.  This
  #   list consists of tuples with four strings:
  #       [feature name, list of values, feature geometry, category]
  #   Note that the feature geometry is empty if the feature requires
  #   more complex treatment that just FEAT=VAL (e.g. negation).  
  #   The list of values is separated by semicolons, and each item in the
  #   list of values is a pair of the form 'name|friendly name'.
  #   The category string can have the values 'noun' or 'verb' or 'both' depending 
  #   whether the features are appropriate for "nouny" or "verby" things.

  #   SSH (2012-06-20) 
  #   A flag feature 'customized' is added, which indicates whether the feature
  #   is created in the customization system by users. A feature is specified as
  #   either 'customized=y' or 'customized=n'. 

  def features(self):
    features = []

    # Case
    features += self.__get_features(case.case_names(self), 0, 1, 'case',
                                    'LOCAL.CAT.HEAD.CASE','noun', 'y')
    # Number, Person, and Pernum
    pernums = self.pernums()
    if pernums:
      features += self.__get_features(pernums, 0, 0, 'pernum',
                                      'LOCAL.CONT.HOOK.INDEX.PNG.PERNUM','noun', 'y')
    else:
      features += self.__get_features(self.numbers(), 0, 0, 'number',
                                      'LOCAL.CONT.HOOK.INDEX.PNG.NUM','noun', 'y')
      features += self.__get_features(self.persons(), 0, 0, 'person',
                                      'LOCAL.CONT.HOOK.INDEX.PNG.PER','noun', 'y')

    # Gender
    features += self.__get_features(self.genders(), 0, 0, 'gender',
                                    'LOCAL.CONT.HOOK.INDEX.PNG.GEND','noun', 'y')

    # Case patterns
    features += self.__get_features(self.patterns(), 0, 1,
                                    'argument structure', '', 'verb', 'n')

    # Form
    features += self.__get_features(self.forms(), 0, 0, 'form',
                                    'LOCAL.CAT.HEAD.FORM', 'verb', 'y')

    # Tense
    features += self.__get_features(self.tenses(), 0, 0, 'tense',
                                    'LOCAL.CONT.HOOK.INDEX.E.TENSE', 'verb', 'y')

    # Viewpoint Aspect
    features += self.__get_features(self.aspects(), 0, 0, 'aspect',
                                    'LOCAL.CONT.HOOK.INDEX.E.ASPECT', 'verb', 'y')

    #Situation Aspect
    features += self.__get_features(self.situations(), 0, 0, 'situation',
                                    'LOCAL.CONT.HOOK.INDEX.E.SITUATION', 'verb', 'y')
    #Mood
    features += self.__get_features(self.moods(), 0, 0, 'mood',
                                    'LOCAL.CONT.HOOK.INDEX.E.MOOD', 'verb', 'y')
    # Direction
    if self.has_dirinv():
      features += [ ['direction', 'dir|direct;inv|inverse', '', 'verb', 'y'] ]

<<<<<<< HEAD
    # Negation
    if  'infl-neg' or 'neg-aux' in self.choices:
      features += [ ['negation', 'plus|plus;minus|minus', '', 'verb' ] ]
#    if self.get('neg-exp') == '2':
#      if self.get('bineg-type') in [ 'head-comp' ]: 
#        features += [ ['negation', 'plus|plus;minus|minus', '', 'verb' ] ]
    if 'neg1b-neg2b' in self.choices:
      features += [ ['neg2', 'plus|plus', '', 'verb' ] ]
=======
    # Negaton
    if 'infl-neg' in self.choices:
      features += [ ['negation', 'plus|plus;minus|minus', '', 'verb', 'y'] ]
    if self.get('neg-exp') == '2':
      if self.get('neg1-type') == 'b' and self.get('neg2-type') == 'fd':
        features += [ ['negation', 'plus|plus;minus|minus', '', 'verb', 'y'] ]
        features += [ ['requires-neg-adv', 'plus|plus', '', 'verb', 'y'] ]
>>>>>>> b1c618f8

    # Questions
    if 'q-infl' in self.choices:
      features += [ ['question', 'plus|plus', '', 'verb', 'y'] ]

    # Argument Optionality
    if 'subj-drop' in self.choices or 'obj-drop' in self.choices:
      features +=[['OPT', 'plus|plus;minus|minus', '', 'verb', 'y']]

    perm_notperm_string = 'permitted|permitted;not-permitted|not-permitted'
    # Overt Argument
    if self.get('obj-mark-no-drop') == 'obj-mark-no-drop-opt' and \
         self.get('obj-mark-drop') == 'obj-mark-drop-req':
      features += [['overt-arg', perm_notperm_string, '', '', '']]
    elif self.get('obj-mark-no-drop') == 'obj-mark-no-drop-not' and \
         self.get('obj-mark-drop') == 'obj-mark-drop-req':
      features += [['overt-arg', perm_notperm_string, '', '', '']]
    elif self.get('subj-mark-no-drop') == 'subj-mark-no-drop-not' and \
         self.get('subj-mark-drop') == 'subj-mark-drop-req':
      features += [['overt-arg', perm_notperm_string, '', '', '']]
    elif self.get('obj-mark-no-drop') == 'obj-mark-no-drop-not' and \
         self.get('obj-mark-drop') == 'obj-mark-drop-opt' :
      features += [['overt-arg', perm_notperm_string, '', '', '']]
    elif self.get('subj-mark-no-drop') == 'subj-mark-no-drop-not' and \
         self.get('subj-mark-drop') == 'subj-mark-drop-opt' :
      features += [['overt-arg', perm_notperm_string, '', '', '']]
    elif self.get('subj-mark-no-drop') == 'subj-mark-no-drop-opt' and \
         self.get('subj-mark-drop') == 'subj-mark-drop-req':
      features += [['overt-arg', perm_notperm_string, '', '', '']]

    # Dropped Argument
    #if self.get('obj-mark-no-drop') == 'obj-mark-no-drop-opt' and \
    #   self.get('obj-mark-drop') == 'obj-mark-drop-req':
    #  features += [['dropped-arg', perm_notperm_string, '']]
    #if self.get('subj-mark-no-drop') == 'subj-mark-no-drop-opt' and \
    #     self.get('subj-mark-drop') == 'subj-mark-drop-req':
    #  features += [['dropped-arg', perm_notperm_string, '']]
    if self.get('obj-mark-drop') == 'obj-mark-drop-not' and \
         self.get('obj-mark-no-drop') == 'obj-mark-no-drop-req':
      features += [['dropped-arg', perm_notperm_string,'', '', '']]
    elif self.get('obj-mark-drop') == 'obj-mark-drop-not' and \
         self.get('obj-mark-no-drop') == 'obj-mark-no-drop-opt':
      features += [['dropped-arg', perm_notperm_string,'', '', '']]
    elif self.get('obj-mark-drop') == 'obj-mark-drop-opt' and \
         self.get('obj-mark-no-drop') == 'obj-mark-no-drop-req':
      features += [['dropped-arg', perm_notperm_string, '', '', '']]
    elif self.get('subj-mark-drop') == 'subj-mark-drop-not' and \
         self.get('subj-mark-no-drop') == 'subj-mark-no-drop-req':
      features += [['dropped-arg', perm_notperm_string,'', '', '']]
    elif self.get('subj-mark-drop') == 'subj-mark-drop-not' and \
         self.get('subj-mark-no-drop') == 'subj-mark-no-drop-opt':
      features += [['dropped-arg', perm_notperm_string,'', '', '']]
    elif self.get('subj-mark-drop') == 'subj-mark-drop-opt' and \
         self.get('subj-mark-no-drop') == 'subj-mark-no-drop-req':
      features += [['dropped-arg', perm_notperm_string,'', '', '']]

 #elif self.get('subj-mark-drop') == 'subj-mark-drop-opt') and self.get('subj-mark-no-drop') == 'subj-mark-no-drop-req': features += [['dropped-arg', perm_notperm_string, '']]

    for feature in self.get('feature'):
      feat_name = feature['name']
      feat_type = feature['type']
      feat_cat = feature['cat']
      values = ''

      if feature['new'] == 'yes':
        values = ';'.join([val['name'] + '|' + val['name']
                           for val in feature.get('value', [])])
      else:
        if feature['existing'] == 'bool':
          values = '+|+;-|-'
        elif feature['existing'] == 'luk':
          values = 'na-or-+|na-or-+;na-or--|na-or--;+-or--|+-or--;na|na;+|+;-|-'

      geom = ''
      if feat_type == 'head':
        geom = 'LOCAL.CAT.HEAD.' + feat_name.upper()
      else:
        geom = 'LOCAL.CONT.HOOK.INDEX.PNG.' + feat_name.upper()
        
      if len(values) > 0:
        features += [ [feat_name, values, geom, feat_cat, 'y'] ]

    return features


  ######################################################################
  # Conversion methods: each of these functions assumes the choices
  # file has already been loaded, then converts an older version into
  # a newer one, updating both old key names and old value names.
  # These methods can be called in a chain: to update from version 2
  # to 5, call convert_2_to_3, convert_3_to_4, and convert_4_to_5, in
  # that order.
  #
  # The mehods should consist of a sequence of calls to
  # convert_value(), followed by a sequence of calls to convert_key().
  # That way the calls always contain an old name and a new name.
  def current_version(self):
    return 26

  def convert_value(self, key, old, new, partial=False):
    if key in self:
      if not partial and self[key] == old:
        self[key] = new
      elif partial:
        self[key] = self[key].replace(old, new)

  def convert_key(self, old, new, key_prefix=''):
    if key_prefix:
      old = '_'.join([key_prefix, old])
      new = '_'.join([key_prefix, new])
    if old in self:
      self[new] = self[old]
      #self.delete(old, prune=True)
      self.delete(old)

  def convert_0_to_1(self):
    self.convert_key('wordorder', 'word-order')

    self.convert_value('hasDets', 't', 'yes')
    self.convert_value('hasDets', 'nil', 'no')
    self.convert_key('hasDets', 'has-dets')

    self.convert_value('NounDetOrder', 'HeadSpec', 'noun-det')
    self.convert_value('NounDetOrder', 'SpecHead', 'det-noun')
    self.convert_key('NounDetOrder', 'noun-det-order')

    self.convert_key('infl_neg', 'infl-neg')

    self.convert_key('neg-aff-form', 'neg-aff-orth')

    self.convert_key('adv_neg', 'adv-neg')

    self.convert_value('negmod', 'S', 's')
    self.convert_value('negmod', 'VP', 'vp')
    self.convert_value('negmod', 'V', 'v')
    self.convert_key('negmod', 'neg-mod')

    self.convert_value('negprepostmod', 'pre', 'before')
    self.convert_value('negprepostmod', 'post', 'after')
    self.convert_key('negprepostmod', 'neg-order')

    self.convert_value('multineg', 'bothopt', 'both-opt')
    self.convert_value('multineg', 'bothobl', 'both-obl')
    self.convert_value('multineg', 'advobl', 'adv-obl')
    self.convert_value('multineg', 'inflobl', 'infl-obl')
    self.convert_key('multineg', 'multi-neg')

    self.convert_key('cs1n', 'cs1_n')

    self.convert_key('cs1np', 'cs1_np')

    self.convert_key('cs1vp', 'cs1_vp')

    self.convert_key('cs1s', 'cs1_s')

    self.convert_key('cs1pat', 'cs1_pat')

    self.convert_key('cs1mark', 'cs1_mark')

    self.convert_key('cs1orth', 'cs1_orth')

    self.convert_key('cs1order', 'cs1_order')

    self.convert_key('cs2n', 'cs2_n')

    self.convert_key('cs2np', 'cs2_np')

    self.convert_key('cs2vp', 'cs2_vp')

    self.convert_key('cs2s', 'cs2_s')

    self.convert_key('cs2pat', 'cs2_pat')

    self.convert_key('cs2mark', 'cs2_mark')

    self.convert_key('cs2orth', 'cs2_orth')

    self.convert_key('cs2order', 'cs2_order')

    self.convert_value('ques', 'qpart', 'q-part')

    self.convert_key('qinvverb', 'q-inv-verb')

    self.convert_value('qpartposthead', '-', 'before')
    self.convert_value('qpartposthead', '+', 'after')
    self.convert_key('qpartposthead', 'q-part-order')

    self.convert_key('qpartform', 'q-part-orth')

    self.convert_key('noun1pred', 'noun1_pred')

    self.convert_value('noun1spr', 'nil', 'imp')
    self.convert_key('noun1spr', 'noun1_det')

    self.convert_key('noun2pred', 'noun2_pred')

    self.convert_value('noun2spr', 'nil', 'imp')
    self.convert_key('noun2spr', 'noun2_det')

    self.convert_key('ivpred', 'iverb-pred')

    self.convert_value('iverbSubj', 'pp', 'adp')
    self.convert_key('iverbSubj', 'iverb-subj')

    self.convert_key('iverb-nonfinite', 'iverb-non-finite')

    self.convert_key('tvpred', 'tverb-pred')

    self.convert_value('tverbSubj', 'pp', 'adp')
    self.convert_key('tverbSubj', 'tverb-subj')

    self.convert_value('tverbObj', 'pp', 'adp')

    self.convert_key('tverbObj', 'tverb-obj')

    self.convert_key('tverb-nonfinite', 'tverb-non-finite')

    self.convert_key('auxverb', 'aux-verb')

    self.convert_key('auxsem', 'aux-sem')

    self.convert_key('auxpred', 'aux-pred')

    self.convert_value('auxcomp', 'S', 's')
    self.convert_value('auxcomp', 'VP', 'vp')
    self.convert_value('auxcomp', 'V', 'v')
    self.convert_key('auxcomp', 'aux-comp')

    self.convert_value('auxorder', 'left', 'before')
    self.convert_value('auxorder', 'right', 'after')
    self.convert_key('auxorder', 'aux-order')

    self.convert_value('auxsubj', 'noun', 'np')
    self.convert_key('auxsubj', 'aux-subj')

    self.convert_key('det1pred', 'det1_pred')

    self.convert_key('det2pred', 'det2_pred')

    self.convert_key('subjAdpForm', 'subj-adp-orth')

    self.convert_value('subjAdp', 'pre', 'before')
    self.convert_value('subjAdp', 'post', 'after')
    self.convert_key('subjAdp', 'subj-adp-order')

    self.convert_key('objAdpForm', 'obj-adp-orth')

    self.convert_value('objAdp', 'pre', 'before')
    self.convert_value('objAdp', 'post', 'after')
    self.convert_key('objAdp', 'obj-adp-order')

    self.convert_key('negadvform', 'neg-adv-orth')


  def convert_1_to_2(self):
    # The old 'ques' radio button has been converted into a series of
    # checkboxes, of which 'inv' has been renamed 'q-inv' and 'int'
    # has been removed.
    if 'ques' in self:
      ques = self.get('ques')
      self.delete('ques')
      if ques == 'inv':
        ques = 'q-inv'
      if ques != 'int':
        self[ques] = 'on'

  def convert_2_to_3(self):
    # Added a fuller implementation of case marking on core arguments,
    # so convert the old case-marking adposition stuff to the new
    # choices
    S = self.get('iverb-subj')
    A = self.get('tverb-subj')
    O = self.get('tverb-obj')

    Sorth = Aorth = Oorth = ''
    Sorder = Aorder = Oorder = ''
    if S == 'adp':
      Sorth = self.get('subj-adp-orth')
      Sorder = self.get('subj-adp-order')
    if A == 'adp':
      Aorth = self.get('subj-adp-orth')
      Aorder = self.get('subj-adp-order')
    if O == 'adp':
      Oorth = self.get('obj-adp-orth')
      Aorder = self.get('obj-adp-order')

    if Sorth == '' and Aorth == '' and Oorth == '':
      if len(self):  # don't add this if the choices file is empty
        self['case-marking'] = 'none'
    elif Sorth == Aorth and Sorth != Oorth:
      self['case-marking'] = 'nom-acc'
      self['nom-case-label'] = 'nominative'
      self['acc-case-label'] = 'accusative'
      if Aorth:
        self['nom-case-pat'] = 'np'
        self['nom-case-order'] = Aorder
      else:
        self['nom-case-pat'] = 'none'
      if Oorth:
        self['acc-case-pat'] = 'np'
        self['acc-case-order'] = Oorder
      else:
        self['acc-case-pat'] = 'none'
    elif Sorth != Aorth and Sorth == Oorth:
      self['case-marking'] = 'erg-asb'
      self['erg-case-label'] = 'ergative'
      self['abs-case-label'] = 'absolutive'
      if Aorth:
        self['erg-case-pat'] = 'np'
        self['erg-case-order'] = Aorder
      else:
        self['erg-case-pat'] = 'none'
      if Oorth:
        self['abs-case-pat'] = 'np'
        self['abs-case-order'] = Oorder
      else:
        self['abs-case-pat'] = 'none'
    else:
      self['case-marking'] = 'tripartite'
      self['s-case-label'] = 'subjective'
      self['a-case-label'] = 'agentive'
      self['o-case-label'] = 'objective'
      if Sorth:
        self['s-case-pat'] = 'np'
        self['s-case-order'] = Sorder
      else:
        self['s-case-pat'] = 'none'
      if Aorth:
        self['a-case-pat'] = 'np'
        self['a-case-order'] = Aorder
      else:
        self['a-case-pat'] = 'none'
      if Oorth:
        self['o-case-pat'] = 'np'
        self['o-case-order'] = Oorder
      else:
        self['o-case-pat'] = 'none'

    self.delete('iverb-subj')
    self.delete('tverb-subj')
    self.delete('tverb-obj')
    self.delete('subj-adp-orth')
    self.delete('subj-adp-order')
    self.delete('obj-adp-orth')
    self.delete('obj-adp-order')

  def convert_3_to_4(self):
    # Added a fuller implementation of case marking on core arguments,
    # so convert the old case-marking adposition stuff to the new
    # choices. Also, convert nouns, verbs, dets to the iterator keys.
    self.convert_key('iverb', 'verb1_orth')
    self.convert_key('iverb-pred', 'verb1_pred')
    self.convert_key('iverb-non-finite', 'verb1_non-finite')
    if self.get('verb1_orth'):
      self['verb1_valence'] = 'intrans'
    self.convert_key('tverb', 'verb2_orth')
    self.convert_key('tverb-pred', 'verb2_pred')
    self.convert_key('tverb-non-finite', 'verb2_non-finite')
    if self.get('verb2_orth'):
      self['verb2_valence'] = 'trans'
    self.convert_key('det1pred', 'det1_pred')
    self.convert_key('det2pred', 'det2_pred')
    # the following were converted in preparse_uprev
    for key in ('noun1', 'noun2', 'det1', 'det2'):
      self.convert_key(key + '_value', key + '_orth')

  def convert_4_to_5(self):
    # An even fuller implementation of case marking, with some of the
    # work shifted off on Kelly's morphology code.
    # Get a list of choices-variable prefixes, one for each case
    prefixes = []
    cm = self.get('case-marking')
    if cm == 'nom-acc':
      prefixes.append('nom')
      prefixes.append('acc')
    elif cm == 'erg-abs':
      prefixes.append('erg')
      prefixes.append('abs')
    elif cm == 'tripartite':
      prefixes.append('s')
      prefixes.append('a')
      prefixes.append('o')

    cur_ns = 1       # noun slot
    cur_nm = 1       # noun morph
    cur_ni = 'noun'  # noun input
    last_ns_order = ''

    cur_ds = 1       # det slot
    cur_dm = 1       # det morph
    cur_ni = 'det'   # det input
    last_ds_order = ''

    cur_adp = 1

    for p in prefixes:
      label = self.get(p + '-case-label')
      pat = self.get(p + '-case-pat')
      order = self.get(p + '-case-order')
      orth = self.get(p + '-case-orth')

      # create noun slot and morph
      if pat in ('noun', 'noun-det'):
        if last_ns_order and last_ns_order != order:
          cur_ni = 'noun-slot' + str(cur_ns)
          cur_ns += 1
          cur_nm = 1

        ns_pre = 'noun-slot' + str(cur_ns)
        nm_pre = ns_pre + '_morph' + str(cur_nm)

        self[ns_pre + '_input1_type'] = cur_ni
        self[ns_pre + '_name'] = 'case'
        self[ns_pre + '_order'] = order

        self[nm_pre + '_name'] = label
        self[nm_pre + '_orth'] = orth
        self[nm_pre + '_feat1_name'] = 'case'
        self[nm_pre + '_feat1_value'] = label
        cur_nm += 1

      # create det slot and morph
      if pat in ('det', 'noun-det'):
        if last_ds_order and last_ds_order != order:
          cur_di = 'det-slot' + str(cur_ds)
          cur_ds += 1
          cur_dm = 1

        ds_pre = 'det-slot' + str(cur_ds)
        dm_pre = ds_pre + '_morph' + str(cur_dm)

        self[ds_pre + '_input1_type'] = cur_di
        self[ds_pre + '_name'] = 'case'
        self[ds_pre + '_order'] = order

        self[dm_pre + '_name'] = label
        self[dm_pre + '_orth'] = orth
        self[dm_pre + '_feat1_name'] = 'case'
        self[dm_pre + '_feat1_value'] = label
        cur_dm += 1

      # create adposition
      if pat == 'np':
        adp_pre = 'adp' + str(cur_adp)
        self[adp_pre + '_orth'] = orth
        self[adp_pre + '_order'] = order
        self[adp_pre + '_feat1_name'] = 'case'
        self[adp_pre + '_feat1_value'] = label

    self.convert_key('nom-case-label', 'nom-acc-nom-case-name')
    self.convert_key('acc-case-label', 'nom-acc-acc-case-name')

    self.convert_key('erg-case-label', 'erg-abs-erg-case-name')
    self.convert_key('abs-case-label', 'erg-abs-abs-case-name')

    self.convert_key('s-case-label', 'tripartite-s-case-name')
    self.convert_key('a-case-label', 'tripartite-a-case-name')
    self.convert_key('o-case-label', 'tripartite-o-case-name')

    for p in ['nom', 'acc', 'erg', 'abs', 's', 'a', 'o']:
      self.delete(p + '-case-pat')
      self.delete(p + '-case-order')
      self.delete(p + '-case-orth')

    for verb in self['verb']:
      v = verb.get('valence')
      if v == 'intrans':
        if cm == 'none':
          pass
        elif cm == 'nom-acc':
          verb['valence'] = 'nom'
        elif cm == 'erg-abs':
          verb['valence'] = 'abs'
        elif cm == 'tripartite':
          verb['valence'] = 's'
      elif v == 'trans':
        if cm == 'none':
          pass
        elif cm == 'nom-acc':
          verb['valence'] = 'nom-acc'
        elif cm == 'erg-abs':
          verb['valence'] = 'erg-abs'
        elif cm == 'tripartite':
          verb['valence'] = 'a-o'

  def convert_5_to_6(self):
    self.convert_key('aux-order', 'aux-comp-order')
    self.convert_key('aux-verb', 'aux1_orth')
    self.convert_value('aux-sem', 'pred', 'add-pred')
    self.convert_key('aux-sem', 'aux1_sem')
    self.convert_key('aux-comp', 'aux1_comp')
    self.convert_key('aux-pred', 'aux1_pred')
    self.convert_key('aux-subj', 'aux1_subj')
    if self.get('aux1_orth'):
      self['has-aux'] = 'yes'
    elif len(self):  # don't add this if the choices file is empty
      self['has-aux'] = 'no'

    for verb in self['verb']:
      self.delete('_'.join([verb.full_key, 'non-finite']))

  def convert_6_to_7(self):
    # Lexical types now have multiple stems
    for lextype in ['noun', 'verb', 'det']:
      for lt in self[lextype]:
        self.convert_key('orth', 'stem1_orth', key_prefix=lt.full_key)
        self.convert_key('pred', 'stem1_pred', key_prefix=lt.full_key)

    if not self.get('person') and len(self):
      self['person'] = 'none'

  def convert_7_to_8(self):
    # Other features no longer use the magic word 'root', they instead
    # use the name of the feature.
    for feature in self['feature']:
      fname = feature['name']
      for value in feature.get('value',[]):
        for st in value.get('supertype',[]):
          self.convert_value(st.full_key + '_name', 'root', fname)

  def convert_8_to_9(self):
    # finite and nonfinite feature value name changes
    # in aux complement form values
    for aux in self['aux']:
      self.convert_value(aux.full_key + '_compform','fin','finite')
      self.convert_value(aux.full_key + '_compform', 'nf', 'nonfinite')
    # in slot feature values
    for lextype in ['aux','det','verb','noun']:
      for slot in self[lextype + '-slot']:
        for morph in slot.get('morph',[]):
          for feat in morph.get('feat',[]):
            self.convert_value(feat.full_key + '_value','fin','finite')
            self.convert_value(feat.full_key + '_value','nf','nonfinite')

  def convert_9_to_10(self):
    """
    Previous versions defined (only) nonfinite compforms for each
    auxiliary iff the aux comp was constrained to be nonfinite.
    The current version creates a hierarchy of verb forms and then
    for each aux constrains the form of the complement. For each
    auxiliary, this conversion takes the value of the specified
    (nonfinite) compform and assigns it as the value of a member of
    the nonfinite hierarchy as well as the value of the auxiliary's
    compform.
    """
    self.convert_key('non-past', 'nonpast')
    self.convert_key('non-future', 'nonfuture')

    for aux in self['aux']:
      v = aux.get('nonfincompform', '')
      k = 'nf-subform' + str(aux.iter_num()) + '_name'
      self.convert_value(aux.full_key + '_compform', 'nonfinite', v)

      if 'nonfincompform' in aux:
        self[k] = v
        self.delete(aux.full_key + '_nonfincompform')

  def convert_10_to_11(self):
    """
    Previous versions allowed only one stem per auxiliary type.
    This conversion changes auxiliary orth and pred values to stem1 orth and pred.
    """
    for aux in self['aux']:
      self.convert_key('orth', 'stem1_orth', key_prefix=aux.full_key)
      self.convert_key('pred', 'stem1_pred', key_prefix=aux.full_key)

  def convert_11_to_12(self):
    """
    Previously the kind of comp (s, vp, v) was defined for each auxiliary type.
    Since our current word order implementation couldn't handle differences on this level anyway,
    this is no answered by one question for all auxiliaries.
    This conversion gives aux-comp the value of the first aux's comp, and deletes all type specific aux-comp values.
    """

    if self.get('has-aux') == 'yes':
      # just need the first (non-empty) item
      auxval = [aux.get('comp') for aux in self['aux']][0]
      self['aux-comp'] = auxval
      for aux in self['aux']:
          self.delete(aux.full_key + '_comp')

  def convert_12_to_13(self):
    """
    ERB: stupidly used "+" as a feature value.  Updating this
    to "plus".  Feature name was "negation".
    """
    for lextype in ['aux','det','verb','noun']:
      for lt in self[lextype + '-slot']:
        for morph in lt.get('morph',[]):
          for feat in morph.get('feat',[]):
            if feat['name'] == 'negation':
              self.convert_value(feat.full_key + '_value','+','plus')

  def convert_13_to_14(self):
    """
    Revised the Person subpage.  Convert the old single radio button
    for defining subtypes under 1p-non-sg into the choices for defining
    your own subtypes.
    """
    numbers = [num['name'] for num in self['number']]
    # The following assumes the first number is Singular and that there
    # are more than one number (such as Plural, Dual, etc)
    number = ', '.join(numbers[1:])

    fp = self.get('first-person')
    subtypes = []
    if fp == 'incl-excl':
      self['incl-excl-number'] = number
    elif fp == 'min-incl':
      subtypes = ['min', 'incl']
    elif fp == 'aug-incl':
      subtypes = ['aug']
    elif fp == 'min-aug':
      subtypes = ['min', 'incl', 'aug']

    if len(subtypes) and len(number):
      self['first-person'] = 'other'
      for person_subtype in self['person-subtype']:
        for st in subtypes:
          person_subtype['name'] = st
          person_subtype['number'] = number

  def convert_14_to_15(self):
    """
    Revised slot co-occurrence constraints in the Lexicon subpage.
    Before, there were three iterators, req, disreq, and forces, each
    of which contained a single choice, type.  Now there's a single
    iterator, constraint, that contains the choices type (req, disreq,
    or forces) and other-slot.
    """

    for slotprefix in ('noun', 'verb', 'det', 'aux'):
      for slot in self.get(slotprefix + '-slot',[]):
        constraints = []

        for contype in ('forces', 'req', 'disreq'):
          for ct in slot.get(contype, []):
            constraints += [ [ contype, ct.get('type') ] ]
          if contype in slot:
            del slot[contype]

        for i, c in enumerate(constraints):
          constraint_key = slot.full_key + '_constraint%d' % (i+1)
          self[constraint_key + '_type'] = c[0]
          self[constraint_key + '_other-slot'] = c[1]

  def convert_15_to_16(self):
    """
    Removes the feature MARK. Converts MARK feature to featureX_name (Other Features)
    where X places it at the end of the list of other features:
    --mark -> featureX_name=mark
    --featureX_type=head
    All MARK values are converted to featureX values:
    --markY_name=mY -> featureX_valueY_name=mY
    --featureX_valueY_supertype_name=mark
    """
    mvalues = [mark['name'] for mark in self['mark']]

    if len(mvalues) == 0:
      return
    next_feat_index = len(self.get('feature',[])) + 1
    feat_key = 'feature%d' % (next_feat_index)

    self[feat_key + '_name'] = 'mark'
    self[feat_key + '_type'] = 'head'

    for i, mv in enumerate(mvalues):
      val_key = '_value%d' % (i+1)
      self[feat_key + val_key + '_name'] = mv
      self[feat_key + val_key + '_supertype1_name'] = 'mark'

  def convert_16_to_17(self):
    """
    Relates to Auxiliary complement feature definition:
    --replaces 'compvalue' with 'value'
    --replaces compform=Y with compfeatureX_name=form, compfeature_value=Y
    """
    for aux in self['aux']:
      complementform = aux.get('compform')
      for cf in aux.get('compfeature',[]):
        self.convert_key('compvalue', 'value', key_prefix=cf.full_key)
      index = str(len(aux.get('compfeature', [])) + 1)
      new_key = aux.full_key + '_compfeature' + index
      self[new_key + '_name'] = 'form'
      self[new_key + '_value'] = complementform
      #self.delete(aux.full_key + '_compform', prune=True)
      self.delete(aux.full_key + '_compform')

  def convert_17_to_18(self):
    """
    Retrofitted yesno questions library to integrate question affixes
    with morphotactic infrastructure.  'aux-main' possibility for
    q-infl-type said in the prose 'any finite verb', but I don't think
    we had actually implemented this.  This translation does not
    put [FORM fin] on the q-infl rule, since this rule will end up
    as a separate path from any other verbal inflection, again mimicking
    what was going on in the old system.
    """
    if self.get('q-infl') == 'on':
      n = self['verb-slot'].next_iter_num() if 'verb-slot' in self else 1
      pref = 'verb-slot' + str(n)
      if self.get('ques-aff') == 'suffix':
        self[pref + '_order'] = 'after'
      if self.get('ques-aff') == 'prefix':
        self[pref + '_order'] = 'before'
      if self.get('q-infl-type') == 'main':
        self[pref + '_input1_type'] = 'iverb'
        self[pref + '_input2_type'] = 'tverb'
      if self.get('q-infl-type') == 'aux':
        self[pref + '_input1_type'] = 'aux'
      if self.get('q-infl-type') == 'aux-main':
        self[pref + '_input1_type'] = 'verb'
      if 'ques-aff-orth' in self:
        self[pref + '_morph1_orth'] = self.get('ques-aff-orth')
      self[pref + '_name'] = 'q-infl'
      self[pref + '_morph1_feat1_name'] = 'question'
      self[pref + '_morph1_feat1_value'] = 'plus'
      self[pref + '_morph1_feat1_head'] = 'verb'
      self[pref + '_opt'] = 'on'

  def convert_18_to_19(self):
    """
    sentence1, sentence2, etc. were converted in preparse_uprev to be
    sentence1_value, etc. Change those to a more appropriate key.
    """
    for sent in self.get('sentence', []):
      self.convert_key(sent.full_key + '_value', sent.full_key + '_orth')

  def convert_19_to_20(self):
    """
    Removed question on verbal clusters from the word order library. They are
    now formed when free word order has v-comp and more than one auxiliary per
    clause, and always for VSO, OSV when having v-comp, other conditions remain
    as before. For other word orders the verbal cluster question is ignored.
    """
    if self.get('has-aux') == 'yes':
      wo = self.get('word-order')
      if self.get('aux-comp') == 'v':
        if wo == 'free':
          self.convert_key('v-cluster','multiple-aux')
        elif wo == 'vso' or wo == 'osv':
          if self.get('v-cluster') == 'no':
            self.convert_value('aux-comp','v','vp')
    else:
      pass
#if v-comp if free word order if v-cluster more than one aux, if no cluster 1max
    # if svo,ovs do nothing, else v-comp is vp-comp

  def convert_20_to_21(self):
    """
    Inflectional rules no longer have three constraint types (req,
    forces, disreq), but two (require, forbid). Customization will
    later determine if 'requires' applies to a previous or following
    slot. Also added: 'require' can take a disjunctive set (require A
    or B), but since this is marked on ..._other-slot with a
    comma-separated list, we don't need to do anything here. And also,
    constraints can be marked on morphemes, but nothing needs to be
    done for that, either. Further, since constraints can now be
    marked on lexical types as well, slot optionality is less
    meaningful than obligatoriness across all possible input types.
    """
    for slotprefix in ('noun', 'verb', 'det', 'aux', 'adj'):
      for slot in self.get(slotprefix + '-slot'):
        for const in slot.get('constraint',[]):
          self.convert_value(const.full_key + '_type', 'forces', 'require')
          self.convert_value(const.full_key + '_type', 'req', 'require')
          self.convert_value(const.full_key + '_type', 'disreq', 'forbid')
        if 'opt' in slot:
          del slot['opt']
        else:
          slot['obligatory'] = 'on'

  def convert_21_to_22(self):
    """
    Constraints are no longer generic and specifying a type, but are
    specific (e.g. require1, forbid1) and only specify the other slot.
    """
    for x in ('noun', 'verb', 'det', 'aux', 'adj'):
      for x_type in ('', '-slot'):
        for slot in self.get(x + x_type):
          constraints = {'require': [], 'forbid': []}
          if 'constraint' not in slot: continue
          for const in slot.get('constraint',[]):
            if const['type'] == 'require':
              constraints['require'] += [const['other-slot']]
            elif const['type'] == 'forbid':
              constraints['forbid'] += [const['other-slot']]
          del slot['constraint']
          for i, req in enumerate(constraints['require']):
            key = slot.full_key + '_require' + str(i + 1) + '_other-slot'
            self[key] = req
          for i, fbd in enumerate(constraints['forbid']):
            key = slot.full_key + '_forbid' + str(i + 1) + '_other-slot'
            self[key] = fbd

  def convert_22_to_23(self):
    """
    Lexical rules are no longer divided into Slots and Morphs, but
    Position Classes, Lexical Rule Types, and Lexical Rule Instances,
    and LRTs can inherit from other LRTs. Also, LRTs without LRIs
    should be given a blank one (since now it is possible for LRTs
    to exist that cannot themselves be realized).
    """
    def convert_constraint(lex, constraint):
      """
      Nested function to help with converting constraints.
      """
      for c in lex.get(constraint,[]):
        self.convert_value(c.full_key + '_other-slot',
                           '-slot', '-pc', partial=True)
        self.convert_key('other-slot', 'others', key_prefix=c.full_key)

    from gmcs.linglib.lexbase import LEXICAL_CATEGORIES
    for lex_cat in LEXICAL_CATEGORIES:
      for lex_type in self[lex_cat]:
        convert_constraint(lex_type, 'require')
        convert_constraint(lex_type, 'forbid')
      for slot in self[lex_cat + '-slot']:
        # constraints
        convert_constraint(slot, 'require')
        convert_constraint(slot, 'forbid')
        # normalize order values
        self.convert_value(slot.full_key + '_order', 'before', 'prefix')
        self.convert_value(slot.full_key + '_order', 'after', 'suffix')
        # inputs
        all_inps = ', '.join([inp['type'] for inp in slot['input']])
        del self[slot.full_key + '_input']
        self[slot.full_key + '_inputs'] = all_inps.replace('-slot', '-pc')
        # morphs and orths
        for morph in slot['morph']:
          if 'orth' in morph:
            morph['lri1_inflecting'] = 'yes'
            self.convert_key('orth', 'lri1_orth', key_prefix=morph.full_key)
          else:
            morph['lri1_inflecting'] = 'no'
            morph['lri1_orth'] = ''
        self.convert_key(slot.full_key + '_morph', slot.full_key + '_lrt')
      # finally, change -slot keys to -pc
      self.convert_key(lex_cat + '-slot', lex_cat + '-pc')

  def convert_23_to_24(self):
    """
    This uprev only fixes test sentences marked ungrammatical with a * at
    the beginning of the string, since * can now be allowed as punctuation
    (if the user adds it as a parsable punctuation in the general page).
    """
    for sentence in self['sentence']:
      if sentence.get('orth','').startswith('*'):
        sentence['star'] = 'on'
        sentence['orth'] = sentence['orth'].lstrip('*')

  def convert_24_to_25(self):
    """
    This uprev converts the old choices about punctuation characters
    to the new format.  If the old file doesn't have a choice about punctuation
    then there's nothing to do, the new default behavior should be identical.
    If the old file has a punctuation-chars key, we just need to set
    punctuation-chars=keep-list, and put the chars into the punctuation-chars-list
    key.
    """
    if self.get('punctuation-chars'):
      self.convert_key('punctuation-chars', 'punctuation-chars-list') 
      self['punctuation-chars'] = 'keep-list'

  def convert_25_to_26(self):
<<<<<<< HEAD
    """
    This uprev adds exp=1 to old choices files so that they are compatible
    with the new negation library.
    """
    if (self.get('infl-neg')) and (not self.get('neg-exp')):
      self['neg-exp']='1'

=======
    """ 
    This uprev converts the old choices that do not work with mtr.tdl and do not 
    contain feature#_cat and feature#_new in the Other Feature. 
    Some choices files have vlaue names that should be used only in mtr.tdl, which include
    a, u, i, etc. The names should be changed. On the other hand, nouny vs. verby / 
    existing vs. new are required on the Other Feature.
    """

    mtr = [ 'e', 'i', 'h', 'p', 'u', 'x', 'E', 'I', 'H', 'P', 'U', 'X' ]
    for g in self.get('gender'):
      name = g['name']
      if name in mtr:
        self.convert_value(g.full_key + '_name', name, '_'+name)

    inproper_case_names = [ 'a', 'o', 's', 'A', 'O', 'S' ]    

    cm = self.get('case-marking')
    for name in inproper_case_names:
      case_name = self.get(cm + '-' + name + '-case-name')
      if case_name == name:
        self.convert_value(cm + '-' + name + '-case-name', case_name, case_name + '_case')

    for lex_cat in ['aux','det','verb','noun', 'adp']:
      for lex_type in self[lex_cat]:
        for feat in lex_type['feat']:
          name = feat['name']
          value = feat['value']
          if value in mtr:
            feat['value'] = '_'+value

          if name == 'case':
            tmp = ''
            cs = value.split(', ')
            for i in range(0, len(cs)):
              if cs[i] in inproper_case_names:
                tmp += cs[i] + '_case'
              else:
                tmp += cs[i]
              if i < (len(cs) - 1):
                tmp += ', '
            feat['value'] = tmp

        valence = lex_type['valence']
        tmp = ''
        delimiter = '-'
        if valence.find('+') > -1:
          delimiter = '+'          
        argst = valence.split(delimiter)
        for i in range(0, len(argst)):
          if argst[i] in inproper_case_names:
            tmp += argst[i] + '_case'
          else:
            tmp += argst[i]
          if i < (len(argst) - 1):
            tmp += delimiter
        lex_type['valence'] = tmp

          
      for pc in self[lex_cat + '-pc']:
        for lrt in pc['lrt']:
          for feat in lrt['feat']:
            name = feat['name']
            value = feat['value']
            if name == 'case':
              vs = value.split(', ')
              tmp = ''
              for i in range(0, len(vs)):
                if vs[i] in inproper_case_names:
                  tmp += vs[i] + '_case'
                else:
                  tmp += vs[i]
                if i < (len(vs) - 1):
                  tmp += ', '
              self.convert_value(feat.full_key + '_value', value, tmp)
            if name == 'argument structure':
              argst = value.split('-')
              tmp = ''
              for i in range(0, len(argst)):
                if argst[i] in inproper_case_names:
                  tmp += argst[i] + '_case'
                else:
                  tmp += argst[i]
                if i < (len(argst) - 1):
                  tmp += '-'
              self.convert_value(feat.full_key + '_value', value, tmp)


    for feature in self.get('feature'):
      if not feature.has_key('new'):
        feature['new'] = 'yes'
        feature['cat'] = 'both'
>>>>>>> b1c618f8

########################################################################
# FormData Class
# This Class acts like form data which would normally
# be sent from the server. Used for testing purposes.

class FormData:
  def __init__(self):
    self.data = {}

  def __getitem__(self, key):
    if key in self.data:
      return self.data[key]
    else:
      self.data[key] = FormInfo(key, None)
      return self.data[key]

  def __setitem__(self, key, value):
    self.data[key] = value;

  def has_key(self, key):
    if key in self.data:
      return True;
    else:
      return False;

  def keys(self):
    return self.data.keys();

class FormInfo:
  def __init__(self, key, value):
    self.key = key;
    self.value = value;<|MERGE_RESOLUTION|>--- conflicted
+++ resolved
@@ -1066,24 +1066,11 @@
     if self.has_dirinv():
       features += [ ['direction', 'dir|direct;inv|inverse', '', 'verb', 'y'] ]
 
-<<<<<<< HEAD
     # Negation
     if  'infl-neg' or 'neg-aux' in self.choices:
-      features += [ ['negation', 'plus|plus;minus|minus', '', 'verb' ] ]
-#    if self.get('neg-exp') == '2':
-#      if self.get('bineg-type') in [ 'head-comp' ]: 
-#        features += [ ['negation', 'plus|plus;minus|minus', '', 'verb' ] ]
+      features += [ ['negation', 'plus|plus;minus|minus', '', 'verb', 'y'] ]
     if 'neg1b-neg2b' in self.choices:
       features += [ ['neg2', 'plus|plus', '', 'verb' ] ]
-=======
-    # Negaton
-    if 'infl-neg' in self.choices:
-      features += [ ['negation', 'plus|plus;minus|minus', '', 'verb', 'y'] ]
-    if self.get('neg-exp') == '2':
-      if self.get('neg1-type') == 'b' and self.get('neg2-type') == 'fd':
-        features += [ ['negation', 'plus|plus;minus|minus', '', 'verb', 'y'] ]
-        features += [ ['requires-neg-adv', 'plus|plus', '', 'verb', 'y'] ]
->>>>>>> b1c618f8
 
     # Questions
     if 'q-infl' in self.choices:
@@ -1935,6 +1922,9 @@
         sentence['star'] = 'on'
         sentence['orth'] = sentence['orth'].lstrip('*')
 
+
+
+
   def convert_24_to_25(self):
     """
     This uprev converts the old choices about punctuation characters
@@ -1949,22 +1939,18 @@
       self['punctuation-chars'] = 'keep-list'
 
   def convert_25_to_26(self):
-<<<<<<< HEAD
-    """
-    This uprev adds exp=1 to old choices files so that they are compatible
-    with the new negation library.
-    """
-    if (self.get('infl-neg')) and (not self.get('neg-exp')):
-      self['neg-exp']='1'
-
-=======
     """ 
     This uprev converts the old choices that do not work with mtr.tdl and do not 
     contain feature#_cat and feature#_new in the Other Feature. 
     Some choices files have vlaue names that should be used only in mtr.tdl, which include
     a, u, i, etc. The names should be changed. On the other hand, nouny vs. verby / 
     existing vs. new are required on the Other Feature.
-    """
+    
+    This uprev also adds exp=1 to old choices files so that they are compatible
+    with the new negation library.
+    """
+    if (self.get('infl-neg')) and (not self.get('neg-exp')):
+      self['neg-exp']='1'
 
     mtr = [ 'e', 'i', 'h', 'p', 'u', 'x', 'E', 'I', 'H', 'P', 'U', 'X' ]
     for g in self.get('gender'):
@@ -2049,7 +2035,6 @@
       if not feature.has_key('new'):
         feature['new'] = 'yes'
         feature['cat'] = 'both'
->>>>>>> b1c618f8
 
 ########################################################################
 # FormData Class
