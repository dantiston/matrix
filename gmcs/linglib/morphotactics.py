from collections import defaultdict

from gmcs.linglib import lexicon
from gmcs.linglib.lexbase import (MorphotacticNode, PositionClass,
                                  LexicalRuleType, LexicalType,
                                  ALL_LEX_TYPES,
                                  LEXICAL_CATEGORIES,
                                  LEXICAL_SUPERTYPES)
from gmcs.lib import Hierarchy
from gmcs.utils import get_name
from gmcs.utils import TDLencode


### Contents
# 1. Module Variables
# 2. Helper functions
# 3. Main logic functions
# 4. Output functions

## NOTES ON ABBREVIATIONS
# pc : position class
# lr : lexical rule
# lrt : lexical rule type
# lri : lexical rule instance
# lt : lexical type (e.g. noun1, verb1, etc.)
# le: lexical entry (i.e., stem on a lexical type)
# lst : lexical supertype (generic lts, like noun, verb, iverb, etc.)
# mn : morphotactic node (a pc, lrt, lt, or lst)

########################
### MODULE VARIABLES ###
########################

_mns = {}

########################
### HELPER FUNCTIONS ###
########################

def all_position_classes(choices):
  """ Yield each position class defined in the choices file. """
  for lt in ALL_LEX_TYPES:
    for pc in choices[lt + '-pc']:
      yield pc

def intermediate_typename(pcs):
  """
  Return the typename to be used for the intermediate rule type for
  the given set of position classes.
  """
  return disjunctive_typename(pcs) + '-rule-dtr'

def disjunctive_typename(mns):
  """
  Return a string that uses '-or-' as a delimiter to concatenate the
  names of all morphotactic nodes in mns.
  """
  return '-or-'.join(sorted([mn.name for mn in mns]))

def flag_name(flag_tuple):
  """
  Return the flag name for rule types in flag_tuple.
  """
  return disjunctive_typename(flag_tuple).upper() + '-FLAG'

def sequential(mn1, mn2):
  """
  Return True if the one of the MNs appears on the other's input.
  """
  return (mn1.precedes(mn2) or mn2.precedes(mn1))

def ordered_constraints(mn, constraint_type):
  """
  Return a list of constrained LRTs such that they are ordered
  according to their input order, or, if nonsequential, their keys.
  """
  ordered = []
  for c in mn.constraints.get(constraint_type, {}).values():
    loc = len(ordered)
    for i, o in enumerate(ordered):
      if c.precedes(o) \
         or (not o.precedes(c) and c.key < o.key):
        loc = i
        break
    ordered.insert(loc, c)
  return ordered

def get_input_map(pch):
  """
  For the given position class hierarchy, return a map with the sets
  of all valid input rules/types as the keys and lists of position
  classes taking those inputs as the values.
  """
  inp_map = defaultdict(list)
  for pc in pch.nodes.values():
    i_s = tuple(sorted(pc.valid_inputs(), key=lambda x: x.tdl_order))
    if len(i_s) > 0:
      inp_map[i_s] += [pc]
  return inp_map

def get_stem_prefix_from_uniqid(uniqid, choices):
  """
  Helper function to look up stem prefix in choices file
  based on uniqid value. Predicated on fact that customize_bistems
  is putting in unique values to pick out each bistem.
  """
  #FIXME: Need to add some error checking here.
  for verb in choices.get('verb'):
    for bistem in verb.get('bistem'):
      if bistem.get('name') == uniqid:
        return bistem.full_key
       
def get_vtype(bistem, choices):
  """
  Helper function to look up verb type in choices file
  for a particular bistem.
  """
  verb_prefix = bistem.split('_')[0]
  verb = choices.get(verb_prefix)
  return get_name(verb) + '-verb-lex'


##########################
### MAIN LOGIC METHODS ###
##########################

def customize_inflection(choices, add_methods, mylang, irules, lrules, lextdl):
  """
  Process the information in the given choices file and add the rules
  and types necessary to model the inflectional system into the irules,
  lrules, and primary grammar files.
  """
  # first call other libraries' add_lexrules methods to see if they
  # have anything to add to the choices file before we begin
  for method in add_methods:
    method(choices)
  # now create the hierarchy
  pch = customize_lexical_rules(choices)
  # write_rules currently returns a list of items needing feature
  # customization. Hopefully we can find a better solution
  return write_rules(pch, mylang, irules, lrules, lextdl, choices)

def customize_lexical_rules(choices):
  """
  Interpret the PCs in a Choices file into a set of lexical rules.
  """
  # When customizing and outputting lexical rules, there are some things
  # we get for free from the choices file (features, orthographies,
  # lexical rule hierarchies) and some things we must infer (DTRs for
  # rules (intermediate types), possible inputs for rules, flags).
  # We must do some things in a certain order:
  #  1. create containers for explicitly defined PCs
  #  2. determine the constraints PCs place on each other
  #  3. find the unique input for each PC (and create intermediate rules)
  #      (all_inputs() depends on forward-looking require constraints)
  #  4. determine and create flags based on constraints
  pch = position_class_hierarchy(choices)
  interpret_constraints(choices)
  create_flags()
  return pch

### POSITION CLASSES AND LEXICAL RULE TYPES ###

def position_class_hierarchy(choices):
  """
  Create and return the data structures to hold the information
  regarding position classes and lexical types.
  """
  pch = Hierarchy()

  # Create PositionClasses for lexical types so they can take flags
  for lex_cat in LEXICAL_CATEGORIES:
    if lex_cat not in choices: continue
    lth = lexicon.lexical_type_hierarchy(choices, lex_cat)
    _mns[lth.key] = lth
    _mns.update(lth.nodes)
    pch.add_node(lth)

  # We can't set parents until we have created all MN objects.
  pc_inputs = {}
  # Now create the actual position classes
  for i, pc in enumerate(all_position_classes(choices)):
    if len(pc.get('inputs', '')) > 0:
      pc_inputs[pc.full_key] = set(pc.get('inputs').split(', '))
    cur_pc = pch.add_node(PositionClass(pc.full_key, get_name(pc),
                                        order=pc.get('order')))
    cur_pc.tdl_order = i
    _mns[cur_pc.key] = cur_pc
    # If there's only one LRT, and the PC or the LRT are unnamed, merge them
    if len(pc.get('lrt')) == 1:
      lrt = pc['lrt'].get_first()
      if '' in (pc.get('name',''), lrt.get('name','')):
        name = pc.get('name') or lrt.get('name') or pc.full_key
        lrt['name'] = cur_pc.name = name
        cur_pc.identifier_suffix = 'lex-rule'
    # Fill the lexical rule types with the information we know
    lrt_parents = {}
    for j, lrt in enumerate(pc.get('lrt')):
      if 'supertypes' in lrt:
        lrt_parents[lrt.full_key] = set(lrt.get('supertypes').split(', '))
      # default name uses name of PC with _lrtX
      if 'name' not in lrt:
        lrt['name'] = cur_pc.name + lrt.full_key.replace(cur_pc.key, '', 1)
      cur_lrt = create_lexical_rule_type(lrt)
      # the ordering should only mess up if there are 100+ lrts
      cur_lrt.tdl_order = i + (0.01 * j)
      cur_pc.add_node(cur_lrt)
    for child in lrt_parents:
      for parent in lrt_parents[child]:
        cur_pc.relate_parent_child(_mns[parent], _mns[child])
    # With knowledge of the hierarchy, determine the appropriate
    # supertypes, then try to push common supertypes up to reduce
    # redundancy in TDL
    set_lexical_rule_supertypes(cur_pc)
    cur_pc.percolate_supertypes()
    # in the case a lex-rule PC has no supertypes, give it a generic one
    if len(cur_pc.supertypes) == 0:
      cur_pc.supertypes.add('lex-rule')
  # now assign pc inputs
  for pc in pc_inputs:
    for inp in pc_inputs[pc]:
      _mns[pc].relate(_mns[inp], 'parent')
  return pch

def create_lexical_rule_type(lrt):
  new_lrt = LexicalRuleType(lrt.full_key, get_name(lrt))
  for feat in lrt.get('feat'):
    new_lrt.features[feat['name']] = {'value': feat['value'],
                                      'head': feat.get('head')}
  new_lrt.lris = [lri['orth'] if lri['inflecting'] == 'yes' else ''
                  for lri in lrt.get('lri',[])]
  # if there exists a non-empty lri, give it an infl supertype
  if len(new_lrt.lris) > 0:
    if any([len(lri) > 0 for lri in new_lrt.lris]):
      new_lrt.supertypes.add('infl-lex-rule')
    else:
      new_lrt.supertypes.add('const-lex-rule')
  _mns[new_lrt.key] = new_lrt
  return new_lrt

def set_lexical_rule_supertypes(pc):
  # since we will later percolate up common supertypes, for now
  # just put them on all nodes with LRIs (mainly leaf nodes)
  nodes = [n for n in pc.nodes.values() if len(n.lris) > 0]
  for lrt in nodes:
    # NOTE: there is currently no check to ensure that
    # cont-change-only-lex-rule and add-only-no-ccont-rule won't
    # appear on the same LRT.
    if ('value', 'plus') in lrt.features.get('negation',{}).items():
      lrt.supertypes.add('cont-change-only-lex-rule')
    else:
      lrt.supertypes.add('add-only-no-ccont-rule')

### CONSTRAINTS ###

def interpret_constraints(choices):
<<<<<<< HEAD
#  print choices
=======
  convert_obligatoriness_to_req(choices)
>>>>>>> 893880d1
  for mn in _mns.values():
    # don't bother if the morphotactic node is not defined in choices
    if mn.key not in choices \
       or not isinstance(choices[mn.key], dict): continue
#     if mn.identifier_suffix == 'lex' or mn.instance:
#       print mn.identifier()
#       print mn.key
#       print choices[mn.key].get('require', [])

    for req in choices[mn.key].get('require', []):
      others = dict([(o, _mns[o]) for o in req['others'].split(', ')])
      mn.disjunctive_flag_sets[tuple(sorted(others.keys()))] = others
      if all(o.precedes(mn) for o in others.values()):
        mn.constraints['req-bkwd'].update(others)
      elif all(mn.precedes(o) for o in others.values()):
        mn.constraints['req-fwd'].update(others)
      # we're not covering the case where others appear before
      # and after the current pc.
      # the case where it is neither followed by or follows other
      # should be covered in a validation test
    for fbd in choices[mn.key].get('forbid',[]):
      other = _mns[fbd['others']]
      # only forbid backwards. convert forwards forbids to backwards
      if other.precedes(mn):
        mn.constraints['forbid'][other.key] = other
      elif mn.precedes(other):
        other.constraints['forbid'][mn.key] = mn

def convert_obligatoriness_to_req(choices):
  """
  For all PCs marked as obligatory, add a "require" constraint for
  that PC on each of its basetypes.
  """
  for pc in all_position_classes(choices):
    if pc.get('obligatory','') == 'on':
      basetypes = [i for i in _mns[pc.full_key].input_span().values()
                   if len(i.inputs()) == 0]
      for bt in basetypes:
        bt.constraints['req-fwd'][pc.full_key] = _mns[pc.full_key]

### FLAGS ###

def create_flags():
  # these are values to be placed on flags:
  # tuple is ((SELF.MOTHER, SELF.DTR), (OTHER.MOTHER, OTHER.DTR))
  reqfwd  = (('-', None), ('+', None))
  reqbkwd = ((None, '+'), ('+', None))
  forbid  = ((None, 'na'), ('+', None))
  for mn in _mns.values():
    assign_flags(mn, reqfwd, minimal_flag_set(mn, 'req-fwd'))
    assign_flags(mn, reqbkwd, minimal_flag_set(mn, 'req-bkwd'))
    assign_flags(mn, forbid, minimal_flag_set(mn, 'forbid'))

def assign_flags(mn, flag_values, flag_groups):
  for flag_group in flag_groups:
    flag_tuple = tuple(sorted(flag_group.values(), key=lambda x: x.tdl_order))
    # first apply the value to the LR making the constraint
    if flag_values[0][1] is not None:
      mn.flags['in'][flag_tuple] = flag_values[0][1]
    if flag_values[0][0] is not None:
      mn.flags['out'][flag_tuple] = flag_values[0][0]
    # now apply the flag values to all objects of the flag
    for other in flag_group.values():
      if flag_values[1][1] is not None:
        other.flags['in'][flag_tuple] = flag_values[1][1]
      if flag_values[1][0] is not None:
        other.flags['out'][flag_tuple] = flag_values[1][0]

def minimal_flag_set(mn, constraint_type):
  """
  For a given lexical rule, use its set of constraints to find the
  minimal set of flags necessary to model the constraints.
  """
  all_flag_groups = []
  cs = ordered_constraints(mn, constraint_type)
  accounted_for = dict([(c.key, False) for c in cs])
  for c in cs:
    flag_group = {}
    if accounted_for[c.key]: continue
    # first add disjunctive sets
    for ds in mn.disjunctive_flag_sets.values():
      if c in ds:
        flag_group.update(ds)
        for x in ds.keys():
          accounted_for[x] = True
    # nonseq are all nodes nonsequential with c (but may be with each other)
    nonseq = set([x for x in cs if not sequential(c, x)])
    # group only those items in nonseq that fulfill the following:
    # + are not preceded by an item that has not been accounted for
    # + are not accounted for themselves or are not followed by anything
    for x in nonseq:
      pre_x = set(x.input_span().values()).intersection(nonseq)
      if (any([not accounted_for[y.key] for y in pre_x])) \
         or (accounted_for[x.key] \
             and any([x.precedes(y) for y in nonseq])):
        continue
      flag_group[x.key] = x
      accounted_for[x.key] = True
    #flag_group = tuple(sorted(flag_group))
    if len(flag_group) != 0 and flag_group not in all_flag_groups:
      all_flag_groups += [flag_group]
  return all_flag_groups

def get_all_flags(out_or_in):
  flags = set()
  for mn in _mns.values():
    flags.update(set(mn.flags[out_or_in].keys()))
  return flags

######################
### OUTPUT METHODS ###
######################

def write_rules(pch, mylang, irules, lrules, lextdl, choices):
  all_flags = get_all_flags('out').union(get_all_flags('in'))
  write_inflected_avms(mylang, all_flags)
  mylang.set_section('lexrules')
  for pc in sorted(pch.nodes.values(), key=lambda x: x.tdl_order):
    # set the appropriate section
    mylang.set_section(get_section_from_pc(pc))
    # if it's a lexical type, just write flags and move on
    if pc.identifier_suffix == 'lex-super':
      write_pc_flags(mylang, lextdl, pc, all_flags, choices)
      continue
    # only lexical rules from this point
    write_supertypes(mylang, pc.identifier(), pc.supertypes)
    write_pc_flags(mylang, lextdl, pc, all_flags, choices)
    for lrt in sorted(pc.nodes.values(), key=lambda x: x.tdl_order):
      write_i_or_l_rules(irules, lrules, lrt, pc.order)
      # merged LRT/PCs have the same identifier, so don't write supertypes here
      if lrt.identifier() != pc.identifier():
        write_supertypes(mylang, lrt.identifier(), lrt.all_supertypes())
  write_daughter_types(mylang, pch)
  # features need to be written later
  return [(mn.key, mn.identifier(), mn.key.split('-')[0])
          for mn in _mns.values()
          if isinstance(mn, LexicalRuleType) and len(mn.features) > 0]

def get_section_from_pc(pc):
  """
  Given a PC, return the section in which its rules should be written.
  """
  if pc.identifier_suffix == 'lex-super':
    # get section for lexical type
    if 'noun' in pc.key:
      return 'nounlex'
    elif 'verb' in pc.key:
      return 'verblex'
    else:
      return 'otherlex'
  else:
    # get section for lexical rule
    if '-dir-inv' in pc.name:
      return 'dirinv'
    else:
      return 'lexrules'

def write_supertypes(mylang, identifier, supertypes=None):
  if supertypes is not None and len(supertypes) > 0:
    mylang.add('''%(id)s := %(sts)s.''' %\
               {'id': identifier, 'sts': ' & '.join(sorted(supertypes))})

def write_daughter_types(mylang, pch):
  """
  Find the proper value for each position class's DTR, creating
  intermediate rule types when necessary.
  """
  inp_map = get_input_map(pch)
  for inp_set in inp_map:
    pcs = inp_map[inp_set]
    dtr_name = inp_set[0].identifier()
    # if there are multiple inputs, create an intermediate rule
    if len(inp_set) > 1:
      dtr_name = intermediate_typename(pcs)
      mylang.add(dtr_name + ' := word-or-lexrule.')
      # each input should inherit from the intermediate type
      for inp in inp_set:
        mylang.add(inp.identifier() + ' := ' + dtr_name + '.')
    # set the daughter value
    for pc in pcs:
      mylang.add('''%(id)s := [ DTR %(dtr)s ].''' %\
                 {'id':pc.identifier(), 'dtr': dtr_name})


def write_inflected_avms(mylang, all_flags):
  mylang.set_section('addenda')
  for f in all_flags:
    flag = flag_name(f)
    mylang.add('''inflected :+ [%(flag)s luk].''' % {'flag': flag})
    mylang.add('''infl-satisfied :+ [%(flag)s na-or-+].''' % {'flag': flag})
    mylang.add('''infl-initial :+ [%(flag)s na-or--].''' % {'flag': flag})

def write_pc_flags(mylang, lextdl, pc, all_flags, choices):
  """
  Go down the PC hierarchy and write input and output flags. If no
  output flags have been written, copy up all flags. Otherwise, copy
  up the flags that don't occur as output flags.
  """
  if len(all_flags) == 0: return
  write_flags(mylang, pc)
  out_flags = set(pc.flags['out'].keys())
  to_copy = {}
  for mn in pc.roots():
<<<<<<< HEAD
    to_copy[mn.key] = write_mn_flags(mylang, lextdl, mn, out_flags, all_flags, choices)
  # first write copy-ups for the root nodes
  copied_flags = write_copy_up_flags(mylang, to_copy, all_flags)
  # then, if any remain, copy up on the pc (if a lexrule)
=======
    to_copy[mn.key] = write_mn_flags(mylang, mn, out_flags, all_flags)
  # for lex-rule PCs (not lexical types), write copy-up flags
>>>>>>> 893880d1
  if pc.identifier_suffix != 'lex-super':
    # first write copy-ups for the root nodes
    copied_flags = write_copy_up_flags(mylang, to_copy, all_flags)
    # then, if any remain, copy up on the pc (if a lexrule)
    to_copy = {pc.key: all_flags.difference(out_flags.union(copied_flags))}
    write_copy_up_flags(mylang, to_copy, all_flags, force_write=True)

def write_mn_flags(mylang, lextdl, mn, output_flags, all_flags, choices):
  if mn.instance:
    # for lex-entries, we also need to write the stem and pred information
    # since lexicon is a TDL with merge_by_default set to False.
    write_lex_entry_with_flags(lextdl, mn, choices)
  else:
    write_flags(mylang, mn)
  to_copy = {}
<<<<<<< HEAD
  # EMB 2/23/11 It seems like we're not actually hitting the "roots"
  # with the to_copy treatment here.  Whyever not?
  for sub_mn in mn.children().values():
    to_copy[sub_mn.key] = write_mn_flags(mylang, lextdl, sub_mn,
                            output_flags.union(set(mn.flags['out'].keys())),
                            all_flags, choices)
=======
  cur_output_flags = output_flags.union(set(mn.flags['out'].keys()))
  for sub_mn in mn.children().values():
    to_copy[sub_mn.key] = write_mn_flags(mylang, sub_mn,
                                         cur_output_flags, all_flags)
>>>>>>> 893880d1
  copied_flags = write_copy_up_flags(mylang, to_copy, all_flags)
  return all_flags.difference(cur_output_flags).difference(copied_flags)

def write_lex_entry_with_flags(lextdl, mn, choices):
  """
  Because the lexicon TDLfile doesn't merge tdl statements
  with the same identifier but rather disambiguates identifiers,
  this function writes all the info about each bistem all in one go.
  """
  uniqid = mn.name
  bistem_prefix = get_stem_prefix_from_uniqid(uniqid, choices)
  bistem = choices.get(bistem_prefix)
  vtype = get_vtype(bistem_prefix, choices)
  orth = bistem.get('orth')
  pred = bistem.get('pred')
  typedef = \
      TDLencode(uniqid) + ' := ' + vtype + ' & \
                    [ STEM < "' + orth + '" >, \
                      SYNSEM.LKEYS.KEYREL.PRED "' + pred + '"'
  for flag in mn.flags['out']:
    typedef = typedef + ''', INFLECTED.%(flag)s %(val)s ''' %\
        {'flag': flag_name(flag), 'val':mn.flags['out'][flag]}
  typedef = typedef + ' ].'
  lextdl.add(typedef)

def write_flags(tdlfile, mn):
  for flag in mn.flags['in']:
    tdlfile.add('''%(id)s := [ DTR.INFLECTED.%(flag)s %(val)s ].''' %\
               {'id': mn.identifier(), 'flag': flag_name(flag),
                'val': mn.flags['in'][flag]})
  for flag in mn.flags['out']:
    tdlfile.add('''%(id)s := [ INFLECTED.%(flag)s %(val)s ].''' %\
               {'id': mn.identifier(), 'flag': flag_name(flag),
                'val': mn.flags['out'][flag]})

def write_copy_up_flags(mylang, to_copy, all_flags, force_write=False):
  copied_flags = set()
  if len(to_copy) == 0: return copied_flags
  common_flags = reduce(set.intersection, to_copy.values())
  for mn_key in to_copy:
    mn = _mns[mn_key]
    if mn.identifier_suffix in ('lex-super', 'lex'): continue
    # if all flags are common, none are copied here, and if the
    # difference contains all flags, just copy up the whole AVM.
    mn_copy_flags = to_copy[mn_key]
    if not force_write:
      mn_copy_flags.difference_update(common_flags)
    if mn_copy_flags == all_flags:
      mylang.add(mn.identifier() + ''' := [ INFLECTED #infl,
                                            DTR.INFLECTED #infl ].''')
    else:
      for flag in mn_copy_flags:
        mylang.add('''%(id)s := [ INFLECTED.%(flag)s #%(tag)s,
                                  DTR.INFLECTED.%(flag)s #%(tag)s ].''' %\
                   {'id': mn.identifier(), 'flag': flag_name(flag),
                    'tag': disjunctive_typename(flag).lower()})
    copied_flags.update(mn_copy_flags)
  return copied_flags

<<<<<<< HEAD
def write_initial_flags(mylang, mn, initial_flags):
  """
  Write initial flags for lexical types and lexical entries.
  As of 2011/1/31 only bipartite stems give rise to lex entries
  with flags.
  """
  for flag in initial_flags:
    mylang.add('''%(id)s := [ INFLECTED.%(flag)s na-or--].''' %\
               {'id': mn.identifier(), 'flag': flag_name(flag),
                'tag': disjunctive_typename(flag).lower()})

=======
>>>>>>> 893880d1
def write_i_or_l_rules(irules, lrules, lrt, order):
  if len(lrt.lris) == 0: return
  if any(len(lri) > 0 for lri in lrt.lris):
    # inflectional rules
    if order.lower() in ('prefix', 'before'):
      order = 'prefix'
    elif order.lower() in ('suffix', 'after'):
      order = 'suffix'
    # if there's only one LRI don't give the rule a number
    num = [''] if len(lrt.lris) == 1 else range(1, len(lrt.lris) + 1)
    for i, lri in enumerate(lrt.lris):
      rule = '\n'.join(['-'.join([lrt.name, order + str(num[i])]) + ' :=',
                      r'%' + order + ' (* ' + lri + ')',
                      lrt.identifier()]) + '.'
      irules.add_literal(rule)
  else:
    # lexical rules
    for lri in lrt.lris:
      lrt_id = lrt.identifier()
      lrules.add(lrt_id.rsplit('-rule',1)[0] + ' := ' + lrt_id + '.')

##################
### VALIDATION ###
##################

def validate(choices, vr):
  index_feats = choices.index_features()
  for pc in all_position_classes(choices):
    basic_pc_validation(choices, pc, vr)
    cooccurrence_validation(pc, choices, vr)
    for lrt in pc.get('lrt', []):
      lrt_validation(lrt, vr, index_feats)
  cycle_validation(choices, vr)

def basic_pc_validation(choices, pc, vr):
  # Lexical rule types need order and inputs specified
  if not 'order' in pc:
    vr.err(pc.full_key + '_order',
           'You must specify an order for every position class you define.')
  if pc.get('inputs','') == '':
    vr.warn(pc.full_key + '_inputs',
            'A position class without any inputs is unusable unless you ' +\
            'define inputs during hand-development of the grammar.')
  else:
    # All inputs must be defined
    if any(inp not in choices and inp not in LEXICAL_SUPERTYPES
           for inp in pc.get('inputs','').split(', ')):
        vr.err(pc.full_key + '_inputs',
               'Every lexical type, lexical rule type, or position class ' +\
               'that serves as the input to a position class must be ' +\
               'defined somewhere in the questionnaire.')
  # Check for 0 or 1 LRTs, and warn appropriately
  if 'lrt' not in pc or len(pc.get('lrt', [])) == 0:
    vr.warn(pc.full_key + '_lrt', 'A position class without any defined ' +\
            'lexical rule types is unusable, though it can be later ' +\
            'defined by hand.')
  elif len(pc.get('lrt', [])) == 1:
    lrt = pc['lrt'].get_first()
    if lrt.get('name', '') == '':
      # if the lrt has no name, it will be merged with its position class.
      # make sure it has no constraints
      for c in lrt.get('require', []) + lrt.get('forbid', []):
        vr.err(c.full_key + '_others', 'Solitary lexical rule types with ' +\
               'no name will be merged with their position class, and ' +\
               'therefore cannot themselves take constraints.')

def lrt_validation(lrt, vr, index_feats):
  # No supertype means it's a root type within a PC class (no longer an error)
  #if 'supertypes' not in lrt:
  #  vr.err(lrt.full_key + '_supertypes',
  #         'You must select a supertype for every lexical rule type.')
  # any features on an LR need a name and value (and head for verbs)
  for feat in lrt.get('feat', []):
    if 'name' not in feat:
      vr.err(feat.full_key + '_name',
             'You must choose which feature you are specifying.')
    if 'value' not in feat:
      vr.err(feat.full_key + '_value',
             'You must choose a value for each feature you specify.')
    if lrt.full_key.startswith('verb-pc'):
      if 'head' not in feat:
        vr.err(feat.full_key + '_head',
               'You must choose where the feature is specified.')
      elif feat['head'] == 'verb' and feat.get('name','') in index_feats:
        vr.err(feat.full_key + '_head',
               'This feature is associated with nouns, ' +\
               'please select one of the NP-options.')
  for lri in lrt.get('lri', []):
    if lri['inflecting'] == 'yes' and not lri.get('orth', ''):
      vr.err(lri.full_key + '_orth',
             "If an instance's spelling is not selected as None, " +\
             "it cannot be blank.")
    elif lri['inflecting'] == 'no' and len(lri.get('orth', '')) > 0:
      vr.warn(lri.full_key + '_orth',
              "If an instance's spelling is selected as None, " +\
              "any defined spelling will not be used.")

def cycle_validation(choices, vr):
  pch = position_class_hierarchy(choices)
  for pc in pch.nodes.values():
    cyclic_inps = set([i.key for i in pc.input_span().values()
                       if pc.precedes(i) and i.precedes(pc)])
    if len(cyclic_inps) > 0:
      vr.err(pc.key + '_inputs', 'The inputs of this position class might ' +\
             'cause a cycle. Please review: ' + ', '.join(cyclic_inps))

def cooccurrence_validation(lrt, choices, vr):
  # if A constrains B, A must precede or be preceded by B
  pass
  #  + forbidding something required
  #     If A requires B, then any node in A's PC may forbid B's
  #      subtypes (but not B or B's supertypes)
  #     (e.g. A > B > C, A req B & C, B forbids C, no other paths)
  #  + reqs violating explicit inputs
  #     (e.g. A > B > C, A > C, A reqs B)
<|MERGE_RESOLUTION|>--- conflicted
+++ resolved
@@ -254,11 +254,7 @@
 ### CONSTRAINTS ###
 
 def interpret_constraints(choices):
-<<<<<<< HEAD
-#  print choices
-=======
   convert_obligatoriness_to_req(choices)
->>>>>>> 893880d1
   for mn in _mns.values():
     # don't bother if the morphotactic node is not defined in choices
     if mn.key not in choices \
@@ -462,15 +458,8 @@
   out_flags = set(pc.flags['out'].keys())
   to_copy = {}
   for mn in pc.roots():
-<<<<<<< HEAD
     to_copy[mn.key] = write_mn_flags(mylang, lextdl, mn, out_flags, all_flags, choices)
-  # first write copy-ups for the root nodes
-  copied_flags = write_copy_up_flags(mylang, to_copy, all_flags)
-  # then, if any remain, copy up on the pc (if a lexrule)
-=======
-    to_copy[mn.key] = write_mn_flags(mylang, mn, out_flags, all_flags)
   # for lex-rule PCs (not lexical types), write copy-up flags
->>>>>>> 893880d1
   if pc.identifier_suffix != 'lex-super':
     # first write copy-ups for the root nodes
     copied_flags = write_copy_up_flags(mylang, to_copy, all_flags)
@@ -486,19 +475,10 @@
   else:
     write_flags(mylang, mn)
   to_copy = {}
-<<<<<<< HEAD
-  # EMB 2/23/11 It seems like we're not actually hitting the "roots"
-  # with the to_copy treatment here.  Whyever not?
+  cur_output_flags = output_flags.union(set(mn.flags['out'].keys()))
   for sub_mn in mn.children().values():
     to_copy[sub_mn.key] = write_mn_flags(mylang, lextdl, sub_mn,
-                            output_flags.union(set(mn.flags['out'].keys())),
-                            all_flags, choices)
-=======
-  cur_output_flags = output_flags.union(set(mn.flags['out'].keys()))
-  for sub_mn in mn.children().values():
-    to_copy[sub_mn.key] = write_mn_flags(mylang, sub_mn,
                                          cur_output_flags, all_flags)
->>>>>>> 893880d1
   copied_flags = write_copy_up_flags(mylang, to_copy, all_flags)
   return all_flags.difference(cur_output_flags).difference(copied_flags)
 
@@ -558,7 +538,6 @@
     copied_flags.update(mn_copy_flags)
   return copied_flags
 
-<<<<<<< HEAD
 def write_initial_flags(mylang, mn, initial_flags):
   """
   Write initial flags for lexical types and lexical entries.
@@ -570,8 +549,7 @@
                {'id': mn.identifier(), 'flag': flag_name(flag),
                 'tag': disjunctive_typename(flag).lower()})
 
-=======
->>>>>>> 893880d1
+
 def write_i_or_l_rules(irules, lrules, lrt, order):
   if len(lrt.lris) == 0: return
   if any(len(lri) > 0 for lri in lrt.lris):
