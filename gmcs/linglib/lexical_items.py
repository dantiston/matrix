from gmcs.utils import get_name
from gmcs.utils import TDLencode
from gmcs.utils import orth_encode

from gmcs.linglib import case
from gmcs.linglib import features
from gmcs.linglib import auxiliaries
from gmcs.linglib.parameters import determine_vcluster
from gmcs.linglib.lexbase import ALL_LEX_TYPES

##########################################################
# insert_ids()

def insert_ids(ch):
  """
  Create a unique identifier for each lexical entry based
  on the stem value but allowing for separate lexical items
  with the same stem.  Store in the choices file object.
  """
  stemids = {}
  stemidcounters = {}
  postypes = ALL_LEX_TYPES

  for postype in postypes:
    for pos in ch.get(postype):
      # For ordinary stems, use the stem orthography itself
      # as the basis of the identifier.
      for stem in pos.get('stem'):
        orth = stem.get('orth')
        if orth in stemids.keys():
          stemids[orth] += 1
        else:
          stemids[orth] = 1
      # For bistems, build the identifier out of the orthography
      # plus the affix, but store these in the same dictionary
      # to account for possible name-space collisions.
      for bistem in pos.get('bistem'):
        aff = bistem.get('aff')
        orth = bistem.get('orth')
        id = orth + '+' + aff

        if id in stemids.keys():
          stemids[id] += 1
        else:
          stemids[id] = 1

  # Now that stemids has the full count, go through and add
  # to the choices file object.

  for postype in postypes:
    for pos in ch.get(postype):
      for stem in pos.get('stem'):
        orth = stem.get('orth')
        if stemids[orth] == 1:
          ch[stem.full_key + '_name'] = orth
        elif orth not in stemidcounters:
          stemidcounters[orth] = 1
          ch[stem.full_key + '_name'] = orth + '_1'
        else:
          stemidcounters[orth] += 1
          ch[stem.full_key + '_name'] = orth + '_' + str(stemidcounters[orth])
      for bistem in pos.get('bistem'):
        orth = bistem.get('orth') + '+' + bistem.get('aff')
        if stemids[orth] == 1:
          ch[bistem.full_key + '_name'] = orth
        elif orth not in stemidcounters:
          stemidcounters[orth] = 1
          ch[bistem.full_key + '_name'] = orth + '_1'
        else:
          stemidcounters[orth] += 1
          ch[bistem.full_key + '_name'] = orth + '_' + str(stemidcounters[orth])


##########################################################
# customize_verbs()

def customize_bipartite_stems(ch):
  """
  Users specify bipartite stems as roots + affixes in bipartite
  stem specifications plus position class for affix in lexical type.
  Take this information and add choices that create the lexical
  rules as well as the constraints that make sure that the two
  parts appear together.
  """
  # For each verb type
  for verb in ch.get('verb'):

    # Check whether there are bipartite stems
    bistems = verb.get('bistem')
    if bistems:
      # Find position class for affixes

      pcname = verb.get('bipartitepc')
      pc = None
      for vpc in ch.get('verb-pc'):
        if vpc.full_key == pcname:
          pc = vpc

      # Make dictionary with affixes as keys and lists
      # of stems as values.  This will let us find out if
      # any verbs share same affix
      avpairs = {}
      for stem in bistems:
        aff = stem.get('aff')
        orth = stem.get('orth')

        # Update affix-stem dictionary
        if aff in avpairs.keys():
          avpairs[aff].append(stem.full_key)
        else:
          avpairs[aff] = [stem.full_key]

      # Get stem list again because I want access to the
      # info I've added since first initializing stems
      bistems = verb.get('bistem')

      for aff in avpairs.keys():
        # Get iter number for lrts:
        if pc['lrt']:
          iternum = str(pc['lrt'].next_iter_num())
        else:
          iternum = '1'

        # Create lexical rules types and instances for each affix
        next_lrt_str = pc.full_key + '_lrt' + iternum
        ch[next_lrt_str + '_require1_others'] = ', '.join(avpairs[aff])
        ch[next_lrt_str + '_lri1_orth'] = aff
        ch[next_lrt_str + '_lri1_inflecting'] = 'yes'

        # Add requires constrains on stems
        for stemid in avpairs[aff]:
          ch[stemid + '_require1_others'] = next_lrt_str

def customize_verbs(mylang, ch, lexicon, hierarchies):
  negmod = ch.get('neg-mod')
  negadv = ch.get('neg-adv')
  wo = ch.get('word-order')
  auxcomp = ch.get('aux-comp')
  auxorder = ch.get('aux-comp-order')
  # Do we need to constrain HC-LIGHT on verbs, to distinguish V from VP?
  hclight = (negadv == 'ind-adv' and negmod == 'v')
  hclightallverbs = False

  if ch.get('has-aux') == 'yes':
    vc = determine_vcluster(auxcomp, auxorder, wo, ch)
    if wo == 'vso' or wo == 'osv':
      wo = 'req-hcl-vp'
    if auxcomp == 'v' and hclight != True:
      hclight = True
      if wo != 'free' or vc == True:
        hclightallverbs = True
    if auxcomp == 'vp' and wo == 'req-hcl-vp':
      hclightallverbs = True
  else:
    vc = False

  if wo == 'req-hcl-vp':
    wo = ch.get('word-order')

  # Lexical types for verbs
  # I'm adding the constraint to associate XARG with the
  # first ARG-ST element here (so raising auxiliaries work),
  # but perhaps this belongs in matrix.tdl?  Or maybe this
  # is another module/parameter (like, the external argument
  # might not be the first one?

  mainorverbtype = main_or_verb(ch)
# The variable mainorverbtype is a type name for lexical/main (non-aux) verbs.
# Note that the use of 'main' instead of 'lexical' is strictly for
# coding clarity
# If there are auxiliaries, non-aux verbs are 'main-verb-lex', and 'verb-lex'
# includes both aux and lexical/main verbs.
# If there are no auxiliaries then 'verb-lex' covers all verbs

  # Neither mainverbs or auxs should start out as modifiers (for now)
  # Assigning constraint to verb-lex

  if ch.get('has-aux') == 'yes':
    mylang.add('head :+ [ AUX bool ].', section='addenda')
    #mainorverbtype = 'main-verb-lex'

# we need to know whether the auxiliaries form a vcluster

    auxcomp = ch.get('aux-comp')
    wo = ch.get('word-order')
    auxorder = ch.get('aux-comp-order')
    vcluster = determine_vcluster(auxcomp, auxorder, wo, ch)

    if ch.get('rel-clause') == 'yes':
      verb_super = 'non-rel-lex-item'
    else:
      verb_super = 'lex-item'

    typedef = \
<<<<<<< HEAD
      'verb-lex := ' + verb_super + ' & \
=======
      'verb-lex := non-mod-lex-item & \
>>>>>>> a067460a
                 [ SYNSEM.LOCAL.CAT.HEAD verb ].'
    mylang.add(typedef)
    typedef = \
      'main-verb-lex := verb-lex & basic-verb-lex & \
                      [ SYNSEM.LOCAL.CAT.HEAD.AUX - ].'
    mylang.add(typedef)
    typedef = \
      'aux-lex := verb-lex & \
                [ SYNSEM.LOCAL.CAT.HEAD.AUX + ].'
    mylang.add(typedef)

  ###Germanic slightly generalized: using form to allow verbs to select
  ###for an auxiliary (haben/sein + ptc)
    if ch.get('aux-select') == 'yes':
      auxs = ch.get('sel_aux',[])
      for aux in auxs:
        auxn = aux.get('value')
        mylang.add(auxn + '-only-verb-lex := verb-lex & \
                    [ SYNSEM.LOCAL.CAT.HEAD.FORM ' + auxn + '-only ].')
  #Germanic change: uses VC differently
    if vcluster and not wo == 'v2':
      mylang.add('main-verb-lex := [ SYNSEM.LOCAL.CAT.VC + ].')
      mylang.add('aux-lex := [ SYNSEM.LOCAL.CAT.VC - ].')
  #Small addition for Germanic
    if ch.get('verb-cluster') == 'yes' and wo == 'v2':
      if ch.get('vc-analysis') == 'basic' and not ch.get('old-analysis') == 'yes':
        mylang.add('main-verb-lex := [ SYNSEM.LOCAL.CAT.VFRONT na-or-+ ].')
        mylang.add('aux-lex := [ SYNSEM.LOCAL.CAT.VFRONT - ].')
  else:
    #mainorverbtype = 'verb-lex'
    vcluster = False
<<<<<<< HEAD
    mylang.add('verb-lex := basic-verb-lex.')
  
  mylang.add('verb-lex := [ SYNSEM.LOCAL.CAT.HEAD.MOD < > ].')
  
=======
    mylang.add('verb-lex := basic-verb-lex & non-mod-lex-item.')

>>>>>>> a067460a
  typedef = mainorverbtype + ' :=  \
       [ SYNSEM.LOCAL [ CAT.VAL [ SPR < >, \
                                  SPEC < >, \
                                  SUBJ < #subj > ], \
                        CONT.HOOK.XARG #xarg ], \
         ARG-ST < #subj & \
                  [ LOCAL [ CAT.VAL [ SPR < >, \
                                      COMPS < > ], \
                            CONT.HOOK.INDEX #xarg ] ], ... > ].'
  mylang.add(typedef)

###adding type selecting for reflexive pronouns
  refl = False
  if ch.get('reflexives') == 'yes':
    refl = True
    typedef = \
       'refl-verb-lex := ' + mainorverbtype + ' & \
         [ SYNSEM.LOCAL.CAT.VAL [ COMPS.FIRST.LOCAL refl-local & \
                                     [ CONT.HOOK.INDEX #ind ], \
                             SUBJ < [ LOCAL.CONT.HOOK.INDEX #ind ] > ] ].'
    mylang.add(typedef)    
    if ch.get('rel-clause') == 'yes':
       non_r_loc = 'rel-non-refl-local'
    else:
      non_r_loc = 'non-refl-local'
    mylang.add('non-refl-verb-lex := ' + mainorverbtype + ' & \
                 [ SYNSEM.LOCAL.CAT.VAL.COMPS.FIRST.LOCAL ' + non_r_loc + ' ].')

  if ch.get('expl-two-arg') == 'yes':
    comment = 'Matix only provides explicit arg only or clausal complement. \
              General type for explicit and referential arg.'
    typedef = \
      'expl-two-arg-lex-item := basic-two-arg-no-hcons & \
              [ ARG-ST < [ LOCAL.CONT.HOOK.INDEX expl-ind ], \
                         [ LOCAL.CONT.HOOK.INDEX ref-ind & #ind ] >, \
                SYNSEM.LKEYS.KEYREL.ARG1 #ind  ].'
    mylang.add(typedef, comment)
    mylang.add('expl-two-arg-verb-lex := expl-two-arg-lex-item & \
                    ' + mainorverbtype + '.')
    if refl:
      mylang.add('expl-two-arg-verb-lex := \
                 [ SYNSEM.LOCAL.CAT.VAL.COMPS.FIRST.LOCAL ' + non_r_loc + ' ].')
  if hclightallverbs:
    mylang.add('verb-lex := [ SYNSEM.LOCAL.CAT.HC-LIGHT - ].')
  elif hclight:
    comment = \
      ';;; If there are aspects of the syntax which pick out\n' + \
      ';;; lexical Vs (transitive or intransitive) such as V-attachment\n' + \
      ';;; of adverbs or argument composition auxiliaries which take V\n' + \
      ';;; complements, we need to distinguish (intranstive) V and VP.\n' + \
      ';;; To do so, we make use of a feature LIGHT.  Phrases are\n' + \
      ';;; generally [LIGHT -] with the exception of head-complement\n' + \
      ';;; phrases, which take their value for LIGHT from the head\'s\n' + \
      ';;; HC-LIGHT feature.  To make this work for us here, constraint\n' + \
      ';;; HC-LIGHT on verbs to be -.'
#    mylang.add_literal(comment)
    mylang.add(mainorverbtype + ' := [ SYNSEM.LOCAL.CAT.HC-LIGHT - ].')

  # intransitive verb lexical type
  typedef = \
    'intransitive-verb-lex := ' + mainorverbtype + ' & intransitive-lex-item & \
       [ SYNSEM.LOCAL.CAT.VAL.COMPS < > ].'
  mylang.add(typedef)

  # transitive verb lexical type
  typedef = \
    'transitive-verb-lex := transitive-lex-item & \
       [ SYNSEM.LOCAL.CAT.VAL.COMPS < #comps >, \
         ARG-ST < [ ], \
                  #comps & \
                  [ LOCAL.CAT [ VAL [ SPR < >, \
                                      COMPS < > ] ] ] > ].'
  mylang.add(typedef)
  if refl:
    mylang.add('transitive-verb-lex := non-refl-verb-lex.')
  else:
    mylang.add('transitive-verb-lex := ' + mainorverbtype + '.')
# ditransitive verb lexical type
  if ch.get('ditransitives') == 'yes':
    typedef = \
    'ditransitive-verb-lex := ditransitive-lex-item & \
       [ SYNSEM.LOCAL.CAT.VAL.COMPS < #comp1 , #comp2 >, \
         ARG-ST < [ ], \
                  #comp1 & \
                  [ LOCAL.CAT [ VAL [ SPR < >, \
                                      COMPS < > ] ] ], \
                  #comp2 & \
                  [ LOCAL.CAT [ VAL [ SPR < >, \
                                      COMPS < > ] ] ]  > ].'
    mylang.add(typedef)
    if refl:
      mylang.add('ditransitive-verb-lex := non-refl-verb-lex.')
    else:
      mylang.add('ditransitive-verb-lex := ' + mainorverbtype + '.')
# ditransitive verb lexical type
  if ch.get('verbal-particles') == 'yes':
    typedef = \
    'part-transitive-verb-lex := transitive-lex-item & \
       [ SYNSEM.LOCAL.CAT.VAL.COMPS < #comp1 , \
                                       [ LOCAL.CAT [ VAL [ SPR < >, \
                                                           SUBJ < >, \
                                                           SPEC < >, \
                                                            COMPS < > ] ] ] >, \
         ARG-ST < [ ], \
                  #comp1 & \
                  [ LOCAL.CAT [ VAL [ SPR < >, \
                                      COMPS < > ] ] ]  > ].'
    mylang.add(typedef)
    mylang.add('verbal-particle := verb-lex & norm-zero-arg & \
                 [ SYNSEM.LOCAL.CAT.VAL [ SUBJ < >, \
                                          COMPS < >, \
                                          SPR < >, \
                                          SPEC < > ] ].')
    if refl:
      mylang.add('part-transitive-verb-lex := non-refl-verb-lex.')
    else:
      mylang.add('part-transitive-verb-lex := ' + mainorverbtype + '.')

 # clausal complement verb
  if ch.get('emb-clause-2nd-verb') == 'yes':
    typedef = \
    's-comp-2nd-arg-verb-lex := ' + mainorverbtype + \
                                 '& clausal-second-arg-trans-lex-item & \
    [ SYNSEM.LOCAL.CAT.VAL.COMPS < #comps >, \
      ARG-ST < [ ], \
                #comps & \
               [ LOCAL [ CAT [ VAL [ SUBJ < >, \
				     COMPS < >, \
				     SPR < >, \
				     SPEC < > ], \
			       HEAD comp ], \
			 CONT.HOOK.INDEX.SF prop-or-ques ] ] > ].'
    mylang.add(typedef)

  if ch.get('subj-control-verb') == 'yes':
    typedef = \
    'subj-contr-transitive-verb-lex := basic-verb-lex & \
        [ ARGS < [ OPT - ], [ OPT - ] > ].' 
    mylang.add(typedef)
    if ch.get('vc-analysis') == 'basic':
      mylang.add('subj-contr-transitive-verb-lex := arg-comp-aux & \
       trans-first-arg-control-lex-item.')
    elif ch.get('vc-analysis') == 'aux-rule':
      mylang.add('auxrule-first-arg-control-lex-item := basic-one-arg & \
       [ ARG-ST <  [ LOCAL [ CONT.HOOK [ XARG #ind, \
	                 		 LTOP #larg ] ] ] >, \
         SYNSEM [ LOCAL.CONT.HCONS <! qeq & [ HARG #harg, \
	          			      LARG #larg ] !>, \
	          LKEYS.KEYREL [ ARG1 #ind, \
		                 ARG2 #harg ] ] ].')
      mylang.add('subj-contr-transitive-verb-lex := \
                    auxrule-first-arg-control-lex-item & one-comp-aux.')


  if ch.get('obj-raising') == 'yes':
    if refl:
      mylang.add('obj-raising-verb-lex := non-refl-verb-lex.')
    else:
      mylang.add('obj-raising-verb-lex := ' + mainorverbtype + '.')
    typedef = \
    'obj-raising-verb-lex := distrans-second-arg-raising-lex-item & \
     [ SYNSEM.LOCAL.CAT.VAL [ SUBJ < #subj >, \
			      SPR < >, \
			      SPEC < > ], \
       ARG-ST < #subj & [ LOCAL.CAT [ VAL.SPR < > ] ], [ ], [ ] > ].'

    mylang.add(typedef)
    if ch.get('vc-analysis') == 'aux-rule':
      comps_struc = \
      ' [ SYNSEM.LOCAL.CAT.VAL.COMPS < #obj, #vcomp >, \
          ARG-ST < [ ], #obj & [ LOCAL.CAT.VAL.SPR < > ], \
                   #vcomp & [ LOCAL.CAT.VAL.SUBJ < [ ] > ] > ].' 
    else:
      comps_struc = \
      ' [ SYNSEM.LOCAL.CAT.VAL.COMPS < #obj, #vcomp . #comps >, \
          ARG-ST < [ ], #obj & [ LOCAL.CAT.VAL.SPR < > ], \
                   #vcomp & [ LOCAL.CAT.VAL [ SUBJ < [ ] >, \
                                              COMPS #comps ]] > ].' 

    mylang.add('obj-raising-verb-lex := ' + comps_struc)


  case.customize_verb_case(mylang, ch)

  # Add constraints to choices to create lex rules for bipartite stems
  customize_bipartite_stems(ch)

  # Lexical entries
  lexicon.add_literal(';;; Verbs')

  # Now create the lexical entries for all the defined verb types
  cases = case.case_names(ch)

  # Adding possibility to set default for OPT when defined

####allowing for default in object-dropping
  o_drop_default = ''
  if ch.get('obj-drop') == 'obj-drop-lex':
    o_drop_default = ch.get('obj-drop-default')

  for verb in ch.get('verb',[]):
    
    opt_heads = []
    for feat in verb.get('feat',[]):
      if feat.get('name') == 'OPT':
        opt_heads.append[feat.get('head')]

    name = get_name(verb)
    val = verb.get('valence')
    aux_s = verb.get('aux-select')

    i = val.find(',')
    dir_inv = ''
    if i != -1:
      val = val[:i]
      dir_inv = 'dir-inv-'

    if val == 'trans':
      tivity = 'trans'
    elif val == 'intrans':
      tivity = 'intrans'
    elif val.find('-') != -1:
      c = val.split('-')
#c can point to transitive or ditransitive
      if len(c) == 2:
        if c[1] == 'scomp':
          a_case = case.canon_to_abbr(c[0], cases)
          tivity = a_case + '-' + c[1] + '-trans'
        elif c[1] == 'inf' or c[1] == 'zuinf':
          a_case = case.canon_to_abbr(c[0], cases)
          tivity = a_case + '-' + c[1]
          if verb.get('control') == 'subj':
            tivity += '-subj-contr'
          tivity += '-trans'
        else:
          a_case = case.canon_to_abbr(c[0], cases)
          o_case = case.canon_to_abbr(c[1], cases)
          tivity = a_case + '-' + o_case + '-trans'
      elif len(c) == 3:
        if c[2] == 'inf':
          a_case = case.canon_to_abbr(c[0], cases)
          o_case = case.canon_to_abbr(c[1], cases)
          tivity = a_case + '-' + o_case + '-' + c[2]
          if verb.get('raising') == 'obj':
            tivity += '-obj-raising'
          tivity += '-ditrans'
        elif c[1] == 'refl':
          a_case = case.canon_to_abbr(c[0], cases)
          o_case = case.canon_to_abbr(c[1], cases)
          tivity = a_case + '-' + o_case + '-' + c[2]
          tivity += '-trans'
        elif c[2] == 'vor':
          a_case = case.canon_to_abbr(c[0], cases)
          b_case = case.canon_to_abbr(c[1], cases)
          o_case = case.canon_to_abbr(c[2], cases)
          tivity = a_case + '-' + b_case + '-' + o_case + '-part-trans'
          create_particle_lex_entry(mylang, lexicon, o_case)
        else:
          a_case = case.canon_to_abbr(c[0], cases)
          b_case = case.canon_to_abbr(c[1], cases)
          o_case = case.canon_to_abbr(c[2], cases)
          tivity = a_case + '-' + b_case + '-' + o_case + '-ditrans'
    else:
      s_case = case.canon_to_abbr(val, cases)
      tivity = s_case + '-intrans'

    stype = dir_inv + tivity + 'itive-verb-lex'
    vtype = name + '-verb-lex'

    mylang.add(vtype + ' := ' + stype + '.')

    if aux_s:
      mylang.add(vtype + ' := ' + aux_s + '-only-verb-lex.')


    if o_drop_default:
      if val == 'trans' or '-' in val:
        if not 'obj' in opt_heads:
          mylang.add(vtype + ' := \
                     [ SYNSEM.LOCAL.CAT.VAL.COMPS.FIRST.OPT \
                                           ' + o_drop_default + ' ].')
        if len(c) == 3:
          if c[2] == 'vor':
            mylang.add(vtype + ' := \
                         [ SYNSEM.LOCAL.CAT.VAL.COMPS < [ ], [ OPT - ] > ].')
          elif not 'obj2' in opt_heads:
            if not c[1] == 'refl':
              mylang.add(vtype + ' := \
                     [ ARG-ST < [ ], [ ], \
                                    [ OPT ' + o_drop_default + ' ] > ].')
            else:
              mylang.add(vtype + ' := \
                     [ SYNSEM.LOCAL.CAT.VAL.COMPS < [ ], \
                                      [ OPT ' + o_drop_default + ' ] > ].')  
###
# scomp-spec
# does the verb take questions, affirmatives or both as a complement?
#
    sf = verb.get('compl-sf')
    if sf:
      mylang.add(vtype + ' := \
          [ SYNSEM.LOCAL.CAT.VAL.COMPS.FIRST.LOCAL.CONT.HOOK.INDEX.SF ' \
           + sf + ' ].')

    features.customize_feature_values(mylang, ch, hierarchies, verb, vtype, 'verb', None, cases)

    stems = verb.get('stem', [])
    stems.extend(verb.get('bistem', []))

    for stem in stems:
      orthstr = orth_encode(stem.get('orth'))
      pred = stem.get('pred')
      id = stem.get('name')
      typedef = \
        TDLencode(id) + ' := ' + vtype + ' & \
                    [ STEM < "' + orthstr + '" >, \
                      SYNSEM.LKEYS.KEYREL.PRED "' + pred + '" ].'
      lexicon.add(typedef)

# Returns the verb type for lexical/main verbs.
def main_or_verb(ch):
  if ch.get('has-aux') == 'yes':
    return 'main-verb-lex'
  else:
    return 'verb-lex'


def create_particle_lex_entry(mylang, lexicon, o_case):
  mylang.add(o_case + '-verbal-particle := verbal-particle & \
              [ SYNSEM.LOCAL.CAT.HEAD.FORM ' + o_case + '-part ].')
  typedef = \
    TDLencode(o_case) +  ' := ' + o_case + '-verbal-particle & \
                    [ STEM < "' + o_case + '" > ].'
  lexicon.add(typedef)


def customize_copula(mylang, ch, lexicon, hierarchies):
  #add copula supertype
  #copula
  if ch.get('has-cop') == 'yes':
    if ch.get('rel-clause') == 'yes':
      mylang.add('+nvjrp :+ [ PRD bool ].')
    else:
      mylang.add('+njrp :+ [ PRD bool ].')
  
#TO DO: more stable mechanism to identify possible heads
    heads = ch.get('cop_pred')
    v = ''
    for h in heads:
      v += h.get('value')+ '-'

    values = v.split('-')

    head = ''
    if len(values) > 2:
      head = '+'
      if 'adj' in values:
        head += 'j'
      if 'adv' in values:
        head += 'r'
      if 'adp' in values:
        head += 'p'
    else:
      head = values[0]

    if ch.get('cop_loc'):
      type_name = 'general-copula-verb-lex'
      mylang.add('copula-verb-lex := ' + type_name + ' & trans-first-arg-raising-lex-item-2.')
      mylang.add('loc-copula-verb-lex := ' + type_name + \
                    ' & trans-first-arg-raising-lex-item & norm-sem-lex-item & \
  [ SYNSEM [ LOCAL [ CAT.VAL.COMPS.FIRST.LOCAL [ CAT.HEAD +rp, \
						 CONT.HOOK [ INDEX #ind, \
							     XARG #xarg ] ], \
		     CONT.HOOK [ INDEX #ind ] ], \
	     LKEYS.KEYREL.ARG1 #xarg ] ].')
    else:
      type_name = 'copula-verb-lex'
      mylang.add('copula-verb-lex := trans-first-arg-raising-lex-item-2.')
      
    mylang.add('copula-verb-lex := \
                 [ SYNSEM.LOCAL.CAT.VAL.COMPS.FIRST.LOCAL.CAT.HEAD +jp ].')


    mylang.add(type_name + ' := verb-lex & \
             [ SYNSEM.LOCAL [ CAT.VAL [ SUBJ < #subj >, \
                                        COMPS < #comps >, \
                                        SPR < >, \
                                        SPEC < > ], \
                              CONT.HOOK.XARG #xarg ], \
               ARG-ST < #subj & \
                        [ LOCAL [ CONT.HOOK.INDEX #xarg, \
                                  CAT [ VAL [ SPR < >, \
                                              COMPS < > ],\
                                        HEAD noun ] ] ], \
                        #comps & \
                        [ LOCAL.CAT [ VAL [ COMPS < > ], \
                                      HEAD ' + head + ' & [ PRD + ] ] ] > ].')
    
####TEMP HACK ADDING MC-CONSTRAINT TO GENERAL COP, GERMANIC SPECIFIC
    if ch.get('verb-cluster') == 'yes' and ch.get('word-order') == 'v2':
      mylang.add(type_name + ' := [ SYNSEM.LOCAL.CAT.MC na-or-- ].' )

    if ch.get('has-aux') == 'yes':
      mylang.add(type_name + ' := [ SYNSEM.LOCAL.CAT.HEAD.AUX - ].')


####allowing for default in object-dropping

  o_drop_default = ''
  if ch.get('obj-drop') == 'obj-drop-lex':
    o_drop_default = ch.get('obj-drop-default')

  for cop in ch.get('cop',[]):
    name = cop.get('name','')
    userstypename = name + '-copula-lex'
    subj = cop.get('subj','')
    subjc = cop.get('subj_case','') #TODO: verify _-delimited key
    aux_s = cop.get('aux-select')
    cases = case.case_names(ch)
    subjcase = case.canon_to_abbr(subjc, cases)


    if not cop.get('loc') == 'on':
      mylang.add(userstypename + ' := copula-verb-lex.')
    else:
      mylang.add(userstypename + ' := loc-copula-verb-lex.')
    if subjcase:
      mylang.add(userstypename + ' := \
                       [ ARG-ST.FIRST.LOCAL.CAT.HEAD.CASE ' + subjcase + ' ].')

##object drop on copula just doesn't make sense, prohibiting it for noew
    o_drop_default = ''
    if ch.get('obj-drop') == 'obj-drop-lex':
      mylang.add(userstypename + ' := \
                       [ SYNSEM.LOCAL.CAT.VAL.COMPS.FIRST.OPT - ].')
    
    if aux_s:
      mylang.add(userstypename + ' := ' + aux_s + '-only-verb-lex.')

    features.customize_feature_values(mylang, ch, hierarchies, cop, userstypename, 'cop')
    add_copula_to_lexicon(userstypename, cop, lexicon)

def add_copula_to_lexicon(userstypename, cop, lexicon):
  for stem in cop.get('stem',[]):
    orth = stem.get('orth')
    id = stem.get('name')
    typedef = TDLencode(id) + ' := ' + userstypename + ' & \
                       [ STEM < "' + orth + '" > ].'
    lexicon.add(typedef)
  
    if cop.get('loc') == 'on':
      pred = stem.get('pred')
      typedef = TDLencode(id) + \
                    ' := [ SYNSEM.LKEYS.KEYREL.PRED "' + pred + '" ].'
      lexicon.add(typedef, merge=True)

def customize_determiners(mylang, ch, lexicon, hierarchies):

  # Lexical type for determiners, if the language has any:
  if ch.get('has-dets') == 'yes':
    comment = \
      ';;; Determiners\n' + \
      ';;; SPEC is non-empty, and already specified by basic-determiner-lex.'
    mylang.add_literal(comment)

    typedef = \
      'determiner-lex := basic-determiner-lex & zero-arg-nonslash & \
          [ SYNSEM.LOCAL.CAT.VAL [ SPR < >, \
                                   COMPS < >, \
                                   SUBJ < > ]].'
    mylang.add(typedef)
<<<<<<< HEAD

    # also not to be used as modifiers
    mylang.add('determiner-lex := [ SYNSEM.LOCAL.CAT.HEAD.MOD < > ].')    
    
    if ch.get('pronoun_possessive') == 'yes':
      add_basic_possessive_pron_det(mylang)

    if ch.get('rel-clause') == 'yes':
      create_rel_determiner(mylang)
      mylang.add('determiner-lex := non-rel-lex-item.')
=======
    
    mylang.add('determiner-lex := non-mod-lex-item.')
>>>>>>> a067460a
  # Determiners
  if 'det' in ch:
    lexicon.add_literal(';;; Determiners')

  for det in ch.get('det',[]):
    name = get_name(det)
    wh = det.get('wh')    
    rel = det.get('rel')
    poss = det.get('poss')

    if wh == 'yes':
      stype = 'wh-determiner-lex'
    elif rel == 'yes':
      stype = 'rel-determiner-lex'
    elif poss == 'yes':
      stype = 'pronominal-poss_det-lex'
    else:
      stype = 'determiner-lex'
    dtype = name + '-determiner-lex'

    mylang.add(dtype + ' := ' + stype + '.')

    features.customize_feature_values(mylang, ch, hierarchies, det, dtype, 'det')

    for stem in det.get('stem',[]):
      orthstr = orth_encode(stem.get('orth'))
      pred = stem.get('pred')
      id = stem.get('name')
      typedef = \
        TDLencode(id) + ' := ' + dtype + ' & \
                    [ STEM < "' + orthstr + '" >, \
                      SYNSEM.LKEYS.KEYREL.PRED "' + pred + '" ].'
      lexicon.add(typedef)


def add_basic_possessive_pron_det(mylang):
  typedef_1 = \
   '''basic-poss-determiner-lex := norm-hook-lex-item &
  [ SYNSEM [ LOCAL [ CAT [ HEAD det,
			   VAL [ SPEC < [ LOCAL.CONT.HOOK [ INDEX #ind,
							      LTOP #larg ] ] >,
				 SUBJ < >,
				 COMPS < >,
				 SPR < > ] ],
		     CONT [ HCONS <! qeq &
				   [ HARG #harg,
				     LARG #larg ], [ ] !>,
			    RELS <! relation,
                                      arg12-ev-relation & 
                                      [ PRED "_poss_rel",
                                        ARG1 #index ], [ ], [ ] !>,
			    HOOK.INDEX #index ] ],
	     LKEYS.KEYREL quant-relation &
		   [ ARG0 #ind,
		     RSTR #harg ] ] ].'''
  mylang.add(typedef_1)
  typedef_2 = \
  '''pronominal-poss_det-lex := basic-poss-determiner-lex & 
  [ SYNSEM [ LOCAL [ CAT.VAL.SPEC < [ LOCAL.CONT.HOOK.LTOP #hand ] >,
		     CONT [ RELS <! relation,
                                  [ LBL #hand,
                                    ARG2 #ind ],
                                  [ PRED "_pronoun_q_rel",
                                    RSTR #rhand,
                                    ARG0 #ind ],
				  [ LBL #prohand,
                                    ARG0 #ind ] !>,
                            HCONS <! qeq, qeq & [ HARG #rhand,
                                                  LARG #prohand ] !> ] ],
	     NON-LOCAL [ QUE 0-dlist,
			 REL 0-dlist ] ] ].'''
  mylang.add(typedef_2)

def create_rel_determiner(mylang):
  comment = '''relative determiners cannot inherit from basic-determiner-lex, because they have more than one relation. Basic-rel-determiner-lex has an underspecified RELS value (suboptimal structure of hierarchy)'''
  basic_rel_det = \
   '''basic-rel-determiner-lex := norm-hook-lex-item &
  [ SYNSEM [ LOCAL [ CAT [ HEAD det,
			   VAL.SPEC.FIRST.LOCAL.CONT.HOOK [ INDEX #ind,
							    LTOP #larg ]],
		     CONT [ HCONS <! qeq &
				   [ HARG #harg,
				     LARG #larg ] !> ] ],
	     LKEYS.KEYREL quant-relation &
		   [ ARG0 #ind,
		     RSTR #harg ] ] ].'''
  mylang.add(basic_rel_det, comment)
  
#most definitely German specific, can be generalized by allowing choices
#to define pred value of rel-determiner-lex
  rel_det = \
   '''rel-determiner-lex := basic-rel-determiner-lex & zero-arg-nonslash & 
                                                          non-wh-lex-item &
       [ SYNSEM [ LOCAL [ CAT.VAL [ SUBJ < >,
                                    COMPS < >,
                                    SPR < > ],
		          CONT [ HOOK [ INDEX #index ],
			         RELS <! [ ], [ LBL #lbl,
					        PRED "_von_v_mod_rel",
					        ARG0 event,
					        ARG1 #index,
					        ARG2 #relarg ] !> ] ],
	          NON-LOCAL.REL 1-dlist & [ LIST < [ LTOP #lbl,
		     				     INDEX #relarg ] > ] ] ].'''
  mylang.add(rel_det)


def customize_adjectives(mylang, ch, lexicon):

   # Lexical type for adjectives, if the language has any:
  if ch.get('has-adj') == 'yes':
    comment = \
      ';;; Adjectives\n' 
    mylang.add_literal(comment)
    mylang.add('scopal-mod-adj-lex := basic-scopal-mod-adj-lex.')
    mylang.add('int-mod-adj-lex := basic-int-mod-adj-lex.')
    mylang.add('basic-adjective-lex :+ basic-zero-arg.')
   #2011-11-07 Fixing semantics of adjectives
    mylang.add('int-mod-adj-lex := [ SYNSEM [ LOCAL.CONT.HOOK.XARG #xarg, \
                                              LKEYS.KEYREL.ARG1 #xarg ] ].')


    if ch.get('rel-clause') == 'yes':
      mylang.add('basic-adjective-lex :+ non-rel-lex-item.',section='addenda')
    if ch.get('verb-cluster') == 'yes':
      mylang.add('scopal-mod-adj-lex := no-cluster-lex-item.')
      mylang.add('int-mod-adj-lex := no-cluster-lex-item.')   


    if ch.get('strength-marking') == 'double':
      mylang.add('+njdo :+ [ STRONG bool ].', section='addenda')
    elif ch.get('strength-marking') == 'triple':
      mylang.add('+njdo :+ [ STRONG luk ].', section='addenda')
  
  ###Agreement properties
    case_agr = False
    strength_agr = False
    for agr in ch.get('adjagr'):
      if agr.get('feat') == 'case':
        case_agr = True
      elif agr.get('feat') == 'strength':
        strength_agr = True

  ####changes if second language learning
  ####agreement is done by rules not lexical items
    ll = False
    if ch.get('2ndll') == 'on':
      for myll in ch.get('ll'):
        if myll.get('phen') == 'adj':
          ll = True
  #depending on agreement properties, CASE is a feature of nouns or of nouns
  #and adjectives
    if case_agr:
      mylang.add('+nj :+ [ CASE case].', section='addenda')
    elif ch.get('case-marking') != 'none':
        mylang.add('noun :+ [ CASE case ].', section='addenda')
      
 # Adjectives
  if 'adj' in ch:
    lexicon.add_literal(';;; Adjectives')

  for adj in ch.get('adj',[]):
    name = get_name(adj)

    stype = '-mod-adj-lex'
    if adj.get('kind') == 'int':
      stype = 'int' + stype
    else:
      stype = 'scopal' + stype
    atype = name + '-adjective-lex'
    
    mylang.add(atype + ' := ' + stype + ' & \
      [ SYNSEM.LOCAL.CAT.HEAD.MOD < [ LOCAL.CAT [ HEAD noun, \
                                                  VAL.SPR <[ ]> ] ] > ].')

    arg_str = adj.get('arg-str')
    val = ''
    if arg_str == 'none':
      val = 'VAL [ SUBJ < >, \
                   COMPS < >, \
                   SPR < >, \
                   SPEC < > ]'

    if val:
      mylang.add(atype + ' := [ SYNSEM.LOCAL.CAT.' + val + ' ].')
 

    if case_agr and not ll:
      mylang.add(atype + ' := [ SYNSEM.LOCAL.CAT.HEAD [ CASE #case, \
                            MOD < [ LOCAL.CAT.HEAD.CASE #case ] > ] ].')

    if strength_agr and not ll:
      mylang.add(atype + ' := [ SYNSEM.LOCAL.CAT.HEAD [ STRONG #strength, \
                            MOD < [ LOCAL.CAT.HEAD.STRONG #strength ] > ] ].')

    for stem in adj.get('stem',[]):
      orth = stem.get('orth')
      pred = stem.get('pred')
      id = stem.get('name')
      typedef = \
        TDLencode(id) + ' := ' + atype + ' & \
                    [ STEM < "' + orth + '" >, \
                      SYNSEM.LKEYS.KEYREL.PRED "' + pred + '" ].'
      lexicon.add(typedef)


def customize_numbers(ch, mylang, lexicon, lrules):
  basic_type = \
  '''number-adjective := basic-int-mod-adj-lex &
    [ SYNSEM [ LOCAL.CAT.VAL [ SUBJ < >,
                               COMPS < >,
                               SPR < > ],
               NON-LOCAL [ SLASH 0-dlist,
                           QUE 0-dlist,
                           REL 0-dlist ],
               LKEYS.KEYREL number-relation ] ].'''
  mylang.add(basic_type)
  numb = ch.get('numb',[])

  for n in numb:
    if n.get('det') == 'yes':
      lex_rule_type = \
      '''numb-det-lex-rule := same-non-local-lex-rule &
			      same-modified-lex-rule &
			      same-light-lex-rule &
                              same-val-lex-rule & 
     [ SYNSEM.LOCAL.CAT [ HEAD det,
                          VAL.SPEC.FIRST #item & 
                                       [ LOCAL.CONT.HOOK [ INDEX #index,
                                                           LTOP #larg] ] ],
       DTR number-adjective &
           [ SYNSEM.LOCAL.CAT.HEAD.MOD.FIRST #item ],
       C-CONT [ HOOK.INDEX #index,
                RELS <! quant-relation &
		   [ PRED "_def_q_rel",
		     ARG0 #index,
		     RSTR #harg ] !>,
	       HCONS <! qeq & 
		    [ HARG #harg,
		      LARG #larg ] !> ] ].'''

      mylang.add(lex_rule_type)
      lrules.add('numb-det-lrule := numb-det-lex-rule.')

    for feat in n.get('feat',[]):
      if feat.get('head') == 'mod':
        path = '[ SYNSEM.LOCAL.CAT.HEAD.MOD.FIRST.LOCAL.CONT.HOOK.INDEX.PNG.'
      path += feat.get('name').capitalize()
      path += ' ' + feat.get('value')
      mylang.add('number-adjective := ' + path + ' ].')

    for stem in n.get('stem',[]):
      orth = stem.get('orth')
      pred = stem.get('pred')
      id = stem.get('name')
      typedef = \
        TDLencode(id) + ' := number-adjective & \
                    [ STEM < "' + orth + '" >, \
                      SYNSEM.LKEYS.KEYREL.CARG "' + pred + '" ].'
      lexicon.add(typedef)


def customize_adverbs(mylang, ch, lexicon):

   # Lexical type for adverbs, if the language has any:
  if ch.get('has-adv') == 'yes':
    comment = \
      ';;; Adverbs\n'
    mylang.add_literal(comment)
    mylang.add('scopal-adverb-lex := basic-scopal-adverb-lex.')
    mylang.add('int-adverb-lex := basic-int-adverb-lex & \
                [ SYNSEM [ LOCAL.CONT.HOOK.XARG #arg1, \
                           LKEYS.KEYREL.ARG1 #arg1 ] ].')
    mylang.add('basic-adverb-lex :+ [ SYNSEM.NON-LOCAL.SLASH 0-dlist ].')
    if ch.get('adv-argst') == 'yes':
      mylang.add('int-mod-with-one-arg-lex := intersective-mod-lex & \
                    [ SYNSEM.LKEYS.KEYREL.ARG2 #arg2, \
                      ARGS < [ LOCAL.CONT.HOOK.INDEX #arg2 ] > ].')


    if ch.get('rel-clause') == 'yes':
      mylang.add('basic-adverb-lex :+ non-rel-lex-item.',section='addenda')
    if ch.get('verb-cluster') == 'yes':
      mylang.add('scopal-adverb-lex := no-cluster-lex-item.')
      mylang.add('int-adverb-lex := no-cluster-lex-item.')   

 # Adverbs
  if 'adv' in ch:
    lexicon.add_literal(';;; Adverbs')

  for adv in ch.get('adv',[]):
    name = get_name(adv)
    kind = adv.get('kind')
    arg_str = adv.get('arg-str')
    stype = '-adverb-lex'
    if kind == 'int':
      stype = 'int' + stype
    elif kind == 'wh':
      stype = 'wh' + stype
    else:
      stype = 'scopal' + stype
    atype = name + '-adverb-lex'

###default is adverbs modify verb
    mod_head = 'verb'
    mod_val = ''
    modh = adv.get('mod')
    order = adv.get('order')
###simplification for now: if more than one thing modified, all with
###same valency at point of modification    
    if '-' in modh:
      mod_head = '+'
      if 'np' in modh:
        mod_head += 'n'
      if 's' in modh:
        mod_head += 'v'
      if 'pp' in modh:
        mod_head += 'p'
    elif modh == 'pp':
      mod_head = 'adp'
    elif modh == 'det':
      mod_head = 'det'
    elif modh == 'ad':    
      mod_head = '+jr'
    elif modh == 's':    
      mod_head = 's'

    if not mod_head == 'verb':
      if mod_head == 'det':
         mod_val = '[ SUBJ < >, \
                      COMPS < >, \
                      SPR < >, \
                      SPEC < [ ] > ]'
      else:
        mod_val = '[ SUBJ < >, \
                     COMPS < >, \
                     SPR < >, \
                     SPEC < > ]'
      if mod_head == 's':
        mod_head = 'verb'
    if not arg_str == 'scomp':
      mylang.add(atype + ' := ' + stype + ' & \
        [ SYNSEM.LOCAL.CAT.HEAD.MOD < [ LOCAL.CAT.HEAD ' + mod_head + ' ] > ].')
    else:
      mylang.add(atype + ' := \
        [ SYNSEM.LOCAL.CAT.HEAD.MOD < [ LOCAL.CAT.HEAD ' + mod_head + ' ] > ].')
    
    if mod_val:
      mylang.add(atype + ' :=  \
      [ SYNSEM.LOCAL.CAT.HEAD.MOD < [ LOCAL.CAT.VAL ' + mod_val + ' ] > ].')

    if order == 'pre':
      mylang.add(atype + ' := [ SYNSEM.LOCAL.CAT.POSTHEAD - ].')
    elif order == 'post':
      mylang.add(atype + ' := [ SYNSEM.LOCAL.CAT.POSTHEAD + ].')

    val = ''
    if arg_str == 'none':
      val = 'VAL [ SUBJ < >, \
                   COMPS < >, \
                   SPR < >, \
                   SPEC < > ]'
#####Germanic specific, should be generalized
    elif arg_str == 'zuinf':
      val = 'VAL [ SUBJ < >, \
                   COMPS < [ LOCAL.CAT [ HEAD verb & [ FORM zuinf ], \
                                         MC -, \
                                         VAL [ SUBJ < [ ] >, \
                                               COMPS < >, \
                                               SPR < >, \
                                               SPEC < > ] ], \
                             OPT -, \
                             NON-LOCAL.SLASH 0-dlist ] >, \
                   SPR < >, \
                   SPEC < > ]'
# [ OPT + ] value probably not universally true
    elif arg_str == 'scomp':
      val = 'VAL [ SUBJ < >, \
                   COMPS < [ OPT - ] >, \
                   SPR < >, \
                   SPEC < > ]'
      if kind == 'scop':
        mylang.add('clausal-arg-mod-lex-item := basic-one-arg & \
                    [ ARG-ST < [ LOCAL.CONT.HOOK.LTOP #larg ] >, \
                      SYNSEM [ LOCAL.CONT.HCONS <! [ ], qeq & [ HARG #harg, \
                                                           LARG #larg ] !>, \
                               LKEYS.KEYREL [ ARG2 #harg ] ] ].')
        mylang.add('scopal-mod-with-cl-arg-lex := clausal-arg-mod-lex-item & \
                [ SYNSEM [ LOCAL [ CAT.HEAD.MOD < [ LOCAL scopal-mod & \
					    [ CONT.HOOK.LTOP #larg ]] >, \
		                   CONT [ HCONS <! qeq & \
				                    [ HARG #harg, \
				                      LARG #larg ], [ ] !> ] ], \
     	                    LKEYS.KEYREL.ARG1 #harg ]].')
      else:
        mylang.add('clausal-arg-int-mod-lex-item := basic-one-arg & \
                    [ ARG-ST < [ LOCAL.CONT.HOOK.LTOP #larg ] >, \
                      SYNSEM [ LOCAL.CONT.HCONS <! qeq & [ HARG #harg, \
                                                           LARG #larg ] !>, \
                               LKEYS.KEYREL [ ARG2 #harg ] ] ].')
       
        mylang.add('int-mod-clausal-arg-lex := clausal-arg-int-mod-lex-item & \
                     [ SYNSEM [ LOCAL.CAT.HEAD.MOD < [ LOCAL intersective-mod & \
					             [ CONT.HOOK.INDEX #ind ]] >, \
                                LKEYS.KEYREL.ARG1 #ind ] ].')
    if val:
      mylang.add(atype + ' := [ SYNSEM.LOCAL.CAT.' + val + ' ].')
####Germanic specific  
    if arg_str == 'zuinf':
      mylang.add(atype + ' := int-mod-with-one-arg-lex & \
        [ SYNSEM.LOCAL.CAT [ HEAD.MOD < [ LOCAL.CONT.HOOK.XARG #xarg ] >, \
                             VAL.COMPS < #comp & \
                                        [ LOCAL.CONT.HOOK.XARG #xarg ] > ], \
          ARGS < #comp > ] ].')   
    elif arg_str == 'scomp':
      mylang.add(atype + ' := scopal-mod-with-cl-arg-lex & basic-adverb-lex & \
                  [ SYNSEM.LOCAL.CAT.VAL.COMPS < #comp >, \
                    ARG-ST < #comp & \
                           [ LOCAL.CAT [ HEAD verb & [ FORM finite, \
                                                       INV - ], \
                                         MC -, \
                                         VAL [ SUBJ <  >, \
                                               COMPS < >, \
                                               SPR < >, \
                                               SPEC < > ] ] ]  > ].')
    for stem in adv.get('stem',[]):
      orth = stem.get('orth')
      pred = stem.get('pred')
      id = stem.get('name')
      typedef = \
        TDLencode(id) + ' := ' + atype + ' & \
                    [ STEM < "' + orth + '" >, \
                      SYNSEM.LKEYS.KEYREL.PRED "' + pred + '" ].'
      lexicon.add(typedef)


def customize_adpositions(ch, mylang, lexicon):
  cases = case.case_names(ch)
  if ch.get('has-adp'):
    s_name = create_adposition_supertypes(ch, mylang)
    
    default = ch.get('adp-default')
    exception = ch.get('adp-default-exception')  
    for adp in ch.get('adp',[]):
      set_order = False
      sname = s_name
      incl = ''
      if adp.get('incl') == 'yes':
        incl = True
      if incl:
        sname = 'compl-incl-int-adp-lex-item'
      if adp.get('det-incl') == 'yes':
        sname = 'int-adp-integrated-det-lex-item'
      name = adp.get('name') + '-adp-lex-item'
      kind = adp.get('kind')
      form = adp.get('form')
      if kind == 'mod':
        mod = adp.get('mod')
        if kind in exception and mod in exception:
          set_order = True
        if 'incl' in sname:
          set_order = False
      #add basic frame
        if set_order:
          hco = adp.get('hc_order')
          if hco:
            name = name.replace('adp',hco)
            sname = sname.replace('adp',hco)
          else:
            name = name.replace('adp',default)
            sname = sname.replace('adp',default)

        mylang.add(name + ' := ' + mod + '-' + sname + '.')
        order = adp.get('order')
        if order == 'post':
          mylang.add(name + ' := [ SYNSEM.LOCAL.CAT.POSTHEAD + ].')
        elif order == 'pre':
          mylang.add(name + ' := [ SYNSEM.LOCAL.CAT.POSTHEAD - ].')
        if ch.get('has-cop') == 'yes':
          mylang.add(name + ' := [ SYNSEM.LOCAL.CAT.HEAD.PRD - ].')
      elif kind == 'prd':
        mylang.add(name + ' := prd-' + sname + '& \
          [ SYNSEM.LOCAL.CAT [ HEAD.PRD +, \
                               VC - ] ].' )
     
      for feat in adp.get('feat',[]):
        if feat.get('name') == 'case':
          constr = 'LOCAL.CAT.HEAD.CASE '
          value = case.canon_to_abbr(feat.get('value'), cases)
          value += ' ] >'
        if feat.get('head') == 'comp':
          path = 'SYNSEM.LOCAL.CAT.VAL.COMPS < [ '
          
        typedef = name + ' := [ ' + path + constr + value + ' ].'
        mylang.add(typedef)
      if form:
        sf = ''
        if ch.get('nachfeld') == 'yes' and 'pform' in ch.get('nf-forms'):
          sf += 'nf-'
        sf += 'form'
        mylang.add('pform := ' + sf + '.',section='features')
        mylang.add(form + ' := pform.',section='features')
        mylang.add(name + ' := [ SYNSEM.LOCAL.CAT.HEAD.FORM ' + form + ' ].')
       

      for stem in adp.get('stem',[]):
        orth = stem.get('orth')
        pred = stem.get('pred')
        id = stem.get('name')
        typedef = \
            TDLencode(id) + ' := ' + name + ' & \
                   [ STEM < "' + orth + '" >, \
                     SYNSEM.LKEYS.KEYREL.PRED "' + pred + '" ].'
        lexicon.add(typedef)



def create_adposition_supertypes(ch, mylang):
###probably not universal
  if ch.get('obj-drop'):
    mylang.add('basic-adposition-lex :+ \
                  [ SYNSEM.LOCAL.CAT.VAL.COMPS.FIRST.OPT -].',section='addenda')
  s_name = 'int-adp-lex-item'
  comp = '[ LOCAL.CAT [ HEAD noun, \
                        VAL [ SPR < >, \
                              COMPS < >, \
                              SUBJ < >,\
                              SPEC < > ] ] ] '
  mylang.add(s_name + ' := basic-int-mod-adposition-lex & \
                [ SYNSEM.LOCAL.CAT.VAL [ SUBJ < >, \
                                         COMPS < ' + comp + ' > \
                                         SPR < >, \
                                         SPEC < > ] ].')
  
###adds ARG2, co-indexed with comp  
  mylang.add(s_name + ' := [ SYNSEM [ LKEYS.KEYREL.ARG2 #arg2, \
                  LOCAL.CAT.VAL.COMPS.FIRST.LOCAL.CONT.HOOK.INDEX #arg2 ] ].')

  create_adp_cross_classification(ch, mylang, s_name)
###FOR CONTRACTIONS OF PREPOSITION AND PRONOMINAL COMPLEMENT
###e.g. German "darauf", Dutch "daarop" (on that)
  if ch.get('comp-incl-adp') == 'yes':
    comment = 'introducing adpositions that contain their pronominal \
               complement. They cannot inherit from basic-adp-lex which is a \
               one-rel-lex-item, because it needs to introduce the semantics \
               of its complement.'
    sname2 = 'compl-incl-int-adp-lex-item' 
    mylang.add(sname2 + ' := norm-hook-lex-item & no-cluster-lex-item & \
                                                 intersective-mod-lex & \
                  [ SYNSEM.LOCAL.CAT [ HEAD adp, \
                                       VAL [ SUBJ < >, \
                                             SPR < >, \
                                             SPEC < >, \
                                             COMPS < > ] ] ].', comment)
    mylang.add(sname2 + ' := \
             [ SYNSEM [ LOCAL.CONT.RELS <! [ ARG2 #arg2 ], \
                                           [ PRED "_pronoun_n_rel", \
                                             LBL #lbl, \
                                             ARG0 #arg2 & index ], \
                                             quant-relation & \
                                           [ PRED "_exist_q_rel", \
                                             ARG0 #arg2, \
                                             RSTR #lbl ] !>, \
                        NON-LOCAL.QUE 0-dlist, \
                        LKEYS.KEYREL event-relation ] ].') 

    create_adp_cross_classification(ch, mylang, sname2)

  if need_marking_adposition(ch):
    m_adp = \
     '''basic-marking-only-adp-lex := basic-one-arg & 
          [ ARG-ST < #comps &
                      [ LOCAL.CAT [ VAL.SPR < >,
                                    HEAD noun ],
	                            OPT - ] >,
            SYNSEM [ LOCAL.CAT [ VAL [ SPR < >,
                                       SUBJ < >,
                                       COMPS < #comps >,
                                       SPEC < > ],
			         HEADFINAL -,
                                 HEAD adp &
                                        [ MOD < > ] ],
	             NON-LOCAL.SLASH 0-dlist ] ].'''
    mylang.add(m_adp)

###For German vom (von + dem) and im (in + dem)
  if ch.get('det-incl-adp') == 'yes':
    sname3 = 'int-adp-integrated-det-lex'
    typedef = \
    '''int-adp-integrated-det-lex-item := no-cluster-lex-item & 
                                         norm-hook-lex-item & basic-one-arg &
  [ SYNSEM [ LKEYS.KEYREL arg12-ev-relation & [ ARG1 #arg1,
						ARG2 #arg2 ],
             NON-LOCAL [ REL 0-dlist,
                         QUE 0-dlist ],
             LOCAL [ CAT [ HEAD adp & [ MOD < [ LOCAL intersective-mod &
                                              [ CONT.HOOK.INDEX #arg1 ] ] > ],
                         VAL [ SUBJ < >,
                               SPR < >,
                               SPEC < >,
                               COMPS < #comp & [ LOCAL [ CAT [ HEAD noun & 
                                                                   [ CASE dat ],
                                      VAL [ SPR < [ OPT -,
						    NON-LOCAL.SLASH 0-dlist ] >,
                                                           COMPS < >,
                                                           SUBJ < >,
                                                           SPEC < > ] ],
                                            CONT.HOOK [ INDEX #arg2,
							LTOP #larg ] ] ] > ] ],
                     CONT [ HCONS <! qeq & [ HARG #harg,
                                             LARG #larg ] !>,
                            RELS <! relation, quant-relation &
                                                 [ PRED "_def_q_rel",
                                                   ARG0 #arg2,
                                                   RSTR #harg ] !> ] ] ],
    ARG-ST < #comp > ].'''

    mylang.add(typedef)
#    create_adp_cross_classification(ch, mylang, sname3)

    t2 = \
      '''int-prep-integr-det-lex-item := int-adp-integrated-det-lex-item &
               [ SYNSEM.LOCAL.CAT.HEADFINAL - ].'''
    t3 = \
      '''noun-int-adp-integrated-det-lex-item := int-prep-integr-det-lex-item &
                    [ SYNSEM.LOCAL.CAT.HEAD [ MOD.FIRST [ LOCAL.CAT.HEAD noun,
                                                          LIGHT + ],
                                              PRD - ] ].'''
    t4 = \
      '''verb-int-prep-integrated-det-lex-item := int-prep-integr-det-lex-item &
               [ SYNSEM.LOCAL.CAT.HEAD.MOD.FIRST.LOCAL.CAT.HEAD verb ].'''
    mylang.add(t2)
    mylang.add(t3)
    mylang.add(t4)
  return s_name

def need_marking_adposition(ch):
  needed = False
  if ch.get('comparatives') == 'yes' and ch.get('comparative-comp-head') == 'adp':
      needed = True
  elif ch.get('passivization') == 'yes':  
    passive = ch.get('pass',[])
    for p in passive:
      dsubj_mark = p.get('dem-subj-mark')
      if 'adp' in dsubj_mark:
        needed = True

  return needed  

def create_adp_cross_classification(ch, mylang, sname):
  
  if ch.get('adp-order') == 'both':
    mylang.add('prep-lex-item := basic-adposition-lex & \
              [ SYNSEM.LOCAL.CAT.HEADFINAL - ].')
    mylang.add('postp-lex-item := basic-adposition-lex & \
              [ SYNSEM.LOCAL.CAT.HEADFINAL + ].')
  default = ch.get('adp-default')
  exception = ch.get('adp-default-exception')  

  if ch.get('verb-cluster') == 'yes':
    mylang.add(sname + ' := no-cluster-lex-item.')

  for spadp in ch.get('sup_adp',[]):

    if spadp.get('kind') == 'mod':
      for mod in spadp.get('mod',[]):
        head = mod.get('head')
        both_orders = False
        if 'mod' in exception and head in exception:
          both_orders = True
        type_n = head + '-' + sname

        mylang.add(type_n + ' := ' + sname + ' & \
               [ SYNSEM.LOCAL.CAT.HEAD.MOD.FIRST.LOCAL.CAT.HEAD '+ head +' ].') 
        
        for feat in mod.get('feat',[]):
          if feat.get('name') == 'light':
            constr = 'LIGHT ' + feat.get('value')
          mylang.add(type_n + ' := [ SYNSEM.LOCAL.CAT.HEAD.MOD.FIRST.' + constr + ' ].')
 
        if not 'incl' in type_n:
          if both_orders:
            type_npre = type_n.replace('adp', 'prep')
            type_npost = type_n.replace('adp', 'postp')
            mylang.add(type_npre + ' := prep-lex-item & ' + type_n + '.')
            mylang.add(type_npost + ' := postp-lex-item & ' + type_n + '.')
          elif default:
            mylang.add(type_n + ' := ' + default + '-lex-item.')
 
    elif spadp.get('kind') == 'prd':
      type_n = 'prd-' + sname
      mylang.add(type_n + ' := ' + sname + ' & \
               [ SYNSEM [ LOCAL.CONT.HOOK.XARG #arg1, \
                          LKEYS.KEYREL.ARG1 #arg1 ] ].')
      if not 'incl' in type_n:
        if 'prd' in exception:
          type_npre = type_n.replace('adp', 'prep')
          type_npost = type_n.replace('adp', 'postp')
          mylang.add(type_npre + ' := prep-lex-item & ' + type_n + '.')
          mylang.add(type_npost + ' := postp-lex-item & ' + type_n + '.')
        elif default:
          mylang.add(type_n + ' := ' + default + '-lex-item.')

       
def customize_complementizers(ch, mylang, lexicon):
  if ch.get('has-compl') == 'yes':
  ###create section in lexicon
    lexicon.add_literal(';;; Complementizers')
  ###add general supertype:
    mylang.add('complementizer-lex-item := raise-sem-lex-item & \
             basic-one-arg & \
       [ SYNSEM.LOCAL.CAT [ HEAD comp, \
		      VAL [ SUBJ < >, \
			    COMPS < #comp & \
                               [ LOCAL.CAT [ MC -, \
                                             VAL [ SUBJ < >,\
                                                   COMPS < >,\
                                                   SPR < >,\
                                                   SPEC < > ],\
					     HEAD verb & [ FORM finite, \
                                                           INV - ] ], \
                                 OPT -, \
                                 NON-LOCAL [ REL 0-dlist & [ LIST < > ], \
                                             QUE 0-dlist ] ] >,\
			    SPR < >, \
			    SPEC < > ] ], \
          ARG-ST < #comp > ].')
    for compl in ch.get('compl',[]):
      sf = compl.get('sf')
      type = compl.get('name')
      mylang.add(type + ' := complementizer-lex-item & \
         [ SYNSEM.LOCAL.CONT.HOOK.INDEX.SF ' + sf + ' ].')
      
      for stem in compl.get('stem'):
        orth = stem.get('orth')
        typedef = \
            TDLencode(orth) + ' := ' + type + ' & \
                   [ STEM < "' + orth + '" > ].'
        lexicon.add(typedef)


def customize_misc_lex(ch, lexicon):

  #lexicon.add_literal(';;; Other')

  # Question particle
  if ch.get('q-part'):
    orth = ch.get('q-part-orth')
    orthstr = orth_encode(orth)
    typedef = \
      TDLencode(orth) + ' := qpart-lex-item & \
                   [ STEM < "' + orthstr + '" > ].'
    lexicon.add(typedef)

def customize_nouns(mylang, ch, lexicon, hierarchies):
  # Figure out which kinds of determiner-marking are in the language
  seen = {'obl':False, 'opt':False, 'imp':False}
  seenCount = 0

  for noun in ch.get('noun',[]):
    det = noun.get('det')
    if not seen[det]:
      seen[det] = True
      seenCount += 1

  singlentype = (seenCount == 1)


  refl = ''
  if ch.get('reflexives') == 'yes':
    refl = True

  compound = ''
  if ch.get('compound-nouns') == 'yes':
    compound = True

  rel_pn = ''
  if ch.get('rel-clause') == 'yes':
    rel_pn = True
  # Playing fast and loose with the meaning of OPT on SPR.  Using
  # OPT - to mean obligatory (as usual), OPT + to mean impossible (that's
  # weird), and leaving OPT unspecified for truly optional.  Hoping
  # this will work at least for LSA111 lab.

  # ERB 2006-11-28 Update: To make that weird use of OPT work, the
  # head-spec rule has to require [OPT -] on its non-head daughter.
  # Adding that just in case we add the no-spr-noun-lex type.

  if refl:
    stype1 = 'non-reflexive-noun-lex'
  else:
    stype1 = 'basic-noun-lex'
  typedef = \
    'general-noun-lex := basic-noun-lex & basic-one-arg & no-hcons-lex-item & \
       [ SYNSEM.LOCAL [ CAT.VAL [ COMPS < >, \
                                  SUBJ < >, \
                                  SPEC < > ] ] ].'
  mylang.add(typedef)
   
  # ASF 2011-12-21 (Germanic only) creating supertype for nouns with scomp
  # non-Germanic should (at least) not have 'no-cluster-lex-item' and probably
  # not have non-wh-lex-item
  # Not needed: these types exist in matrix.tdl
  if ch.get('noun-argst') == 'yes':
    typedef1 = \
      'noun-one-arg-lex := ' + stype1 + ' & no-cluster-lex-item & \
                         non-wh-or-rel-lex-item & spr-plus-one-arg-lex-item & \
        [ SYNSEM.LOCAL.CAT.HEAD.MOD < > ].'
    typedef2 = \
      'noun-clausal-arg-lex := ' + stype1 + ' & no-cluster-lex-item & \
                      non-wh-or-rel-lex-item & spr-plus-clausal-arg-lex-item & \
        [ SYNSEM.LOCAL.CAT.HEAD.MOD < > ].'
    mylang.add(typedef1)
    mylang.add(typedef2)  

  # Assuming that most nouns typically do not modify
  # until compounds have been added
 
  mylang.add('noun-lex := general-noun-lex & \
         [ SYNSEM.LOCAL.CAT [ HEAD.MOD < >, \
                              VAL.SPR < #spr & [ LOCAL.CAT.HEAD det ] > ], \
           ARG-ST < #spr > ].')

  if compound:
    mylang.add('compound-local := local.')
    mylang.add('compound-allowing-noun-lex := basic-noun-lex & \
                 [ SYNSEM.LOCAL compound-local ].')
    mylang.add('compound-noun-lex := compound-allowing-noun-lex & \
                 general-noun-lex & \
               [ SYNSEM.LOCAL.CAT [ HEAD.MOD < >, \
                                  VAL.SPR < #spr & [ LOCAL.CAT.HEAD det ] > ], \
                 ARG-ST < #spr > ].')
  ###adding type for explitive pronouns
  if ch.get('explitives') == 'yes' or rel_pn:
    comment = '''Explicits, relative pronouns and reflexives cannot inherit from basic-noun-phrase: noun-relation introduces semantics and ARG0.'''
    typedef = 'non-sem-noun-lex := no-hcons-lex-item & \
                 [ SYNSEM [ LOCAL [ CONT [ RELS <! !>, \
                                           HCONS <! !> ], \
                                    CAT [ HEAD noun & [ MOD < > ], \
                                          VAL [ SUBJ < >, \
                                                COMPS < >, \
                                                SPR < >, \
			                        SPEC < > ] ] ], \
	                    NON-LOCAL.QUE 0-dlist ] ].'
    mylang.add(typedef, comment)
    if ch.get('v2-analysis') == 'mc':
      mylang.add('non-sem-noun-lex := [ SYNSEM.NON-LOCAL.SLASH 0-dlist & \
                                                               [ LIST < > ] ].')
    if ch.get('explitives') == 'yes':
      expltype = \
           'expl-noun-lex := non-sem-noun-lex & \
             [ SYNSEM [ LOCAL [ CONT.HOOK.INDEX expl-ind, \
                                CAT.HEAD.CASE nom ], \
                        NON-LOCAL.REL 0-dlist ] ].' 
      mylang.add(expltype)
    if rel_pn:
      relprn = \
      '''rel-pronoun-lex := non-sem-noun-lex &
           [ SYNSEM [ LOCAL rel-local & [ CAT.HEAD.PRD -,
		     CONT.HOOK [ LTOP #hand,
				 INDEX #ind,
				 XARG #xarg ] ],
             NON-LOCAL [ REL 1-dlist & [ LIST < [ LTOP #hand,
						  INDEX #ind,
						  XARG #xarg ] > ] ] ] ]. '''
      mylang.add(relprn)
      if refl:
        mylang.add('rel-local := rel-non-refl-local.',section='features')
      else:
        mylang.add('rel-local := local.',section='features')
    if refl:
      refl_prn = \
       '''reflexive-noun-lex := non-sem-noun-lex &
            [ SYNSEM.LOCAL refl-local ].'''
      mylang.add(refl_prn)
      if ch.get('wh-questions') == 'yes':
        mylang.add('reflexive-noun-lex := non-wh-or-rel-lex-item.')

      mylang.add('refl-local := local.', 'Distinguishing reflexive nouns from non-reflexive nouns.', section='features')
      if ch.get('rel-clause') == 'yes':
        mylang.add('rel-non-refl-local := local.', section='features')
        mylang.add('non-refl-local := rel-non-refl-local.') 
      else:
        mylang.add('non-refl-local := local.', section='features')   
      mylang.add('non-reflexive-noun-lex := basic-noun-lex & \
                              [ SYNSEM.LOCAL non-refl-local ].')
      mylang.add('noun-lex := non-reflexive-noun-lex.')
  mylang.add('non-rel-lex-item := lex-item & \
                                        [ SYNSEM.NON-LOCAL.REL 0-dlist ].')
  if ch.get('wh-questions') == 'yes':
    mylang.add('non-wh-or-rel-lex-item := non-rel-lex-item & non-wh-lex-item.')
  
  if ch.get('mod-noun') == 'yes':
    mylang.add('mod-noun-lex := general-noun-lex & \
                [ SYNSEM.LOCAL.CAT [ HEAD.MOD < [ ] >, \
                                  VAL.SPR < #spr & [ LOCAL.CAT.HEAD det ] > ], \
                  ARG-ST < #spr > ].')
    if refl:
      mylang.add('mod-noun-lex := non-reflexive-noun-lex.')

  if ch.get('verb-cluster') == 'yes':
    mylang.add('general-noun-lex := no-cluster-lex-item.')

  # Adding empty MOD on general definitiion for noun-lex
  mylang.add('noun-lex := non-mod-lex-item.')

  if singlentype:
    if seen['obl']:
      typedef = 'noun-lex := [ SYNSEM.LOCAL.CAT.VAL.SPR < [ OPT - ] > ].'
      mylang.add(typedef)
    elif seen['imp']:
      typedef = 'noun-lex := [ SYNSEM.LOCAL.CAT.VAL.SPR < [ OPT + ] > ].'
      mylang.add(typedef)
  else:
    if seen['obl']:
      typedef = \
        'obl-spr-noun-lex := noun-lex & \
           [ SYNSEM.LOCAL.CAT.VAL.SPR < [ OPT - ] > ].'
      mylang.add(typedef)

    if seen['imp']:
      typedef = \
          'no-spr-noun-lex := noun-lex & \
             [ SYNSEM.LOCAL.CAT.VAL.SPR < [ OPT + ] > ].'
      mylang.add(typedef)
      if ch.get('wh-det') == 'on':
        mylang.add('no-spr-noun-lex := non-wh-or-rel-lex-item.')

  if seen['imp'] and ch.get('has-dets') == 'yes':
    mylang.add(
      'head-spec-phrase := [ NON-HEAD-DTR.SYNSEM.OPT - ].',
      'Nouns which cannot take specifiers mark their SPR requirement\n' +
      'as OPT +.  Making the non-head daughter OPT - in this rule\n' +
      'keeps such nouns out.')

###Germanic change: if adjectives have case agreement, their heads
###bear case as well: case bearing head decided in adjective code
###if turning up...

  if ch.get('case-marking') != 'none' and ch.get('has-adj') != 'yes':
    if not ch.has_adp_case():
      mylang.add('noun :+ [ CASE case ].', section='addenda')

####German compound nouns: not all nouns can do this: most attach
####mostly compounds are written as one word
#  if ch.get('compound-nouns') == 'yes':
#    typedef = \
#     'compounding-noun-lex := norm-hook-lex-item & intersective-mod-lex & no-cluster-lex-item & \
#  [ SYNSEM [ LOCAL [ CAT [ HEAD noun & [ MOD < [ LOCAL.CAT.HEAD noun,\
#	                                         LIGHT + ] > ], \
#                           VAL [ SUBJ < >, \
#                                 SPR < #spr & [ LOCAL.CAT.HEAD det ] >, \
#                                 SPEC < >, \
#                                 COMPS < > ] ], \
#                     CONT.RELS <! [ ARG0 #arg2, ARG1 #arg1 ], event-relation & \
#                                                  [ PRED "_compound_n_rel", \
#                                                    LBL #lbl, \
#						    ARG1 #arg1, \
#                                        ARG2 #arg2 & index ], quant-relation & #\
#                                            [ PRED "_exist_q_rel", \
#                                              ARG0 #arg2, \
#                                               RSTR #lbl ] !> ], \
#             NON-LOCAL.QUE 0-dlist, \
#             LKEYS.KEYREL noun-relation ], \
#   ARG-ST < #spr & [ ] > ].'
#
#    mylang.add(typedef)
#    if refl:
#      mylang.add('compounding-noun-lex := [ SYNSEM.LOCAL non-refl-local ].')
  # Add the lexical entries
  lexicon.add_literal(';;; Nouns')

  for noun in ch.get('noun',[]):
    name = get_name(noun)
    det = noun.get('det')
    wh = noun.get('wh')
    rel = noun.get('rel-pn')
    expl = noun.get('expl')
    compound = noun.get('compound')
    pers_n = noun.get('pers-name')
    arg_st = ''
    if noun.get('arg-st'):
      arg_st = noun.get('arg-st')
    mod = ''
    if noun.get('mod'):
      mod = noun.get('mod')    
    n_refl = ''
    if noun.get('refl'):
      n_refl = noun.get('refl')  

    ntype = name + '-noun-lex'
    
##TO DO: allow wh-words to be rel pronouns as well

    if wh == 'yes':
      stype = 'wh-noun-lex'
    elif rel == 'yes':
      stype = 'rel-pronoun-lex'
    elif arg_st:
##2011-12-21 just s-comp for now, more to be added
##2012-12-22 also pps now. Assuming arguments on nouns are all optional
####TO DO: CREATE LIGHT VERB CONSTRUCTION FOR HABEN + SOME OF THESE NOUNS
####TO DO2: FIND OUT ABOUT SEMANTICS, WHY MUST ONE-ARG HAVE REF-IND?
      if arg_st == 'scomp' or arg_st == 'qcomp':
        stype = 'noun-clausal-arg-lex'
      else:
        stype = 'noun-clausal-arg-lex'
      if det == 'opt' or det == 'obl':
        mylang.add(ntype + ':= [ SYNSEM.LOCAL.CAT.VAL.SPR < #spr >, \
                               ARG-ST < #spr & [ LOCAL.CAT.HEAD det ], [ ]> ].')
###BROKEN: optional determiner doesn't allow any specifier
###FIXED, misunderstanding on working of 'OPT': should make comment for grammar
###in customization system
        if det == 'imp': 
          mylang.add(ntype + ':= [ SYNSEM.LOCAL.CAT.VAL.SPR < [ OPT + ] > ].')
      mylang.add(ntype + ' := [ SYNSEM.LOCAL.CAT.VAL.COMPS < #comps >, \
                                   ARG-ST < [ ], \
                                           #comps & \
                                   [ LOCAL [ CAT [ VAL [ COMPS < >, \
                                                         SPR < >, \
                                                         SPEC < > ] ] ], \
	                            OPT + ] > ].')
      if not arg_st == 'zuinf':
        mylang.add(ntype + ' := [ ARG-ST < [ ], \
                          [ LOCAL.CAT.VAL.SUBJ < > ] > ].')
      if 'comp' in arg_st:
        mylang.add(ntype + ' := [ ARG-ST < [ ], \
                          [ LOCAL.CAT.HEAD comp ] > ].')
        if arg_st == 'scomp-prop':
           mylang.add(ntype + ' := [ ARG-ST < [ ], \
                          [ LOCAL.CONT.HOOK.INDEX.SF prop ] > ].')
        elif arg_st == 'qcomp': 
           mylang.add(ntype + ' := [ ARG-ST < [ ], \
                          [ LOCAL.CONT.HOOK.INDEX.SF ques, \
                            NON-LOCAL.SLASH 0-dlist ] > ].')
      elif arg_st == 'adp':
        mylang.add(ntype + ' := [ ARG-ST < [ ], \
                                [ LOCAL.CAT.HEAD adp & \
                                   [ MOD < [ LOCAL.CAT.HEAD noun ] > ] ] > ].')
      elif arg_st == 'zuinf':
        mylang.add(ntype + ' := [ ARG-ST < [ ], \
                                           [ LOCAL [ CAT [ HEAD verb & [ FORM zuinf ], \
                                                           VAL.SUBJ < [ ] > ], \
                                                     CONT.HOOK.XARG #xarg ] ] >, \
                                   SYNSEM.LOCAL.CONT.HOOK.XARG #xarg ].')

    elif mod:
####TO DO: 1. noun can be mod and have arg-st (at least theoretically possible)
####2. Maybe there are scopal modifier nouns
      stype = 'mod-noun-lex'
      mylang.add(ntype + ' := intersective-mod-lex & \
                      [ SYNSEM.LOCAL.CAT.HEAD.MOD < [ LOCAL.CAT.HEAD ' + mod + ' ] > ].')
    elif n_refl == 'obl':
      stype = 'reflexive-noun-lex'
    elif compound:
      stype = 'compound-noun-lex'
    elif singlentype or det == 'opt':
      stype = 'noun-lex'
    elif det == 'obl':
      stype = 'obl-spr-noun-lex'
    else:
      stype = 'no-spr-noun-lex'

    if not expl:
      mylang.add(ntype + ' := ' + stype + '.')

      if pers_n:
        mylang.add(ntype + ' := [ SYNSEM.LKEYS.KEYREL named-relation ].')



    features.customize_feature_values(mylang, ch, hierarchies, noun, ntype, 'noun')

    for stem in noun.get('stem', []):
      orthstr = orth_encode(stem.get('orth'))
      pred = stem.get('pred')
      id = stem.get('name')
<<<<<<< HEAD
      if expl == 'yes':
        typedef = TDLencode(id) + ' := expl-noun-lex & \
                    [ STEM < "' + orth + '" > ].'
      elif rel == 'yes' or n_refl == 'obl':
        typedef = TDLencode(id) + ' :=  ' + ntype + ' & \
                    [ STEM < "' + orth + '" > ].'
      elif pers_n:
        typedef = TDLencode(id) + ' := ' + ntype + ' & \
                    [ STEM < "' + orth + '" >, \
                      SYNSEM.LKEYS.KEYREL.CARG "' + pred + '" ].'
      else:
        typedef = TDLencode(id) + ' := ' + ntype + ' & \
                    [ STEM < "' + orth + '" >, \
                      SYNSEM.LKEYS.KEYREL.PRED "' + pred + '" ].'
=======
      typedef = TDLencode(id) + ' := ' + ntype + ' & \
                  [ STEM < "' + orthstr + '" >, \
                    SYNSEM.LKEYS.KEYREL.PRED "' + pred + '" ].'
>>>>>>> a067460a
      lexicon.add(typedef)


######################################################################
# create_wh_phrases()
# Create basic types and supertypes to get wh-words to work
# Specific subtypes are created in associated libraries
#

def create_wh_phrases(mylang, ch):
  wh_pred = ch.get('wh-pred')
  if ch.get('word-order') == 'v2' and ch.get('verb-cluster') == 'yes':
    super_type = 'no-cluster-lex-item'
  else:
    super_type = 'lex-item'
  basic_wh_type =  'basic-wh-lex := ' + super_type + ' & \
     [ SYNSEM [ LOCAL.CONT [ RELS.LIST [ FIRST.LBL #nhand, \
                                         REST.FIRST [ PRED "_' + wh_pred +  '_q_rel", \
                                                  RSTR #rhand ] ], \
                              HCONS <! qeq & [ HARG #rhand, \
                                               LARG #nhand ] !> ], \
                 NON-LOCAL.QUE 1-dlist ] ].'

  mylang.add(basic_wh_type)
  if ch.get('wh-adv') == 'on':
    bwlnsl = 'basic-wh-loc-non-sp-lex := basic-wh-lex & \
         [ SYNSEM [ LOCAL [ CONT [ HOOK [ LTOP #khand, \
				          INDEX #index ], \
                                   RELS <! #keyrel & [ ARG0 #ind], \
				         [ ARG0 #ind ], \
                                         [ LBL #khand, \
                                           PRED "_loc_nonsp_rel", \
				           ARG0 event, \
				           ARG1 #index, \
				           ARG2 #ind ]  !> ], \
		               CAT.HEAD.MOD \
                                        < [ LOCAL intersective-mod & \
                                          [ CONT.HOOK.INDEX #index ] ] > ], \
                     LKEYS.KEYREL #keyrel ] ].'
    mylang.add(bwlnsl)
    wal = 'wh-adverb-lex := basic-wh-loc-non-sp-lex & \
           [ SYNSEM [ LOCAL.CAT [ HEAD +rp, \
                                VAL [ SUBJ < >, \
			              COMPS < >, \
			              SPEC < >, \
			              SPR < > ] ], \
                      NON-LOCAL.SLASH 0-dlist ] ].'
    mylang.add(wal)

  if ch.get('wh-np') == 'on':
    bwlsimple = \
      'basic-wh-simple-sem-lex := basic-one-arg & norm-hook-lex-item & \
                                   basic-wh-lex & \
             [ SYNSEM [ LOCAL [ CONT [ HOOK.INDEX #index, \
                                       RELS <! [ ], \
                                               #altkeyrel & \
                                               [ ARG0 #index ] !> ], \
                                 CAT.VAL [ SUBJ < >, \
                                           COMPS < >, \
                                           SPEC < >, \
                                           SPR < > ] ], \
                         LKEYS.ALTKEYREL #altkeyrel ] ].'
    mylang.add(bwlsimple)
 
###future work: cross-classification between wh- and rel- words  
    wh_noun = \
      'wh-noun-lex := basic-wh-simple-sem-lex & non-rel-lex-item & \
                 [ SYNSEM [ LOCAL.CAT.HEAD noun & [ MOD < > ], \
                            LKEYS.KEYREL noun-relation ] ].'
    mylang.add(wh_noun)
  if ch.get('wh-det') == 'on':
    wh_det = \
     'wh-determiner-lex := basic-determiner-lex & zero-arg-nonslash & \
       [ SYNSEM [ LOCAL.CAT.VAL [ SUBJ < >, \
                                  COMPS < >, \
                                  SPR < > ], \
                  NON-LOCAL.QUE 1-dlist ] ].'
    mylang.add(wh_det)
    if ch.get('rel-clause') == 'yes':
      mylang.add('wh-determiner-lex := non-rel-lex-item.')
  mylang.add('non-wh-lex-item := lex-item & [ SYNSEM.NON-LOCAL.QUE 0-dlist].')
  mylang.add('basic-adjective-lex :+ non-wh-lex-item.')
  mylang.add('basic-adverb-lex :+ non-wh-lex-item.')
  mylang.add('basic-adposition-lex :+ basic-one-arg & \
             [ SYNSEM.LOCAL.CAT.VAL.COMPS < #comp & [ ] >, \
               ARG-ST < #comp > ].')
  mylang.add('determiner-lex := non-wh-lex-item.') 


######################################################################
# customize_lexicon()
#   Create the type definitions associated with the user's test
#   lexicon.



def customize_lexicon(mylang, ch, lexicon, hierarchies, lrules):

  comment = '''Type assigning empty mod list. Added to basic types for nouns, verbs and determiners.'''
  mylang.add('non-mod-lex-item := lex-item & \
               [ SYNSEM.LOCAL.CAT.HEAD.MOD < > ].',comment)

  mylang.set_section('nounlex')
  customize_nouns(mylang, ch, lexicon, hierarchies)

  mylang.set_section('otherlex')
  to_cfv = case.customize_case_adpositions(mylang, lexicon, ch)
  features.process_cfv_list(mylang, ch, hierarchies, to_cfv, tdlfile=lexicon)

  mylang.set_section('verblex')
  customize_verbs(mylang, ch, lexicon, hierarchies)
  
  if ch.get('has-aux') == 'yes':
    mylang.set_section('auxlex')
    auxiliaries.customize_auxiliaries(mylang, ch, lexicon, hierarchies)
  if ch.get('has-cop') == 'yes':
    customize_copula(mylang, ch, lexicon, hierarchies)
  if ch.get('wh-questions') == 'yes':
    create_wh_phrases(mylang, ch)  
  if ch.get('numbers') == 'yes':
    customize_numbers(ch, mylang, lexicon, lrules)

  mylang.set_section('otherlex')
  customize_determiners(mylang, ch, lexicon, hierarchies)
  customize_adjectives(mylang, ch, lexicon)
  customize_adverbs(mylang, ch, lexicon)
  customize_adpositions(ch, mylang, lexicon)
  customize_complementizers(ch, mylang, lexicon) 
  customize_misc_lex(ch, lexicon)<|MERGE_RESOLUTION|>--- conflicted
+++ resolved
@@ -192,11 +192,7 @@
       verb_super = 'lex-item'
 
     typedef = \
-<<<<<<< HEAD
       'verb-lex := ' + verb_super + ' & \
-=======
-      'verb-lex := non-mod-lex-item & \
->>>>>>> a067460a
                  [ SYNSEM.LOCAL.CAT.HEAD verb ].'
     mylang.add(typedef)
     typedef = \
@@ -228,15 +224,10 @@
   else:
     #mainorverbtype = 'verb-lex'
     vcluster = False
-<<<<<<< HEAD
-    mylang.add('verb-lex := basic-verb-lex.')
+    mylang.add('verb-lex := basic-verb-lex & non-mod-lex-item.')
   
   mylang.add('verb-lex := [ SYNSEM.LOCAL.CAT.HEAD.MOD < > ].')
   
-=======
-    mylang.add('verb-lex := basic-verb-lex & non-mod-lex-item.')
-
->>>>>>> a067460a
   typedef = mainorverbtype + ' :=  \
        [ SYNSEM.LOCAL [ CAT.VAL [ SPR < >, \
                                   SPEC < >, \
@@ -708,8 +699,8 @@
                                    COMPS < >, \
                                    SUBJ < > ]].'
     mylang.add(typedef)
-<<<<<<< HEAD
-
+    
+    mylang.add('determiner-lex := non-mod-lex-item.')
     # also not to be used as modifiers
     mylang.add('determiner-lex := [ SYNSEM.LOCAL.CAT.HEAD.MOD < > ].')    
     
@@ -719,10 +710,6 @@
     if ch.get('rel-clause') == 'yes':
       create_rel_determiner(mylang)
       mylang.add('determiner-lex := non-rel-lex-item.')
-=======
-    
-    mylang.add('determiner-lex := non-mod-lex-item.')
->>>>>>> a067460a
   # Determiners
   if 'det' in ch:
     lexicon.add_literal(';;; Determiners')
@@ -1626,9 +1613,6 @@
   if ch.get('verb-cluster') == 'yes':
     mylang.add('general-noun-lex := no-cluster-lex-item.')
 
-  # Adding empty MOD on general definitiion for noun-lex
-  mylang.add('noun-lex := non-mod-lex-item.')
-
   if singlentype:
     if seen['obl']:
       typedef = 'noun-lex := [ SYNSEM.LOCAL.CAT.VAL.SPR < [ OPT - ] > ].'
@@ -1800,26 +1784,20 @@
       orthstr = orth_encode(stem.get('orth'))
       pred = stem.get('pred')
       id = stem.get('name')
-<<<<<<< HEAD
       if expl == 'yes':
         typedef = TDLencode(id) + ' := expl-noun-lex & \
-                    [ STEM < "' + orth + '" > ].'
+                    [ STEM < "' + orthstr + '" > ].'
       elif rel == 'yes' or n_refl == 'obl':
         typedef = TDLencode(id) + ' :=  ' + ntype + ' & \
-                    [ STEM < "' + orth + '" > ].'
+                    [ STEM < "' + orthstr + '" > ].'
       elif pers_n:
         typedef = TDLencode(id) + ' := ' + ntype + ' & \
-                    [ STEM < "' + orth + '" >, \
+                    [ STEM < "' + orthstr + '" >, \
                       SYNSEM.LKEYS.KEYREL.CARG "' + pred + '" ].'
       else:
         typedef = TDLencode(id) + ' := ' + ntype + ' & \
-                    [ STEM < "' + orth + '" >, \
+                    [ STEM < "' + orthstr + '" >, \
                       SYNSEM.LKEYS.KEYREL.PRED "' + pred + '" ].'
-=======
-      typedef = TDLencode(id) + ' := ' + ntype + ' & \
-                  [ STEM < "' + orthstr + '" >, \
-                    SYNSEM.LKEYS.KEYREL.PRED "' + pred + '" ].'
->>>>>>> a067460a
       lexicon.add(typedef)
 
 
