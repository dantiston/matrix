#
# $Id: customize.py,v 1.71 2008-09-30 23:50:02 lpoulson Exp $

######################################################################
# imports

import os
import datetime
import shutil
import tdl
#import tarfile
#import gzip
#import zipfile
import sys
#import re
import codecs
from subprocess import call

from gmcs.choices import ChoicesFile
#from gmcs.utils import TDLencode
#from gmcs.utils import get_name
from gmcs.utils import format_comment_block

#from gmcs.lib import TDLHierarchy

from gmcs.linglib import morphotactics
from gmcs.linglib import information_structure
from gmcs.linglib import argument_optionality
from gmcs.linglib import direct_inverse
from gmcs.linglib import case
from gmcs.linglib import word_order
from gmcs.linglib import features
from gmcs.linglib import lexical_items
from gmcs.linglib import agreement_features
from gmcs.linglib import verbal_features
from gmcs.linglib import negation
from gmcs.linglib import coordination
from gmcs.linglib import yes_no_questions
from gmcs.linglib import toolboximport
from gmcs.linglib import valence_change
from gmcs.linglib import clausalmods
from gmcs.linglib import nominalized_clauses
from gmcs.linglib import clausalcomps

######################################################################
# globals

ch = {}

hierarchies = {}

mylang = None
rules = None
irules = None
lrules = None
lexicon = None
roots = None
trigger = None
vpm = None

# ERB 2006-09-16 There are properties which are derived from the
# choices file as a whole which various modules will want to know about.
# The first example I have is the presence of auxiliaries.  Both the
# negation and yes-no questions modules have cases where they need to
# restrict lexical rules to applying to main verbs only, but only if
# there is in fact a distinction between main and auxiliary verbs (i.e.,
# they need to say [ AUX - ], but only if the feature AUX is defined).

# ERB 2006-10-15 I want this function to return true if an auxiliary is
# defined, even if it's not needed for negation or questions.



####def irule_name(type_name):
####  return re.sub('\s+', '_', type_name)

# ERB 2006-09-21 This function assembles an inflectional rule out
# of the appropriate information and adds it to irules.tdl.
# Assumes we consistently use either 'prefix' and 'suffix' or 'before'
# and 'after' as values in the html form.
# Should this actually be a method on TDLfile?
### ASF 2011-04-04 removed, since no longer used

####def add_irule(instance_name,type_name,affix_type,affix_form):

#  rule = irule_name(instance_name) + ' :=\n'
#  if affix_type == 'prefix' or affix_type == 'before':
#    rule += '%prefix (* ' + affix_form + ')\n'
#  elif affix_type == 'suffix' or affix_type == 'after':
#    rule += '%suffix (* ' + affix_form + ')\n'

# TODO: generate error here.
#  else:
#    error 'probable script bug'


######################################################################
# customize_punctuation(grammar_path)
#   Determine which punctuation characters to ignore in parsing

def customize_punctuation(grammar_path):
    '''sets up repp preprocessing for lkb according to one of
       three choices on the questionnaire.  '''
    # TODO: pet.set output needs to be updated for
    # current questionnaire choices and for repp!

    default_splits_str = ' \\t!"#$%&\'()\*\+,-\./:;<=>?@\[\]\^_`{|}~\\\\'.encode('utf-8')

    if ch.get('punctuation-chars') == 'keep-all':
        # in this case, we just split on [ \t], and that's
        # what vanilla.rpp already does, so we're done
        return
    elif ch.get('punctuation-chars') == 'discard-all':
        # in this case, "all" punctuation (from the default list)
        # should be split on and dropped
        # to do this we have to build a regex for the : line of
        # the repp file
        #
        filename = os.path.join(grammar_path, 'repp', 'vanilla.rpp')
        lines = codecs.open(filename, 'r', encoding='utf-8').readlines()
        van_rpp = codecs.open(filename, 'w', encoding='utf-8')
        for line in lines:
            if line.startswith(':'):
                line = ":["+default_splits_str+"]".rstrip()
            print >>van_rpp, line.rstrip('\n')
        van_rpp.close()
    else: #ch.get('punctuation-chars') == 'keep-list':
        # keep list with the hyphen on the keep list is the new default
        # here we split on the default list (like discard-all),
        # but *minus* whatevers on the keep list
        chars = list(unicode(ch['punctuation-chars-list'], 'utf8'))
        if not chars:
            chars = [ '-','=',':' ]
        filename = os.path.join(grammar_path, 'repp', 'vanilla.rpp')
        lines = iter(codecs.open(filename, 'r', encoding='utf-8').readlines())
        van_rpp = codecs.open(filename, 'w', encoding='utf-8')
        for line in lines:
            if line.startswith(':'):
                line = line[2:-2]
                # NOTE: repp syntax says that the line that starts with ':'
                # defines a list of chars to split on
                for c in chars:
                    # \ char needs some special treatment
                    # so do the other escaped chars!
                    if c == '\\':
                        c = '\\\\'
                    default_splits_str = default_splits_str.replace(c,'')
                line= ":["+default_splits_str+"]".rstrip()
            print >>van_rpp,line.rstrip('\n')
        van_rpp.close()


#  Need to move pet over to repp
#  oe says that using repp with pet when not in tsdb mode
#  is done with a command line option that simply points pet
#  to the repp file.
#
#  # PET's pet.set is a bit easier
#  line_re = re.compile(r'^punctuation-characters := "(.*)".\s*$')
#  # need to escape 1 possibility for PET
#  chars = [{'"':'\\"'}.get(c, c) for c in chars]
#  punc_re = re.compile(r'(' + r'|'.join(re.escape(c) for c in chars) + r')')
#  filename = os.path.join(grammar_path, 'pet', 'pet.set')
#  lines = iter(open(filename, 'r').readlines())
#  pet_set = open(filename, 'w')
#  for line in lines:
#    line = unicode(line, 'utf8')
#    s = line_re.search(line)
#    if s:
#      line = 'punctuation-characters := "%s".' % punc_re.sub('', s.group(1))
#    print >>pet_set, line.rstrip().encode('utf8')
#  pet_set.close()

######################################################################
# customize_test_sentences(grammar_path)
#   Create the script file entries for the user's test sentences.

def customize_test_sentences(grammar_path):
    try:
        b = open(os.path.join(grammar_path, 'lkb/script'), 'r')
        lines = b.readlines()
        b.close()
        s = open(os.path.join(grammar_path, 'lkb/script'), 'w')
        ts = open(os.path.join(grammar_path, 'test_sentences'), 'w')
        for l in lines:
            l = l.strip()
            if l == ';;; Modules: Default sentences':
                s.write('(if (eq (length *last-parses*) 1)\n')
                s.write('   (setf *last-parses* \'(')
                if 'sentence' not in ch:
                    s.write('""')
                for sentence in ch.get('sentence',[]):
                    s.write('"' + sentence.get('orth','') + '" ')
                    ts.write(sentence.get('orth','') + '\n')
                s.write(')))\n')
            else:
                s.write(l + '\n')
        s.close()
        ts.close()
    except:
        pass

def customize_itsdb(grammar_path):
    from gmcs.lib import itsdb
    if 'sentence' not in ch: return

    def get_item(s, i):
        return dict([('i-id', str(i+1)),
                     ('i-origin', 'unknown'),
                     ('i-register', 'unknown'),
                     ('i-format', 'none'),
                     ('i-difficulty', '1'),
                     ('i-category', 'S' if not s.get('star', False) else ''),
                     ('i-input', s['orth']),
                     ('i-wf', '0' if s.get('star', False) else '1'),
                     ('i-length', str(len(s['orth'].split()))),
                     ('i-author', 'author-name'),
                     ('i-date', str(datetime.date.today()))])

    skeletons = os.path.join(grammar_path, 'tsdb', 'skeletons')
    relations = os.path.join(skeletons, 'Relations')
    matrix_skeleton = os.path.join(skeletons, 'matrix')
    items = {'item': (get_item(s, i) for i, s in enumerate(ch['sentence']))}
    profile = itsdb.TsdbProfile(matrix_skeleton)
    profile.write_profile(matrix_skeleton, relations, items)

def customize_script(grammar_path):
    try:
        b = open(os.path.join(grammar_path, 'lkb/script'), 'r')
        lines = b.readlines()
        b.close()
        s = open(os.path.join(grammar_path, 'lkb/script'), 'w')
        for l in lines:
            l = l.strip()
            if l == ';;; Modules: LOAD my_language.tdl':
                myl = ch.get('language').lower() + '.tdl'
                s.write('   (lkb-pathname (parent-directory) "' + myl + '")\n')
            else:
                s.write(l + '\n')
        s.close()
    except:
        pass

######################################################################
# customize_pettdl()
#

def customize_pettdl(grammar_path):
    try:
        p_in = open(os.path.join(get_matrix_core_path(), 'pet.tdl'), 'r')
        lines = p_in.readlines()
        p_in.close()
        myl = ch.get('language').lower()
        p_out = open(os.path.join(grammar_path, myl + '-pet.tdl'), 'w')
        for l in lines:
            l = l.strip()
            p_out.write(l + '\n')
            if l == ':include "matrix".':
                p_out.write(':include "' + myl + '".\n')
        p_out.close()
        set_out = open(os.path.join(grammar_path, 'pet/' + myl + '-pet.set'), 'w')
        set_out.write(';;;; settings for CHEAP -*- Mode: TDL; Coding: utf-8 -*-\n')
        set_out.write('include "flop".\n')
        set_out.write('include "pet".\n')
        set_out.close()
    except:
        pass

######################################################################
# customize_acetdl()
#

def customize_acetdl(grammar_path):
    myl = ch.get('language').lower()
    ace_config = os.path.join(grammar_path, 'ace', 'config.tdl')
    replace_strings = {'mylanguage': os.path.join('..', myl + '-pet.tdl')}
    lines = open(ace_config, 'r').read()
    a_out = open(ace_config, 'w')
    print >>a_out, lines % replace_strings
    a_out.close()

######################################################################
# customize_roots()
#   Create the file roots.tdl

def customize_roots():
    comment = \
        'A sample start symbol: Accept fully-saturated verbal\n' + \
        'projections only; if a grammar makes use of the head-subject and\n' + \
        'head-complement types as provided by the Matrix, this should be a\n' + \
        'good starting point.  Note that it is legal to have multiple start\n' + \
        'symbols, but they all need to be listed as the value of\n' + \
        '`*start-symbol*\' (see `lkb/user-fns.lsp\').'
    # ERB 2006-10-05 Removing if statement from within string

    #  verb_addendum = ''
    #  if has_auxiliaries_p():
    #    verb_addendum = ' & [ FORM fin ]'
    #[ HEAD verb' + verb_addendum + ', \

    # ERB 2007-01-21 Need to add [MC +] for inversion strategy for
    # questions, but it's hard to see how this could hurt in general,
    # so let's just put it in.

    # CMC 2017-02-26 Changed root from phrase to sign.
    # Also added corrected non-local-none constraint from (spurious) roots.tdl
    typedef = \
        'root := sign & \
           [ SYNSEM [ LOCAL [ CAT [ VAL [ SUBJ < >, \
                                          COMPS < > ], \
                                    MC + ],\
                              COORD - ], \
                      NON-LOCAL non-local-none ] ].'
    roots.add(typedef, comment)

<<<<<<< HEAD
    if 'form-fin-nf' in ch:
=======
    if ch.get('has-aux') == 'yes' or 'noaux-fin-nf' in ch:
>>>>>>> 99e742d3
        roots.add('root := [ SYNSEM.LOCAL.CAT.HEAD.FORM finite ].')

    # ERB 2006-10-05 I predict a bug here:  If we a language with auxiliaries
    # and question particles, we're going to need to make sure that FORM is
    # compatible with comp.

    # TJT 2014-08-16 set root condition to the proper head including
    # adjective if language contains stative predicate adjectives
    has_stative_predicate_adjectives = False
    for (key, value) in ch.walk():
        if "predcop" in key.lower():
            if ch.get(key).lower() in ("imp", "opt"):
                has_stative_predicate_adjectives = True
                break
    has_question_particles = bool(ch.get('q-part'))

    if has_question_particles and has_stative_predicate_adjectives:
        roots.add('root := [ SYNSEM.LOCAL.CAT.HEAD +vjc ].')
    elif has_question_particles:
        roots.add('root := [ SYNSEM.LOCAL.CAT.HEAD +vc ].')
    elif has_stative_predicate_adjectives:
        roots.add('root := [ SYNSEM.LOCAL.CAT.HEAD +vj ].')
    else:
        roots.add('root := [ SYNSEM.LOCAL.CAT.HEAD verb ].')

    comment = \
        'This start symbol allows you to parse single words as stand-alone\n' + \
        'utterances.  This can be useful for grammar debugging purposes.'
    typedef = \
        'lex-root := word-or-lexrule.'
    roots.add(typedef, comment)


######################################################################
# customize_vpm()
# Automatically create semi.vpm blocks.

def customize_vpm(ch, vpm, hierarchies):
    #Add default values to the file semi.vpm
    vpm.add_literal("""; A basic VPM for Matrix grammars.
event          <> e
ref-ind        <> x
individual     <> i
handle         <> h
non_event      <> p
*              >> u
semarg         << u

SPECI : SPECI
  * <> *

SF : SF
  prop <> prop
  ques <> ques
  prop-or-ques >> prop-or-ques
  prop << prop-or-ques
  comm <> comm
  * <> *

COG-ST : COG-ST
  type-id <> type-id
  uniq-id <> uniq-id
  familiar <> familiar
  activated <> activated
  in-foc <> in-foc
  activ+fam <> activ+fam
  uniq+fam <> uniq+fam
  activ-or-more <> activ-or-more
  uniq-or-less <> uniq-or-less
  uniq+fam+act <> uniq+fam+act
  fam-or-more <> fam-or-more
  fam-or-less <> fam-or-less
  uniq-or-more <> uniq-or-more
  activ-or-less <> activ-or-less
  * <> *
""")
    # Add customized mappings
    agreement_features.create_vpm_blocks(ch, vpm, hierarchies)
    verbal_features.create_vpm_blocks(ch, vpm, hierarchies)

######################################################################
# Version Control
#   Use shell commands to setup Mercurial or Bazaar, if the user
#   has specified that they want one or the other.

def setup_vcs(ch, grammar_path):
    if 'vcs' in ch:
        IGNORE = open(os.devnull,'w')
        cwd = os.getcwd()
        os.chdir(grammar_path)
        try:
            if ch['vcs'] == 'git':
                call(['git', 'init'], stdout=IGNORE, stderr=IGNORE)
                call(['git', 'add', '.'], stdout=IGNORE, stderr=IGNORE)
                call(['git', 'commit',
                      '--author="Grammar Matrix <matrix-dev@u.washington.edu>"',
                      '-m "Initial commit."'], stdout=IGNORE, stderr=IGNORE)
            elif ch['vcs'] == 'hg':
                call(['hg', 'init'], stdout=IGNORE, stderr=IGNORE)
                call(['hg', 'add'], stdout=IGNORE, stderr=IGNORE)
                call(['hg', 'commit',
                      '-u Grammar Matrix <matrix-dev@u.washington.edu>',
                      '-m "Initial commit."'], stdout=IGNORE, stderr=IGNORE)
            elif ch['vcs'] == 'bzr':
                call(['bzr', 'init'], stdout=IGNORE, stderr=IGNORE)
                call(['bzr', 'add'], stdout=IGNORE, stderr=IGNORE)
                call(['bzr', 'whoami', '--branch',
                      'Grammar Matrix Customization System <matrix-dev@uw.edu>'],
                     stdout=IGNORE, stderr=IGNORE)
                call(['bzr', 'commit', '-m "Initial commit."'],
                     stdout=IGNORE, stderr=IGNORE)
        except OSError, er:
            print "OS Error. Most likely %s is not installed." % ch['vcs']
            print er.message
        os.chdir(cwd)
        IGNORE.close()

######################################################################
# customize_matrix(path)
#   Create and prepare for download a copy of the matrix based on
#   the choices file in the directory 'path'.  This function
#   assumes that validation of the choices has already occurred.

def customize_matrix(path, arch_type, destination=None, force_dest=False):
    if os.path.isdir(path):
        path = os.path.join(path, 'choices')
    # if no destination dir is specified, just use the choices file's dir
    destination = destination or os.path.dirname(path)

    global ch
    ch = ChoicesFile(path)

    language = ch['language']

    if force_dest:
        grammar_path = destination
    else:
        grammar_path = get_grammar_path(ch.get('iso-code', language).lower(),
                                        language.lower(), destination)

<<<<<<< HEAD
    # delete any existing contents at grammar path
=======
        # delete any existing contents at grammar path
>>>>>>> 99e742d3
    if os.path.exists(grammar_path):
        shutil.rmtree(grammar_path)
    # the rsync command won't create the target dirs, so do it now
    os.makedirs(grammar_path)

    # Use the following command when python2.6 is available
    #shutil.copytree('matrix-core', grammar_path,
    #                ignore=shutil.ignore_patterns('.svn'))
    IGNORE = open(os.devnull, 'w')
    try:
        call(['rsync', '-a', '--exclude=.svn',
              get_matrix_core_path() + os.path.sep, grammar_path],
             stdout=IGNORE, stderr=IGNORE)
    except OSError, er:
        print "OS Error. Most likely rsync is not installed."
        print er.message
        sys.exit(1)
    IGNORE.close()

    # include a copy of choices (named 'choices' to avoid collisions)
    shutil.copy(path, os.path.join(grammar_path, 'choices'))

    # Create TDL object for each output file
    global mylang, rules, irules, lrules, lexicon, roots
    mylang = tdl.TDLfile(os.path.join(grammar_path, language.lower() + '.tdl'))
    mylang.define_sections([['addenda', 'Matrix Type Addenda', True, False],
                            ['features', 'Features', True, False],
                            ['dirinv', 'Direct-Inverse', True, False],
                            ['lextypes', 'Lexical Types', True, True],
                            ['nounlex', 'Nouns', False, False],
                            ['verblex', 'Verbs', False, False],
                            ['auxlex', 'Auxiliaries', False, False],
                            ['coplex', 'Copulas', False, False],
                            ['adjlex', 'Adjectives', False, False],
                            ['subordlex', 'Subordinators', True, False],
<<<<<<< HEAD
                            ['complex', 'Complementizers', False, True],
=======
>>>>>>> 99e742d3
                            ['otherlex', 'Others', False, False],
                            ['lexrules', 'Lexical Rules', True, False],
                            ['phrases', 'Phrasal Types', True, False],
                            ['coord', 'Coordination', True, False]])
    rules =   tdl.TDLfile(os.path.join(grammar_path, 'rules.tdl'))
    irules =  tdl.TDLfile(os.path.join(grammar_path, 'irules.tdl'))
    lrules =  tdl.TDLfile(os.path.join(grammar_path, 'lrules.tdl'))
    lexicon = tdl.TDLfile(os.path.join(grammar_path, 'lexicon.tdl'))
    roots =   tdl.TDLfile(os.path.join(grammar_path, 'roots.tdl'))
    trigger = tdl.TDLfile(os.path.join(grammar_path, 'trigger.mtr'))
    trigger.add_literal(';;; Semantically Empty Lexical Entries')
    vpm = tdl.TDLfile(os.path.join(grammar_path, 'semi.vpm'))

    # date/time
    try:
        f = open('datestamp', 'r')
        matrix_dt = f.readlines()[0].strip()
        f.close()
    except:
        matrix_dt= 'unknown time'

    current_dt = datetime.datetime.utcnow()
    tdl_dt = current_dt.strftime('%a %b %d %H:%M:%S UTC %Y')
    lisp_dt = current_dt.strftime('%Y-%m-%d_%H:%M:%S_UTC')

    # Put the current date/time in my_language.tdl...
    mylang.add_literal(
        ';;;;;;;;;;;;;;;;;;;;;;;;;;;;;;;;;;;;;;;;;;;;;;;;;;;;;;\n' +
        ';;; Grammar of ' + ch.get('language') + '\n' +
        ';;; created at:\n' +
        ';;;     ' + tdl_dt + '\n' +
        ';;; based on Matrix customization system version of:\n' +
        ';;;     ' + matrix_dt + '\n' +
        ';;;\n' + format_comment_block(ch.get('comment')) + '\n' +
        ';;;;;;;;;;;;;;;;;;;;;;;;;;;;;;;;;;;;;;;;;;;;;;;;;;;;;;')

    # Put the date/time of the Matrix version in Version.lsp (along
    # with the name of the language).
    global version_lsp
    version_lsp = tdl.TDLfile(os.path.join(grammar_path, 'Version.lsp'))

    version_lsp.add_literal('(in-package :common-lisp-user)\n\n' +
                            '(defparameter *grammar-version* \"' +
                            ch.get('language') + ' (' + lisp_dt + ')\")')

    # Initialize various type hierarchies
    case.init_case_hierarchy(ch, hierarchies)
    # init_person_hierarchy()
    # init_number_hierarchy()
    # init_pernum_hierarchy()
    # init_gender_hierarchy()
    # init_other_hierarchies()
    agreement_features.init_agreement_hierarchies(ch, mylang, hierarchies)
    # init_tense_hierarchy()
    # init_aspect_hierarchy()
    # init_situation_hierarchy()
    # init_mood_hierarchy()
    # init_form_hierarchy()
    verbal_features.init_verbal_hierarchies(ch, hierarchies)


    #Integrate choices related to lexical entries imported from
    #Toolbox lexicon file(s), if any.  NOTE: This needs to be called
    #before anything else that looks at the lexicon-related choices,
    #so before lexical_items.insert_ids().
    toolboximport.integrate_imported_entries(ch)

    #Create unique ids for each lexical entry; this allows
    #us to do the same merging on the lexicon TDL file as we
    #do on the other TDL files.  NOTE: This needs to be called
    #before customize_lexicon() and customize_inflection()
    lexical_items.insert_ids(ch)

    # The following might modify hierarchies in some way, so it's best
    # to customize those components and only have them contribute their
    # information to lexical rules when we customize inflection.
    lexical_items.customize_lexicon(mylang, ch, lexicon, trigger, hierarchies, rules)
    information_structure.customize_information_structure(mylang, ch, rules, irules, lexicon, trigger, hierarchies)
    argument_optionality.customize_arg_op(mylang, ch, rules, hierarchies)
    direct_inverse.customize_direct_inverse(ch, mylang, hierarchies)
    case.customize_case(mylang, ch, hierarchies)
    #argument_optionality.customize_arg_op(ch, mylang)
    # after all structures have been customized, customize inflection,
    # but provide the methods the components above have for their own
    # contributions to the lexical rules

<<<<<<< HEAD
    nominalized_clauses.customize_nmcs(mylang, ch, rules, lrules)
=======
>>>>>>> 99e742d3
    negation.customize_sentential_negation(mylang, ch, lexicon, rules, lrules, hierarchies)

    add_lexrules_methods = [case.add_lexrules,
                            valence_change.add_lexrules,
                            argument_optionality.add_lexrules,
                            direct_inverse.add_lexrules]
    to_cfv = morphotactics.customize_inflection(ch, add_lexrules_methods,
                                                mylang, irules, lrules, lexicon)

    # customize_feature_values is called by process_cfv_list
    # negation.py needs to run first!

    features.process_cfv_list(mylang, ch, hierarchies, to_cfv)



    # Call the other customization functions
    # customize_person_and_number()
    # customize_gender()
    #  customize_other_features()
    agreement_features.customize_agreement_features(mylang, hierarchies)
    # customize_form()
    # customize_tense()
    # customize_aspect()
    # customize_situation()
    # customize_mood()
    verbal_features.customize_verbal_features(mylang, hierarchies)
<<<<<<< HEAD
    valence_change.customize_valence_change(mylang, ch, lexicon, rules, irules, lrules)
    word_order.customize_word_order(mylang, ch, rules)
    coordination.customize_coordination(mylang, ch, lexicon, rules, irules)
    yes_no_questions.customize_yesno_questions(mylang, ch, rules, lrules, hierarchies)
    clausalmods.customize_clausalmods(mylang, ch, lexicon, rules, roots)
    clausalcomps.customize_clausalcomps(mylang,ch,lexicon,rules,irules)
=======
    valence_change.customize_valence_change(mylang, ch, lexicon, rules, lrules, hierarchies)
    word_order.customize_word_order(mylang, ch, rules)
    coordination.customize_coordination(mylang, ch, lexicon, rules, irules)
    yes_no_questions.customize_yesno_questions(mylang, ch, rules, lrules, hierarchies)
>>>>>>> 99e742d3
    customize_punctuation(grammar_path)
    customize_test_sentences(grammar_path)
    customize_itsdb(grammar_path)
    customize_script(grammar_path)
    customize_pettdl(grammar_path)
    customize_acetdl(grammar_path)
    customize_roots()
<<<<<<< HEAD
    #
=======

>>>>>>> 99e742d3
    customize_vpm(ch, vpm, hierarchies)

    # Save the output files
    mylang.save()
    rules.save()
    irules.save()
    lrules.save()
    lexicon.save()
    roots.save()
    trigger.save()
    vpm.save()
    version_lsp.save()

    # Setup version control, if any
    setup_vcs(ch, grammar_path)

    return grammar_path

def get_matrix_core_path():
    # customizationroot is only set for local use. The installation for
    # the questionnaire does not use it.
    cr = os.environ.get('CUSTOMIZATIONROOT','')
    if cr: cr = os.path.join(cr, '..')
    return os.path.join(cr, 'matrix-core')


def get_grammar_path(isocode, language, destination):
    '''
    Using the language or iso-code, get a unique pathname
    for the grammar directory.
    '''
    # three possibilities for dir names. If all are taken, raise an exception
    for dir_name in [isocode, language, isocode + '_grammar']:
        if dir_name == '': continue
        grammar_path = os.path.join(destination, dir_name.replace(' ', '_'))
        # if grammar_path already exists as a file, it is likely the choices file
        if not (os.path.exists(grammar_path) and os.path.isfile(grammar_path)):
            return grammar_path
    raise Exception("Grammar directory not available.")

###############################################################
# Allow customize_matrix() to be called directly from the
# command line or shell scripts.

if __name__ == "__main__":
    customize_matrix(sys.argv[1], 'tgz')<|MERGE_RESOLUTION|>--- conflicted
+++ resolved
@@ -313,11 +313,7 @@
                       NON-LOCAL non-local-none ] ].'
     roots.add(typedef, comment)
 
-<<<<<<< HEAD
     if 'form-fin-nf' in ch:
-=======
-    if ch.get('has-aux') == 'yes' or 'noaux-fin-nf' in ch:
->>>>>>> 99e742d3
         roots.add('root := [ SYNSEM.LOCAL.CAT.HEAD.FORM finite ].')
 
     # ERB 2006-10-05 I predict a bug here:  If we a language with auxiliaries
@@ -458,11 +454,7 @@
         grammar_path = get_grammar_path(ch.get('iso-code', language).lower(),
                                         language.lower(), destination)
 
-<<<<<<< HEAD
     # delete any existing contents at grammar path
-=======
-        # delete any existing contents at grammar path
->>>>>>> 99e742d3
     if os.path.exists(grammar_path):
         shutil.rmtree(grammar_path)
     # the rsync command won't create the target dirs, so do it now
@@ -498,10 +490,7 @@
                             ['coplex', 'Copulas', False, False],
                             ['adjlex', 'Adjectives', False, False],
                             ['subordlex', 'Subordinators', True, False],
-<<<<<<< HEAD
                             ['complex', 'Complementizers', False, True],
-=======
->>>>>>> 99e742d3
                             ['otherlex', 'Others', False, False],
                             ['lexrules', 'Lexical Rules', True, False],
                             ['phrases', 'Phrasal Types', True, False],
@@ -588,10 +577,7 @@
     # but provide the methods the components above have for their own
     # contributions to the lexical rules
 
-<<<<<<< HEAD
     nominalized_clauses.customize_nmcs(mylang, ch, rules, lrules)
-=======
->>>>>>> 99e742d3
     negation.customize_sentential_negation(mylang, ch, lexicon, rules, lrules, hierarchies)
 
     add_lexrules_methods = [case.add_lexrules,
@@ -619,19 +605,12 @@
     # customize_situation()
     # customize_mood()
     verbal_features.customize_verbal_features(mylang, hierarchies)
-<<<<<<< HEAD
-    valence_change.customize_valence_change(mylang, ch, lexicon, rules, irules, lrules)
+    valence_change.customize_valence_change(mylang, ch, lexicon, rules, lrules, hierarchies)
     word_order.customize_word_order(mylang, ch, rules)
     coordination.customize_coordination(mylang, ch, lexicon, rules, irules)
     yes_no_questions.customize_yesno_questions(mylang, ch, rules, lrules, hierarchies)
     clausalmods.customize_clausalmods(mylang, ch, lexicon, rules, roots)
     clausalcomps.customize_clausalcomps(mylang,ch,lexicon,rules,irules)
-=======
-    valence_change.customize_valence_change(mylang, ch, lexicon, rules, lrules, hierarchies)
-    word_order.customize_word_order(mylang, ch, rules)
-    coordination.customize_coordination(mylang, ch, lexicon, rules, irules)
-    yes_no_questions.customize_yesno_questions(mylang, ch, rules, lrules, hierarchies)
->>>>>>> 99e742d3
     customize_punctuation(grammar_path)
     customize_test_sentences(grammar_path)
     customize_itsdb(grammar_path)
@@ -639,11 +618,7 @@
     customize_pettdl(grammar_path)
     customize_acetdl(grammar_path)
     customize_roots()
-<<<<<<< HEAD
     #
-=======
-
->>>>>>> 99e742d3
     customize_vpm(ch, vpm, hierarchies)
 
     # Save the output files
