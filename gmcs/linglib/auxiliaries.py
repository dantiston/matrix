from gmcs.utils import TDLencode
from gmcs.utils import orth_encode

from gmcs.linglib import case
from gmcs.linglib import features



def set_supertypename(auxcomp):
    if auxcomp == 's':
        supertypename = 's-comp-aux'
    elif auxcomp == 'vp':
        supertypename = 'subj-raise-aux'
    else:
        supertypename = 'arg-comp-aux'
    return supertypename


#class Auxiliary:


#  def __init__(self, aux, ch, mylang, hierarchies):
#    auxcomp = ch.get('aux-comp')
#    set_supertypename(auxcomp)
#    self.arg_val_type = define_arg_str_and_valency(aux, auxcomp, ch, mylang)
#    multiaux = ch.get('multiple-aux')
#    self.auxiliary_type = create_semantics(aux, auxcomp, multiaux, mylang)
#    self.user_aux_type = customize_users_auxtype(aux, ch, mylang, hierarchies) 



def define_arg_str_and_valency(aux, auxcomp, ch, mylang, negaux):
    if negaux:
        norder = ch.get('comp-neg-order-head-comp')
    supertypename = set_supertypename(auxcomp)
    basic_typedef = supertypename + ' := aux-lex & \
                [ SYNSEM.LOCAL.CAT.VAL [ SPR < >, \
                                         SPEC < > ] ].'
    mylang.add(basic_typedef)
    if auxcomp == 's':
        if not negaux:
            comp_spec_typedef = supertypename + ' := basic-one-arg & \
                            [ SYNSEM.LOCAL.CAT.VAL [ SUBJ < >, \
                                                     COMPS < #comps > ], \
                              ARG-ST < #comps & \
                                         [ LOCAL.CAT [ VAL [ SUBJ < >, \
                                                             COMPS < >, \
                                                             SPR < >, \
                                                             SPEC < > ], \
                                                       HEAD verb ]] > ].'
            if ch.get('multiple-aux') == 'no':
                auxrest_type = supertypename + ' := \
                         [ ARG-ST < [ LOCAL.CAT.HEAD.AUX - ] > ].'
                mylang.add(auxrest_type)
        else:
            if norder == 'after':
                comp_spec_typedef = supertypename + ' := basic-two-arg & \
                              [ SYNSEM.LOCAL.CAT.VAL [ SUBJ < >, \
                                                       COMPS < #comps,\
                                                               #negcomp & \
                                                     [ LOCAL.CAT.HEAD.NEGATED + ] > ], \
                                ARG-ST < #comps & \
                                           [ LOCAL.CAT [ VAL [ SUBJ < >, \
                                                               COMPS < >, \
                                                               SPR < >, \
                                                               SPEC < > ], \
                                                         HEAD verb ]], \
                                          #negcomp  > ].'
                if ch.get('multiple-aux') == 'no':
                    auxrest_type = supertypename + ' := \
                           [ ARG-ST < [ LOCAL.CAT.HEAD.AUX - ], [ ] > ].'
                    mylang.add(auxrest_type)
            else: #norder == 'before'
<<<<<<< HEAD
                comp_spec_typedef = supertypename + ''' := basic-two-arg &
=======
                comp_spec_typedef = supertypename + ''' := basic-two-arg & 
>>>>>>> 99e742d3
                 [ SYNSEM.LOCAL.CAT.VAL [ SUBJ < >, 
                                          COMPS < #negcomp , #comp > ],
                   ARG-ST < #negcomp &  
                            [ LOCAL.CAT.HEAD.NEGATED + ] ,
                            #comp &
                            [ LOCAL.CAT [ VAL [ SUBJ < >,
                                                COMPS < >,
                                                SPR < >,
                                                SPEC < > ],
                                          HEAD verb ] ] > ].'''
                if ch.get('multiple-aux') == 'no':
                    auxrest_type = supertypename + ' := \
                             [ ARG-ST < [ ] , [ LOCAL.CAT.HEAD.AUX - ] > ].'
                    mylang.add(auxrest_type)

                ###VP and V-compl have more in common

    else:
        if not negaux:
            comp_spec_typedef = supertypename + ' := \
                               [ SYNSEM.LOCAL [ CAT.VAL.SUBJ < #subj >, \
                                                CONT.HOOK.XARG #xarg ], \
                                 ARG-ST < #subj & \
                                          [ LOCAL [ CAT.VAL [ SUBJ < >, \
                                                              SPR < >, \
                                                              SPEC < >, \
                                                              COMPS < > ], \
                                                    CONT.HOOK.INDEX #xarg ] ], \
                                          [ ] > ].'
            if ch.get('multiple-aux') == 'no':
                auxrest_type = supertypename + ' := \
                           [ ARG-ST < [ ], [ LOCAL.CAT.HEAD.AUX - ] > ].'
                mylang.add(auxrest_type)
        else: #negaux
            comp_spec_typedef = supertypename + ' := \
                               [ SYNSEM.LOCAL [ CAT.VAL.SUBJ < #subj >, \
                                                CONT.HOOK.XARG #xarg ], \
                                 ARG-ST < #subj & \
                                          [ LOCAL [ CAT.VAL [ SUBJ < >, \
                                                              SPR < >, \
                                                              SPEC < >, \
                                                              COMPS < > ], \
                                                    CONT.HOOK.INDEX #xarg ] ], \
                                          [ ], [ ] > ].'
            if ch.get('multiple-aux') == 'no':
                if norder == 'after':
                    auxrest_type = supertypename + ' := \
                             [ ARG-ST < [ ], [ LOCAL.CAT.HEAD.AUX - ], [ ] > ].'
                else: #norder == 'before'
                    auxrest_type = supertypename + ' := \
                             [ ARG-ST < [ ], [ ], [ LOCAL.CAT.HEAD.AUX - ] > ].'
                mylang.add(auxrest_type)

        if auxcomp == 'vp':
            if not negaux:
                comp_spec_typedef_2 = supertypename + ' := \
                                            trans-first-arg-raising-lex-item  & \
                     [ SYNSEM.LOCAL.CAT.VAL.COMPS < #comps >, \
                       ARG-ST < [ ], \
                                #comps & \
                                [ LOCAL.CAT [ VAL [ SUBJ < unexpressed >, \
                                                    COMPS < >, \
                                                    SPR < >, \
                                                    SPEC < > ], \
                                              HEAD verb ]] > ].'
            else: #negaux == True
                if norder=='after':
                    comp_spec_typedef_2 = supertypename + ' := \
                                              basic-three-arg  & \
                       [ SYNSEM.LOCAL.CAT.VAL.COMPS < #comps, #negcomp >, \
                         ARG-ST < [ LOCAL.CONT.HOOK.INDEX #ind ], \
                                  #comps & \
                                  [ LOCAL [ CAT [ VAL [ SUBJ < unexpressed >, \
                                                      COMPS < >, \
                                                      SPR < >, \
                                                      SPEC < > ], \
                                                  HEAD verb ], \
                                            CONT.HOOK.XARG #ind ] ], \
                                  #negcomp & \
                                  [ LOCAL.CAT.HEAD.NEGATED + ] > ].'
                else: #norder =='before'
                    comp_spec_typedef_2 = supertypename + ' := \
                                              basic-three-arg  & \
                       [ SYNSEM.LOCAL.CAT.VAL.COMPS < #negcomp, #comps >, \
                         ARG-ST < [ LOCAL.CONT.HOOK.INDEX #ind ], \
                                  #negcomp & \
                                  [ LOCAL.CAT.HEAD.NEGATED + ], \
                                  #comps & \
                                  [ LOCAL [ CAT [ VAL [ SUBJ < unexpressed >, \
                                                      COMPS < >, \
                                                      SPR < >, \
                                                      SPEC < > ], \
                                                  HEAD verb ],\
                                            CONT.HOOK.XARG #ind ] ] > ].'
        elif auxcomp == 'v':
            comment = \
                '; Somewhat surprisingly, this inherits from basic-two-arg, so\n' + \
                '; that the non-local features are amalgamated from subj, the\n' + \
                '; lexical verb complement, but not the other complements, if any.'
            mylang.add_literal(comment)
            comp_spec_typedef_2 = supertypename + ' := basic-two-arg & \
             [ SYNSEM.LOCAL.CAT.VAL.COMPS < #comps . #vcomps >, \
               ARG-ST < [ ], \
                      #comps & \
                      [ LIGHT +, \
                        LOCAL [ CAT [ VAL [ SUBJ < [ ] >, \
                                            COMPS #vcomps ], \
                                      HEAD verb ], \
                                CONT.HOOK.XARG #xarg ]] > ].'
        mylang.add(comp_spec_typedef_2)
        add_subj_tdl(aux, auxcomp, ch, mylang)

    mylang.add(comp_spec_typedef)

def add_subj_tdl(aux, auxcomp, ch, mylang):
    """
    A function to add subject related tdl to type definition if the complement
    is either a V or a VP.
    Called by def_arg_str_and_valency().
    typename = supertype variable in def_arg_str_and_valency()
    type = current definition of supertype including arg-str()
    """
    typename = set_supertypename(auxcomp)
    subj = aux.get('subj','')
    subjc = aux.get('subj_case','') #TODO: verify _-delimited key
    cases = case.case_names(ch)
    subjcase = case.canon_to_abbr(subjc, cases)

    if subj == 'adp':
        subjtype = typename + ' := [ ARG-ST.FIRST.LOCAL.CAT.HEAD adp ].'
    else:
        subjtype = typename + ' := [ ARG-ST.FIRST.LOCAL.CAT.HEAD noun ].'
        if subj == 'np-comp-case':
            scasetype = typename + ' := [ ARG-ST < [ LOCAL.CAT.HEAD.CASE #case  ], \
          [ LOCAL.CAT.VAL.SUBJ < [ LOCAL.CAT.HEAD.CASE #case ] > ] > ].'
            mylang.add(scasetype)
        elif subj == 'np-aux-case':
            scasetype = typename + ' := [ ARG-ST.FIRST.LOCAL.CAT.HEAD.CASE ' + subjcase + ' ].'
            mylang.add(scasetype)

    mylang.add(subjtype)


def create_semantics(sem, aux, auxcomp, mylang, ch, hierarchies, negaux):
    if negaux:
        norder = ch.get('comp-neg-order-head-comp')
    supertypename = set_supertypename(auxcomp)
<<<<<<< HEAD
    if sem == 'add-pred':
=======
    evid_present = False
    for feat in aux.get('feat',[]):
        if feat.get('name') == 'evidential':
            evid_present = True
    if sem == 'add-pred' or evid_present:
>>>>>>> 99e742d3
        auxtypename = supertypename + '-with-pred'
        basic_typedef = auxtypename + ' := ' + supertypename + '.'
        if auxcomp == 'vp':
            if not negaux:
                typedef = auxtypename + ' := norm-sem-lex-item & \
                                          trans-first-arg-raising-lex-item-1 .'
            else: #negaux
                if norder=='after':
<<<<<<< HEAD
                    typedef = auxtypename + ''' := norm-sem-lex-item &
=======
                    typedef = auxtypename + ''' := norm-sem-lex-item & 
>>>>>>> 99e742d3
          [ ARG-ST < [ ], [ LOCAL.CONT.HOOK.LTOP #larg ], [ ] >,
            SYNSEM [ LOCAL.CONT.HCONS <! qeq & 
                                        [ HARG #harg,
                                          LARG #larg ] !>,
                     LKEYS.KEYREL event-relation & 
                       [ ARG1 #harg ]]].'''
                else: #norder=='before'
<<<<<<< HEAD
                    typedef = auxtypename + ''' := norm-sem-lex-item &
=======
                    typedef = auxtypename + ''' := norm-sem-lex-item & 
>>>>>>> 99e742d3
          [ ARG-ST < [ ], [ ], [ LOCAL.CONT.HOOK.LTOP #larg ] >,
            SYNSEM [ LOCAL.CONT.HCONS <! qeq & 
                                        [ HARG #harg,
                                          LARG #larg ] !>,
                     LKEYS.KEYREL event-relation & 
                       [ ARG1 #harg ]]].'''
        else:
            if auxcomp == 'v':
                arg_def = 'ARG-ST < [ ], [ LOCAL.CONT.HOOK.LTOP #larg ] >'
            else: # == 's'
                if not negaux:
                    arg_def =  'ARG-ST < [ LOCAL.CONT.HOOK.LTOP #larg ] >'
                else:
                    if norder == 'after':
                        arg_def =  'ARG-ST < [ LOCAL.CONT.HOOK.LTOP #larg ], [ ] >'
                    else:
                        arg_def =  'ARG-ST < [ ], [ LOCAL.CONT.HOOK.LTOP #larg ] >'

            comment = \
                '; Not inheriting from basic-verb-lex, so need to put in\n' + \
                '; event-relation by hand here.'
            mylang.add_literal(comment)

            typedef = auxtypename +  ' := hcons-lex-item & \
               [ SYNSEM [ LOCAL [ CONT.HCONS <! qeq & \
                                                [ HARG #harg, \
                                                  LARG #larg ] !> ], \
                          LKEYS.KEYREL event-relation & \
                                       [ ARG1 #harg ]],' + arg_def + ' ].'

        mylang.add(basic_typedef)
        mylang.add(typedef)
    else:
        auxtypename = supertypename + '-no-pred'
        typedef = auxtypename + ' := ' + supertypename + ' & raise-sem-lex-item.'

        if auxcomp == 'v':

            comment = \
                '; Note that raise-sem-lex-item assumes the first complement is\n' + \
                '; where the HOOK comes from.  It\'s not clear to me how you\'d\n' + \
                '; tell that you had an argument composition auxiliary if it\n' + \
                '; wasn\'t appearing adjacent to the verb.'
            mylang.add_literal(comment)
        #### Restriction to stop semantically empty auxiliaries from spinning
        #### Check multiple aux: no need to add constraint when already present on
        #### supertype


        if not ch.get('multiple-aux') == 'no':
            comment = \
                '; To keep the semantically empty ones from spinning on\n' + \
                '; generation, require complement to be [AUX -].  The\n' + \
                '; FORM feature might be enough in the starter grammars,\n' + \
                '; but I don\'t want to rely on this.  Then again, [ AUX - ]\n' + \
                '; might not be true.'
            mylang.add_literal(comment)
            if auxcomp == 's':
                if not negaux:
                    arg_str = '< [ LOCAL.CAT.HEAD.AUX - ] >'
                else:
                    if norder == 'after':
                        arg_str = '< [ LOCAL.CAT.HEAD.AUX - ], [ ] >'
                    else:
                        arg_str = '< [ ], [ LOCAL.CAT.HEAD.AUX - ] >'
            else:
                arg_str = '< [ ], [ LOCAL.CAT.HEAD.AUX - ] >'


            auxres_type = auxtypename + ' := [ ARG-ST ' + arg_str + ' ].'
            mylang.add(auxres_type)

        mylang.add(typedef)

    customize_users_auxtype(auxtypename, aux, ch, mylang, hierarchies)


def customize_users_auxtype(auxtypename, aux, ch, mylang, hierarchies):
    """
    A utility that declares the userstype as subtype of supertype and
    calls the functions that specify feature values on the type.
    Called by customize_auxiliaries.
    userstype = userstypename in customize_auxiliaries
    supertype = userstypename in customize_auxiliaries
    """
    auxcomp = ch.get('aux-comp')
    userstypename = get_users_type_name(aux)
    features.customize_feature_values(mylang, ch, hierarchies, aux, userstypename, 'aux')
    features.customize_feature_values(mylang, ch, hierarchies, aux, userstypename, 'auxcomplement')
    mylang.add(userstypename + ':= ' + auxtypename + '.')
<<<<<<< HEAD
    if ch.get('word-order') == 'v2' and ch.get('subord-word-order') == 'vfinal':
        mylang.add(userstypename + ':='+ auxtypename
                   + '& [ SYNSEM.LOCAL.CAT.VAL.COMPS.FIRST.LOCAL.CAT.MC na-or-- ].')

=======
>>>>>>> 99e742d3

def get_users_type_name(aux):
    name = aux.get('name', '')
    userstypename = name + '-aux-lex'
    return userstypename

def add_auxiliaries_to_lexicon(userstypename, sem, aux, lexicon, trigger):
    for stem in aux.get('stem',[]):
        orth = orth_encode(stem.get('orth'))
        id = stem.get('name')
        typedef = TDLencode(id) + ' := ' + userstypename + ' & \
                       [ STEM < "' + orth + '" > ].'
        lexicon.add(typedef)
<<<<<<< HEAD

        if sem == 'add-pred':
            pred = stem.get('pred')
            typedef = TDLencode(id) + \
                      ' := [ SYNSEM.LKEYS.KEYREL.PRED "' + pred + '" ].'
            lexicon.add(typedef, merge=True)
        else:
            tense = aspect = mood = ''

            for feat in aux.get('feat',[]):
                if feat.get('name') == 'tense':
                    tense = feat.get('value')
                if feat.get('name') == 'aspect':
                    aspect = feat.get('value')
                if feat.get('name') == 'mood':
                    mood = feat.get('value')

            grdef = TDLencode(id) +'_gr := arg0e_gtr & \
                    [ CONTEXT [ RELS <! [ '

            if tense == '' and aspect == '' and mood == '':
                grdef += 'PRED "non_existing_rel" ] !> ],'
            else:
                grdef += 'ARG0.E [ '
                if tense != '':
                    grdef += 'TENSE ' + tense + ','
                if aspect != '':
                    grdef += 'ASPECT ' + aspect + ','
                if mood != '':
                    grdef += 'MOOD ' + mood + ','

                grdef = grdef[:len(grdef)-1] + ' ] ] !> ], '

            grdef += 'FLAGS.TRIGGER "' + TDLencode(id) + '" ].'
            trigger.add(grdef)
=======


        evid_present = False
        evid_value = None
        for feat in aux.get('feat',[]):
            if feat.get('name') == 'evidential':
                evid_present = True
                evid_value = feat.get('value')
        if sem == 'add-pred' or evid_present:
            pred = 'ev_' + str(evid_value) + '_rel'
            if not evid_present:
                pred = stem.get('pred')
            typedef = TDLencode(id) + \
                      ' := [ SYNSEM.LKEYS.KEYREL.PRED "' + pred + '" ].'
            lexicon.add(typedef, merge=True)
        else:
            tense = aspect = mood = evidential = ''

            for feat in aux.get('feat',[]):
                if feat.get('name') == 'tense':
                    tense = feat.get('value')
                if feat.get('name') == 'aspect':
                    aspect = feat.get('value')
                if feat.get('name') == 'mood':
                    mood = feat.get('value')
                if feat.get('name') == 'evidential':
                    evidential = feat.get('value')

            grdef = TDLencode(id) +'_gr := arg0e_gtr & \
                    [ CONTEXT [ RELS <! [ '

            if tense == '' and aspect == '' and mood == '':
                grdef += 'PRED "non_existing_rel" ] !> ],'
            else:
                grdef += 'ARG0.E [ '
                if tense != '':
                    grdef += 'TENSE ' + tense + ','
                if aspect != '':
                    grdef += 'ASPECT ' + aspect + ','
                if mood != '':
                    grdef += 'MOOD ' + mood + ','

                grdef = grdef[:len(grdef)-1] + ' ] ] !> ], '

            grdef += 'FLAGS.TRIGGER "' + TDLencode(id) + '" ].'
            trigger.add(grdef)


def customize_auxiliaries(mylang, ch, lexicon, trigger, hierarchies):

    lexicon.add_literal(';;; Auxiliaries')
    for aux in ch.get('aux',[]):

        # negaux is a parameter to create auxiliries with extra
        # syntactic arguments in the head-comp neg bipartite construction
        negaux = False
        if ch.get('bineg-type') == 'head-comp':
            negaux = True if  'negation' in [f['name'] for f in aux['feat']] else False
        auxcomp = ch.get('aux-comp')
        userstypename = get_users_type_name(aux)

        # need to add a feature here for 'head-mod-neg' analysis
        if ch.get('bineg-type') == 'head-mod':
            if  'negation' in [f['name'] for f in aux['feat']]:
                mylang.add(userstypename + ':= [SYNSEM.NEG-SAT -].')
        sem = aux.get('sem', '')

        define_arg_str_and_valency(aux, auxcomp, ch, mylang, negaux)
        create_semantics(sem, aux, auxcomp, mylang, ch, hierarchies, negaux)
        add_auxiliaries_to_lexicon(userstypename, sem, aux, lexicon, trigger)





    ####Customize Auxiliaries old

    #def add_subj_tdl(type, subj, subjcase, mylang):
    #  """
    #  A function to add subject related tdl to type definition if the complement
    #  is either a V or a VP.
    #  Called by customize_auxiliaries().
    #  type = supertype variable in customize_auxiliaries()
    #  subj = subj variable in customize_auxiliaries()
    #  """
    #  if subj == 'adp':
    #    mylang.add(type + ' := [ ARG-ST.FIRST.LOCAL.CAT.HEAD adp ].')
    #  else:
    #    mylang.add(type + ' := [ ARG-ST.FIRST.LOCAL.CAT.HEAD noun ].')
    #    if subj == 'np-comp-case':
    #      mylang.add(type + ' := [ ARG-ST < [ LOCAL.CAT.HEAD.CASE #case  ], \
    #                                        [ LOCAL.CAT.VAL.SUBJ < [ LOCAL.CAT.HEAD.CASE #case ] > ] > ].')
    #    elif subj == 'np-aux-case':
    #      mylang.add(type + ' := [ ARG-ST.FIRST.LOCAL.CAT.HEAD.CASE ' + subjcase + ' ].')






    #def customize_auxiliaries(mylang, ch, lexicon, hierarchies):

    #  lexicon.add_literal(';;; Auxiliaries')
    #  auxcomp = ch.get('aux-comp')
    #  wo = ch.get('word-order')
    #  auxorder = ch.get('aux-comp-order')
    #  vc = determine_vcluster(auxcomp, auxorder, wo, ch)#ch.get('v-cluster')

    # for aux in ch.get('aux',[]):
    #   name = aux.get('name','')
    #   userstypename = name + '-aux-lex'
    #   sem = aux.get('sem','')
    #   subj = aux.get('subj','')
    #   subjc = aux.get('subj_case','') #TODO: verify _-delimited key
    #   cases = case.case_names(ch)
    #   subjcase = case.canon_to_abbr(subjc, cases)

    # Lexical type for auxiliaries.
    # ASF 2008-11-25 added constraints SS.LOC.CONT.HOOK.XARG #xarg and
    # ARG-ST.FIRST.LOCAL.CONT.HOOK.INDEX #xarg for subj-raise-aux and
    # arg-comp-aux, to insure the subject is passed up when several auxs are
    # present in sentence. Implemented here, because it required least changes
    # it may be cleaner to have this in general verb-lex, as well as the first
    # ARG is #subj constraint (but not possible for aux with s-comp)

    #  if auxcomp == 'vp':
    #     supertype = 'subj-raise-aux'
    #     auxtypename = get_auxtypename(sem, supertype)

    #      typedef = supertype + ' := aux-lex & trans-first-arg-raising-lex-item  & \
    #                 [ SYNSEM.LOCAL [ CAT.VAL [ SUBJ < #subj >, \
    #                                          COMPS < #comps >, \
    #                                          SPR < >, \
    #                                          SPEC < > ], \
    #                                  CONT.HOOK.XARG #xarg ], \
    #                   ARG-ST < #subj & \
    #                            [ LOCAL [ CAT.VAL [ SPR < >, \
    #                                                COMPS < > ],\
    #                                      CONT.HOOK.INDEX #xarg ] ], \
    #                            #comps & \
    #                            [ LOCAL.CAT [ VAL [ SUBJ < [ ] >, \
    #                                                COMPS < > ], \
    #                                          HEAD verb ]] > ].'
    #    mylang.add(typedef)
    #    add_subj_tdl(supertype, subj, subjcase, mylang)

    # ASF 2009-12-21 Changing conditions, we now have a question on whether
    # there can be more than on auxiliary per clause, this holds for all complements

    #      if ch.get('multiple-aux') == 'no':
    #        mylang.add(supertype + ' := [ ARG-ST < [ ], [ LOCAL.CAT.HEAD.AUX - ] > ].')
    #    if sem == 'add-pred':
    #      typedef = auxtypename + ' := ' + supertype + ' & norm-sem-lex-item & \
    #                                      trans-first-arg-raising-lex-item-1 .'
    #      mylang.add(typedef)

    ####CHECKED
    #   else:
    #     comment = \
    #       '; To keep the semantically empty ones from spinning on\n' + \
    #       '; generation, require complement to be [AUX -].  The\n' + \
    #       '; FORM feature might be enough in the starter grammars,\n' + \
    #       '; but I don\'t want to rely on this.  Then again, [ AUX - ]\n' + \
    #       '; might not be true.  Be sure to put in a comment.'
    #     mylang.add_literal(comment)
    # changed inheritance here to remove redundancy
    #     typedef = auxtypename + ' := ' + supertype + ' & raise-sem-lex-item & \
    #                   [ ARG-ST < [ ], [ LOCAL.CAT.HEAD.AUX - ] > ].'
    #     mylang.add(typedef)

    #   customize_users_auxtype(aux, userstypename, auxtypename, mylang, ch, hierarchies)

    # elif auxcomp == 'v':
    #      supertype = 'arg-comp-aux'
    #      auxtypename = get_auxtypename(sem, supertype)
    ####CHECKED
    #   comment = \
    #     '; Somewhat surprisingly, this inherits from basic-two-arg, so\n' + \
    #     '; that the non-local features are amalgamated from subj, the\n' + \
    #     '; lexical verb complement, but not the other complements, if any.'
    #   mylang.add_literal(comment)

    #   typedef = supertype + ' := aux-lex & basic-two-arg & \
    #          [ SYNSEM.LOCAL [ CAT.VAL [ SUBJ < #subj  >, \
    #                                   COMPS < #comps . #vcomps >, \
    #                                   SPR < >, \
    #                                   SPEC < > ], \
    #                           CONT.HOOK.XARG #xarg ], \
    #            ARG-ST < #subj & \
    #                     [ LOCAL [ CAT [ VAL [ SPR < >, \
    #                                           COMPS < > ]], \
    #                               CONT.HOOK.INDEX #xarg ]], \
    #                   #comps & \
    #                   [ LIGHT +, \
    #                     LOCAL [ CAT [ VAL [ SUBJ < [ ] >, \
    #                                         COMPS #vcomps ], \
    #                                   HEAD verb ], \
    #                             CONT.HOOK.XARG #xarg ]] > ].'
    #   mylang.add(typedef)
    #   add_subj_tdl(supertype, subj, subjcase, mylang)

    # ASF 2008-12-07 For now we restrict free word order with v-comp to
    # either verbal clusters or one auxiliary max
    # ASF 2009-12-21 Changing conditions, we now have a question on whether
    # there can be more than on auxiliary per clause, this holds for all complements

    #      if ch.get('multiple-aux') == 'no':
    #        mylang.add(supertype + ' := [ ARG-ST < [ ], [ LOCAL.CAT.HEAD.AUX - ] > ].')
    ###CHECKED
    #   if sem == 'add-pred':
    #     comment = \
    #       '; Not inheriting from basic-verb-lex, so need to put in\n' + \
    #       '; event-relation by hand here.'
    #     mylang.add_literal(comment)

    #        typedef = auxtypename + ' := ' + supertype + ' & hcons-lex-item & \
    #               [ SYNSEM [ LOCAL [ CONT.HCONS <! qeq & \
    #                                                [ HARG #harg, \
    #                                                  LARG #larg ] !> ], \
    #                          LKEYS.KEYREL event-relation & \
    #                                       [ ARG1 #harg ]], \
    #                 ARG-ST < [ ], [ LOCAL.CONT.HOOK.LTOP #larg ] > ].'
    #        mylang.add(typedef)

    #    else:
    ###CHECKING WRONG PLACE SHOULD NOT BE DEPENDING ON MULTIPLE AUX
    #      comment = \
    #        '; Note that raise-sem-lex-item assumes the first complement is\n' + \
    #        '; where the HOOK comes from.  It\'s not clear to me how you\'d\n' + \
    #        '; tell that you had an argument composition auxiliary if it\n' + \
    #        '; wasn\'t appearing adjacent to the verb.'
    #      mylang.add_literal(comment)

    #        typedef = auxtypename + ' := ' + supertype + '  & raise-sem-lex-item & \
    #               [ ARG-ST < [ ], [ LOCAL.CAT.HEAD.AUX - ] > ].'
    #        mylang.add(typedef)
>>>>>>> 99e742d3

    #  customize_users_auxtype(aux, userstypename, auxtypename, mylang, ch, hierarchies)

    #  elif auxcomp == 's':
    #      supertype = 's-comp-aux'
    #      auxtypename = get_auxtypename(sem, supertype)

    #    typedef = supertype + ' := aux-lex & basic-one-arg & \
    #           [ SYNSEM.LOCAL.CAT.VAL [ SUBJ < >, \
    #                                    COMPS < #comps >, \
    #                                    SPR < >, \
    #                                    SPEC < > ], \
    #             ARG-ST < #comps & \
    #                      [ LOCAL.CAT [ VAL [ SUBJ < >, \
    #                                          COMPS < > ], \
    #                                    HEAD verb ]] > ].'
    #  mylang.add(typedef)

<<<<<<< HEAD
    lexicon.add_literal(';;; Auxiliaries')
    for aux in ch.get('aux',[]):

        # negaux is a parameter to create auxiliries with extra
        # syntactic arguments in the head-comp neg bipartite construction
        negaux = False
        if ch.get('bineg-type') == 'head-comp':
            negaux = True if  'negation' in [f['name'] for f in aux['feat']] else False
        auxcomp = ch.get('aux-comp')
        userstypename = get_users_type_name(aux)

        # need to add a feature here for 'head-mod-neg' analysis
        if ch.get('bineg-type') == 'head-mod':
            if  'negation' in [f['name'] for f in aux['feat']]:
                mylang.add(userstypename + ':= [SYNSEM.NEG-SAT -].')
        sem = aux.get('sem', '')

        define_arg_str_and_valency(aux, auxcomp, ch, mylang, negaux)
        create_semantics(sem, aux, auxcomp, mylang, ch, hierarchies, negaux)
        add_auxiliaries_to_lexicon(userstypename, sem, aux, lexicon, trigger)





    ####Customize Auxiliaries old

    #def add_subj_tdl(type, subj, subjcase, mylang):
    #  """
    #  A function to add subject related tdl to type definition if the complement
    #  is either a V or a VP.
    #  Called by customize_auxiliaries().
    #  type = supertype variable in customize_auxiliaries()
    #  subj = subj variable in customize_auxiliaries()
    #  """
    #  if subj == 'adp':
    #    mylang.add(type + ' := [ ARG-ST.FIRST.LOCAL.CAT.HEAD adp ].')
    #  else:
    #    mylang.add(type + ' := [ ARG-ST.FIRST.LOCAL.CAT.HEAD noun ].')
    #    if subj == 'np-comp-case':
    #      mylang.add(type + ' := [ ARG-ST < [ LOCAL.CAT.HEAD.CASE #case  ], \
    #                                        [ LOCAL.CAT.VAL.SUBJ < [ LOCAL.CAT.HEAD.CASE #case ] > ] > ].')
    #    elif subj == 'np-aux-case':
    #      mylang.add(type + ' := [ ARG-ST.FIRST.LOCAL.CAT.HEAD.CASE ' + subjcase + ' ].')






    #def customize_auxiliaries(mylang, ch, lexicon, hierarchies):

    #  lexicon.add_literal(';;; Auxiliaries')
    #  auxcomp = ch.get('aux-comp')
    #  wo = ch.get('word-order')
    #  auxorder = ch.get('aux-comp-order')
    #  vc = determine_vcluster(auxcomp, auxorder, wo, ch)#ch.get('v-cluster')

    # for aux in ch.get('aux',[]):
    #   name = aux.get('name','')
    #   userstypename = name + '-aux-lex'
    #   sem = aux.get('sem','')
    #   subj = aux.get('subj','')
    #   subjc = aux.get('subj_case','') #TODO: verify _-delimited key
    #   cases = case.case_names(ch)
    #   subjcase = case.canon_to_abbr(subjc, cases)

    # Lexical type for auxiliaries.
    # ASF 2008-11-25 added constraints SS.LOC.CONT.HOOK.XARG #xarg and
    # ARG-ST.FIRST.LOCAL.CONT.HOOK.INDEX #xarg for subj-raise-aux and
    # arg-comp-aux, to insure the subject is passed up when several auxs are
    # present in sentence. Implemented here, because it required least changes
    # it may be cleaner to have this in general verb-lex, as well as the first
    # ARG is #subj constraint (but not possible for aux with s-comp)

    #  if auxcomp == 'vp':
    #     supertype = 'subj-raise-aux'
    #     auxtypename = get_auxtypename(sem, supertype)

    #      typedef = supertype + ' := aux-lex & trans-first-arg-raising-lex-item  & \
    #                 [ SYNSEM.LOCAL [ CAT.VAL [ SUBJ < #subj >, \
    #                                          COMPS < #comps >, \
    #                                          SPR < >, \
    #                                          SPEC < > ], \
    #                                  CONT.HOOK.XARG #xarg ], \
    #                   ARG-ST < #subj & \
    #                            [ LOCAL [ CAT.VAL [ SPR < >, \
    #                                                COMPS < > ],\
    #                                      CONT.HOOK.INDEX #xarg ] ], \
    #                            #comps & \
    #                            [ LOCAL.CAT [ VAL [ SUBJ < [ ] >, \
    #                                                COMPS < > ], \
    #                                          HEAD verb ]] > ].'
    #    mylang.add(typedef)
    #    add_subj_tdl(supertype, subj, subjcase, mylang)

    # ASF 2009-12-21 Changing conditions, we now have a question on whether
    # there can be more than on auxiliary per clause, this holds for all complements

    #      if ch.get('multiple-aux') == 'no':
    #        mylang.add(supertype + ' := [ ARG-ST < [ ], [ LOCAL.CAT.HEAD.AUX - ] > ].')
    #    if sem == 'add-pred':
    #      typedef = auxtypename + ' := ' + supertype + ' & norm-sem-lex-item & \
    #                                      trans-first-arg-raising-lex-item-1 .'
    #      mylang.add(typedef)

    ####CHECKED
    #   else:
    #     comment = \
    #       '; To keep the semantically empty ones from spinning on\n' + \
    #       '; generation, require complement to be [AUX -].  The\n' + \
    #       '; FORM feature might be enough in the starter grammars,\n' + \
    #       '; but I don\'t want to rely on this.  Then again, [ AUX - ]\n' + \
    #       '; might not be true.  Be sure to put in a comment.'
    #     mylang.add_literal(comment)
    # changed inheritance here to remove redundancy
    #     typedef = auxtypename + ' := ' + supertype + ' & raise-sem-lex-item & \
    #                   [ ARG-ST < [ ], [ LOCAL.CAT.HEAD.AUX - ] > ].'
    #     mylang.add(typedef)

    #   customize_users_auxtype(aux, userstypename, auxtypename, mylang, ch, hierarchies)

    # elif auxcomp == 'v':
    #      supertype = 'arg-comp-aux'
    #      auxtypename = get_auxtypename(sem, supertype)
    ####CHECKED
    #   comment = \
    #     '; Somewhat surprisingly, this inherits from basic-two-arg, so\n' + \
    #     '; that the non-local features are amalgamated from subj, the\n' + \
    #     '; lexical verb complement, but not the other complements, if any.'
    #   mylang.add_literal(comment)

    #   typedef = supertype + ' := aux-lex & basic-two-arg & \
    #          [ SYNSEM.LOCAL [ CAT.VAL [ SUBJ < #subj  >, \
    #                                   COMPS < #comps . #vcomps >, \
    #                                   SPR < >, \
    #                                   SPEC < > ], \
    #                           CONT.HOOK.XARG #xarg ], \
    #            ARG-ST < #subj & \
    #                     [ LOCAL [ CAT [ VAL [ SPR < >, \
    #                                           COMPS < > ]], \
    #                               CONT.HOOK.INDEX #xarg ]], \
    #                   #comps & \
    #                   [ LIGHT +, \
    #                     LOCAL [ CAT [ VAL [ SUBJ < [ ] >, \
    #                                         COMPS #vcomps ], \
    #                                   HEAD verb ], \
    #                             CONT.HOOK.XARG #xarg ]] > ].'
    #   mylang.add(typedef)
    #   add_subj_tdl(supertype, subj, subjcase, mylang)

    # ASF 2008-12-07 For now we restrict free word order with v-comp to
    # either verbal clusters or one auxiliary max
=======
>>>>>>> 99e742d3
    # ASF 2009-12-21 Changing conditions, we now have a question on whether
    # there can be more than on auxiliary per clause, this holds for all complements

    #      if ch.get('multiple-aux') == 'no':
<<<<<<< HEAD
    #        mylang.add(supertype + ' := [ ARG-ST < [ ], [ LOCAL.CAT.HEAD.AUX - ] > ].')
    ###CHECKED
    #   if sem == 'add-pred':
    #     comment = \
    #       '; Not inheriting from basic-verb-lex, so need to put in\n' + \
    #       '; event-relation by hand here.'
    #     mylang.add_literal(comment)

    #        typedef = auxtypename + ' := ' + supertype + ' & hcons-lex-item & \
    #               [ SYNSEM [ LOCAL [ CONT.HCONS <! qeq & \
    #                                                [ HARG #harg, \
    #                                                  LARG #larg ] !> ], \
    #                          LKEYS.KEYREL event-relation & \
    #                                       [ ARG1 #harg ]], \
    #                 ARG-ST < [ ], [ LOCAL.CONT.HOOK.LTOP #larg ] > ].'
    #        mylang.add(typedef)

    #    else:
    ###CHECKING WRONG PLACE SHOULD NOT BE DEPENDING ON MULTIPLE AUX
    #      comment = \
    #        '; Note that raise-sem-lex-item assumes the first complement is\n' + \
    #        '; where the HOOK comes from.  It\'s not clear to me how you\'d\n' + \
    #        '; tell that you had an argument composition auxiliary if it\n' + \
    #        '; wasn\'t appearing adjacent to the verb.'
    #      mylang.add_literal(comment)

    #        typedef = auxtypename + ' := ' + supertype + '  & raise-sem-lex-item & \
    #               [ ARG-ST < [ ], [ LOCAL.CAT.HEAD.AUX - ] > ].'
    #        mylang.add(typedef)
=======
    #        mylang.add(supertype + ' := [ ARG-ST < [ LOCAL.CAT.HEAD.AUX - ] > ].')

    #     if sem == 'add-pred':
    #       mylang.add_literal('; S comp aux, with pred')
>>>>>>> 99e742d3

    #       typedef = auxtypename + ' := ' + supertype + ' & hcons-lex-item & \
    #               [ SYNSEM [ LOCAL.CONT.HCONS <! qeq & \
    #                                              [ HARG #harg, \
    #                                                LARG #larg ] !>, \
    #                          LKEYS.KEYREL event-relation & \
    #                                       [ ARG1 #harg ]], \
    #                 ARG-ST < [ LOCAL.CONT.HOOK.LTOP #larg ] > ].'
    #       mylang.add(typedef)

<<<<<<< HEAD
    #  elif auxcomp == 's':
    #      supertype = 's-comp-aux'
    #      auxtypename = get_auxtypename(sem, supertype)

    #    typedef = supertype + ' := aux-lex & basic-one-arg & \
    #           [ SYNSEM.LOCAL.CAT.VAL [ SUBJ < >, \
    #                                    COMPS < #comps >, \
    #                                    SPR < >, \
    #                                    SPEC < > ], \
    #             ARG-ST < #comps & \
    #                      [ LOCAL.CAT [ VAL [ SUBJ < >, \
    #                                          COMPS < > ], \
    #                                    HEAD verb ]] > ].'
    #  mylang.add(typedef)

    # ASF 2009-12-21 Changing conditions, we now have a question on whether
    # there can be more than on auxiliary per clause, this holds for all complements

    #      if ch.get('multiple-aux') == 'no':
    #        mylang.add(supertype + ' := [ ARG-ST < [ LOCAL.CAT.HEAD.AUX - ] > ].')

    #     if sem == 'add-pred':
    #       mylang.add_literal('; S comp aux, with pred')

    #       typedef = auxtypename + ' := ' + supertype + ' & hcons-lex-item & \
    #               [ SYNSEM [ LOCAL.CONT.HCONS <! qeq & \
    #                                              [ HARG #harg, \
    #                                                LARG #larg ] !>, \
    #                          LKEYS.KEYREL event-relation & \
    #                                       [ ARG1 #harg ]], \
    #                 ARG-ST < [ LOCAL.CONT.HOOK.LTOP #larg ] > ].'
    #       mylang.add(typedef)

    #     else:
    #       mylang.add_literal('; S comp aux, no predicate')

    # LAP 2008-06-11 FIX this: literals may print more than once
    #   here and elsewhere in the loop
    ###CHECKED
    #     comment = \
    #         '; Better say [ AUX - ] on complement here, or we\'ll spin' + \
    #         ' on generation.'
    #     mylang.add_literal(comment)

    #       typedef = auxtypename + ' := ' + supertype + \
    #              ' & raise-sem-lex-item & \
    #              [ ARG-ST < [ LOCAL.CAT.HEAD.AUX - ] > ].'
    #       mylang.add(typedef)

    # customize_users_auxtype(aux, userstypename, auxtypename, mylang, ch, hierarchies)

=======
    #     else:
    #       mylang.add_literal('; S comp aux, no predicate')

    # LAP 2008-06-11 FIX this: literals may print more than once
    #   here and elsewhere in the loop
    ###CHECKED
    #     comment = \
    #         '; Better say [ AUX - ] on complement here, or we\'ll spin' + \
    #         ' on generation.'
    #     mylang.add_literal(comment)

    #       typedef = auxtypename + ' := ' + supertype + \
    #              ' & raise-sem-lex-item & \
    #              [ ARG-ST < [ LOCAL.CAT.HEAD.AUX - ] > ].'
    #       mylang.add(typedef)

    # customize_users_auxtype(aux, userstypename, auxtypename, mylang, ch, hierarchies)

>>>>>>> 99e742d3
    # add stems to lexicon
#    for stem in aux.get('stem',[]):
#      orth = stem.get('orth')
#      typedef = TDLencode(orth) + ' := ' + userstypename + ' & \
#                       [ STEM < "' + orth + '" > ].'
#      lexicon.add(typedef)

#      if sem == 'add-pred':
#        pred = stem.get('pred')
#        typedef = TDLencode(orth) + \
#                    ' := [ SYNSEM.LKEYS.KEYREL.PRED "' + pred + '" ].'
#        lexicon.add(typedef, merge=True)
<|MERGE_RESOLUTION|>--- conflicted
+++ resolved
@@ -71,11 +71,7 @@
                            [ ARG-ST < [ LOCAL.CAT.HEAD.AUX - ], [ ] > ].'
                     mylang.add(auxrest_type)
             else: #norder == 'before'
-<<<<<<< HEAD
-                comp_spec_typedef = supertypename + ''' := basic-two-arg &
-=======
                 comp_spec_typedef = supertypename + ''' := basic-two-arg & 
->>>>>>> 99e742d3
                  [ SYNSEM.LOCAL.CAT.VAL [ SUBJ < >, 
                                           COMPS < #negcomp , #comp > ],
                    ARG-ST < #negcomp &  
@@ -223,15 +219,11 @@
     if negaux:
         norder = ch.get('comp-neg-order-head-comp')
     supertypename = set_supertypename(auxcomp)
-<<<<<<< HEAD
-    if sem == 'add-pred':
-=======
     evid_present = False
     for feat in aux.get('feat',[]):
         if feat.get('name') == 'evidential':
             evid_present = True
     if sem == 'add-pred' or evid_present:
->>>>>>> 99e742d3
         auxtypename = supertypename + '-with-pred'
         basic_typedef = auxtypename + ' := ' + supertypename + '.'
         if auxcomp == 'vp':
@@ -240,11 +232,7 @@
                                           trans-first-arg-raising-lex-item-1 .'
             else: #negaux
                 if norder=='after':
-<<<<<<< HEAD
-                    typedef = auxtypename + ''' := norm-sem-lex-item &
-=======
                     typedef = auxtypename + ''' := norm-sem-lex-item & 
->>>>>>> 99e742d3
           [ ARG-ST < [ ], [ LOCAL.CONT.HOOK.LTOP #larg ], [ ] >,
             SYNSEM [ LOCAL.CONT.HCONS <! qeq & 
                                         [ HARG #harg,
@@ -252,11 +240,7 @@
                      LKEYS.KEYREL event-relation & 
                        [ ARG1 #harg ]]].'''
                 else: #norder=='before'
-<<<<<<< HEAD
-                    typedef = auxtypename + ''' := norm-sem-lex-item &
-=======
                     typedef = auxtypename + ''' := norm-sem-lex-item & 
->>>>>>> 99e742d3
           [ ARG-ST < [ ], [ ], [ LOCAL.CONT.HOOK.LTOP #larg ] >,
             SYNSEM [ LOCAL.CONT.HCONS <! qeq & 
                                         [ HARG #harg,
@@ -347,13 +331,10 @@
     features.customize_feature_values(mylang, ch, hierarchies, aux, userstypename, 'aux')
     features.customize_feature_values(mylang, ch, hierarchies, aux, userstypename, 'auxcomplement')
     mylang.add(userstypename + ':= ' + auxtypename + '.')
-<<<<<<< HEAD
     if ch.get('word-order') == 'v2' and ch.get('subord-word-order') == 'vfinal':
         mylang.add(userstypename + ':='+ auxtypename
                    + '& [ SYNSEM.LOCAL.CAT.VAL.COMPS.FIRST.LOCAL.CAT.MC na-or-- ].')
 
-=======
->>>>>>> 99e742d3
 
 def get_users_type_name(aux):
     name = aux.get('name', '')
@@ -367,43 +348,6 @@
         typedef = TDLencode(id) + ' := ' + userstypename + ' & \
                        [ STEM < "' + orth + '" > ].'
         lexicon.add(typedef)
-<<<<<<< HEAD
-
-        if sem == 'add-pred':
-            pred = stem.get('pred')
-            typedef = TDLencode(id) + \
-                      ' := [ SYNSEM.LKEYS.KEYREL.PRED "' + pred + '" ].'
-            lexicon.add(typedef, merge=True)
-        else:
-            tense = aspect = mood = ''
-
-            for feat in aux.get('feat',[]):
-                if feat.get('name') == 'tense':
-                    tense = feat.get('value')
-                if feat.get('name') == 'aspect':
-                    aspect = feat.get('value')
-                if feat.get('name') == 'mood':
-                    mood = feat.get('value')
-
-            grdef = TDLencode(id) +'_gr := arg0e_gtr & \
-                    [ CONTEXT [ RELS <! [ '
-
-            if tense == '' and aspect == '' and mood == '':
-                grdef += 'PRED "non_existing_rel" ] !> ],'
-            else:
-                grdef += 'ARG0.E [ '
-                if tense != '':
-                    grdef += 'TENSE ' + tense + ','
-                if aspect != '':
-                    grdef += 'ASPECT ' + aspect + ','
-                if mood != '':
-                    grdef += 'MOOD ' + mood + ','
-
-                grdef = grdef[:len(grdef)-1] + ' ] ] !> ], '
-
-            grdef += 'FLAGS.TRIGGER "' + TDLencode(id) + '" ].'
-            trigger.add(grdef)
-=======
 
 
         evid_present = False
@@ -640,7 +584,6 @@
     #        typedef = auxtypename + ' := ' + supertype + '  & raise-sem-lex-item & \
     #               [ ARG-ST < [ ], [ LOCAL.CAT.HEAD.AUX - ] > ].'
     #        mylang.add(typedef)
->>>>>>> 99e742d3
 
     #  customize_users_auxtype(aux, userstypename, auxtypename, mylang, ch, hierarchies)
 
@@ -659,202 +602,14 @@
     #                                    HEAD verb ]] > ].'
     #  mylang.add(typedef)
 
-<<<<<<< HEAD
-    lexicon.add_literal(';;; Auxiliaries')
-    for aux in ch.get('aux',[]):
-
-        # negaux is a parameter to create auxiliries with extra
-        # syntactic arguments in the head-comp neg bipartite construction
-        negaux = False
-        if ch.get('bineg-type') == 'head-comp':
-            negaux = True if  'negation' in [f['name'] for f in aux['feat']] else False
-        auxcomp = ch.get('aux-comp')
-        userstypename = get_users_type_name(aux)
-
-        # need to add a feature here for 'head-mod-neg' analysis
-        if ch.get('bineg-type') == 'head-mod':
-            if  'negation' in [f['name'] for f in aux['feat']]:
-                mylang.add(userstypename + ':= [SYNSEM.NEG-SAT -].')
-        sem = aux.get('sem', '')
-
-        define_arg_str_and_valency(aux, auxcomp, ch, mylang, negaux)
-        create_semantics(sem, aux, auxcomp, mylang, ch, hierarchies, negaux)
-        add_auxiliaries_to_lexicon(userstypename, sem, aux, lexicon, trigger)
-
-
-
-
-
-    ####Customize Auxiliaries old
-
-    #def add_subj_tdl(type, subj, subjcase, mylang):
-    #  """
-    #  A function to add subject related tdl to type definition if the complement
-    #  is either a V or a VP.
-    #  Called by customize_auxiliaries().
-    #  type = supertype variable in customize_auxiliaries()
-    #  subj = subj variable in customize_auxiliaries()
-    #  """
-    #  if subj == 'adp':
-    #    mylang.add(type + ' := [ ARG-ST.FIRST.LOCAL.CAT.HEAD adp ].')
-    #  else:
-    #    mylang.add(type + ' := [ ARG-ST.FIRST.LOCAL.CAT.HEAD noun ].')
-    #    if subj == 'np-comp-case':
-    #      mylang.add(type + ' := [ ARG-ST < [ LOCAL.CAT.HEAD.CASE #case  ], \
-    #                                        [ LOCAL.CAT.VAL.SUBJ < [ LOCAL.CAT.HEAD.CASE #case ] > ] > ].')
-    #    elif subj == 'np-aux-case':
-    #      mylang.add(type + ' := [ ARG-ST.FIRST.LOCAL.CAT.HEAD.CASE ' + subjcase + ' ].')
-
-
-
-
-
-
-    #def customize_auxiliaries(mylang, ch, lexicon, hierarchies):
-
-    #  lexicon.add_literal(';;; Auxiliaries')
-    #  auxcomp = ch.get('aux-comp')
-    #  wo = ch.get('word-order')
-    #  auxorder = ch.get('aux-comp-order')
-    #  vc = determine_vcluster(auxcomp, auxorder, wo, ch)#ch.get('v-cluster')
-
-    # for aux in ch.get('aux',[]):
-    #   name = aux.get('name','')
-    #   userstypename = name + '-aux-lex'
-    #   sem = aux.get('sem','')
-    #   subj = aux.get('subj','')
-    #   subjc = aux.get('subj_case','') #TODO: verify _-delimited key
-    #   cases = case.case_names(ch)
-    #   subjcase = case.canon_to_abbr(subjc, cases)
-
-    # Lexical type for auxiliaries.
-    # ASF 2008-11-25 added constraints SS.LOC.CONT.HOOK.XARG #xarg and
-    # ARG-ST.FIRST.LOCAL.CONT.HOOK.INDEX #xarg for subj-raise-aux and
-    # arg-comp-aux, to insure the subject is passed up when several auxs are
-    # present in sentence. Implemented here, because it required least changes
-    # it may be cleaner to have this in general verb-lex, as well as the first
-    # ARG is #subj constraint (but not possible for aux with s-comp)
-
-    #  if auxcomp == 'vp':
-    #     supertype = 'subj-raise-aux'
-    #     auxtypename = get_auxtypename(sem, supertype)
-
-    #      typedef = supertype + ' := aux-lex & trans-first-arg-raising-lex-item  & \
-    #                 [ SYNSEM.LOCAL [ CAT.VAL [ SUBJ < #subj >, \
-    #                                          COMPS < #comps >, \
-    #                                          SPR < >, \
-    #                                          SPEC < > ], \
-    #                                  CONT.HOOK.XARG #xarg ], \
-    #                   ARG-ST < #subj & \
-    #                            [ LOCAL [ CAT.VAL [ SPR < >, \
-    #                                                COMPS < > ],\
-    #                                      CONT.HOOK.INDEX #xarg ] ], \
-    #                            #comps & \
-    #                            [ LOCAL.CAT [ VAL [ SUBJ < [ ] >, \
-    #                                                COMPS < > ], \
-    #                                          HEAD verb ]] > ].'
-    #    mylang.add(typedef)
-    #    add_subj_tdl(supertype, subj, subjcase, mylang)
-
     # ASF 2009-12-21 Changing conditions, we now have a question on whether
     # there can be more than on auxiliary per clause, this holds for all complements
 
     #      if ch.get('multiple-aux') == 'no':
-    #        mylang.add(supertype + ' := [ ARG-ST < [ ], [ LOCAL.CAT.HEAD.AUX - ] > ].')
-    #    if sem == 'add-pred':
-    #      typedef = auxtypename + ' := ' + supertype + ' & norm-sem-lex-item & \
-    #                                      trans-first-arg-raising-lex-item-1 .'
-    #      mylang.add(typedef)
-
-    ####CHECKED
-    #   else:
-    #     comment = \
-    #       '; To keep the semantically empty ones from spinning on\n' + \
-    #       '; generation, require complement to be [AUX -].  The\n' + \
-    #       '; FORM feature might be enough in the starter grammars,\n' + \
-    #       '; but I don\'t want to rely on this.  Then again, [ AUX - ]\n' + \
-    #       '; might not be true.  Be sure to put in a comment.'
-    #     mylang.add_literal(comment)
-    # changed inheritance here to remove redundancy
-    #     typedef = auxtypename + ' := ' + supertype + ' & raise-sem-lex-item & \
-    #                   [ ARG-ST < [ ], [ LOCAL.CAT.HEAD.AUX - ] > ].'
-    #     mylang.add(typedef)
-
-    #   customize_users_auxtype(aux, userstypename, auxtypename, mylang, ch, hierarchies)
-
-    # elif auxcomp == 'v':
-    #      supertype = 'arg-comp-aux'
-    #      auxtypename = get_auxtypename(sem, supertype)
-    ####CHECKED
-    #   comment = \
-    #     '; Somewhat surprisingly, this inherits from basic-two-arg, so\n' + \
-    #     '; that the non-local features are amalgamated from subj, the\n' + \
-    #     '; lexical verb complement, but not the other complements, if any.'
-    #   mylang.add_literal(comment)
-
-    #   typedef = supertype + ' := aux-lex & basic-two-arg & \
-    #          [ SYNSEM.LOCAL [ CAT.VAL [ SUBJ < #subj  >, \
-    #                                   COMPS < #comps . #vcomps >, \
-    #                                   SPR < >, \
-    #                                   SPEC < > ], \
-    #                           CONT.HOOK.XARG #xarg ], \
-    #            ARG-ST < #subj & \
-    #                     [ LOCAL [ CAT [ VAL [ SPR < >, \
-    #                                           COMPS < > ]], \
-    #                               CONT.HOOK.INDEX #xarg ]], \
-    #                   #comps & \
-    #                   [ LIGHT +, \
-    #                     LOCAL [ CAT [ VAL [ SUBJ < [ ] >, \
-    #                                         COMPS #vcomps ], \
-    #                                   HEAD verb ], \
-    #                             CONT.HOOK.XARG #xarg ]] > ].'
-    #   mylang.add(typedef)
-    #   add_subj_tdl(supertype, subj, subjcase, mylang)
-
-    # ASF 2008-12-07 For now we restrict free word order with v-comp to
-    # either verbal clusters or one auxiliary max
-=======
->>>>>>> 99e742d3
-    # ASF 2009-12-21 Changing conditions, we now have a question on whether
-    # there can be more than on auxiliary per clause, this holds for all complements
-
-    #      if ch.get('multiple-aux') == 'no':
-<<<<<<< HEAD
-    #        mylang.add(supertype + ' := [ ARG-ST < [ ], [ LOCAL.CAT.HEAD.AUX - ] > ].')
-    ###CHECKED
-    #   if sem == 'add-pred':
-    #     comment = \
-    #       '; Not inheriting from basic-verb-lex, so need to put in\n' + \
-    #       '; event-relation by hand here.'
-    #     mylang.add_literal(comment)
-
-    #        typedef = auxtypename + ' := ' + supertype + ' & hcons-lex-item & \
-    #               [ SYNSEM [ LOCAL [ CONT.HCONS <! qeq & \
-    #                                                [ HARG #harg, \
-    #                                                  LARG #larg ] !> ], \
-    #                          LKEYS.KEYREL event-relation & \
-    #                                       [ ARG1 #harg ]], \
-    #                 ARG-ST < [ ], [ LOCAL.CONT.HOOK.LTOP #larg ] > ].'
-    #        mylang.add(typedef)
-
-    #    else:
-    ###CHECKING WRONG PLACE SHOULD NOT BE DEPENDING ON MULTIPLE AUX
-    #      comment = \
-    #        '; Note that raise-sem-lex-item assumes the first complement is\n' + \
-    #        '; where the HOOK comes from.  It\'s not clear to me how you\'d\n' + \
-    #        '; tell that you had an argument composition auxiliary if it\n' + \
-    #        '; wasn\'t appearing adjacent to the verb.'
-    #      mylang.add_literal(comment)
-
-    #        typedef = auxtypename + ' := ' + supertype + '  & raise-sem-lex-item & \
-    #               [ ARG-ST < [ ], [ LOCAL.CAT.HEAD.AUX - ] > ].'
-    #        mylang.add(typedef)
-=======
     #        mylang.add(supertype + ' := [ ARG-ST < [ LOCAL.CAT.HEAD.AUX - ] > ].')
 
     #     if sem == 'add-pred':
     #       mylang.add_literal('; S comp aux, with pred')
->>>>>>> 99e742d3
 
     #       typedef = auxtypename + ' := ' + supertype + ' & hcons-lex-item & \
     #               [ SYNSEM [ LOCAL.CONT.HCONS <! qeq & \
@@ -865,40 +620,6 @@
     #                 ARG-ST < [ LOCAL.CONT.HOOK.LTOP #larg ] > ].'
     #       mylang.add(typedef)
 
-<<<<<<< HEAD
-    #  elif auxcomp == 's':
-    #      supertype = 's-comp-aux'
-    #      auxtypename = get_auxtypename(sem, supertype)
-
-    #    typedef = supertype + ' := aux-lex & basic-one-arg & \
-    #           [ SYNSEM.LOCAL.CAT.VAL [ SUBJ < >, \
-    #                                    COMPS < #comps >, \
-    #                                    SPR < >, \
-    #                                    SPEC < > ], \
-    #             ARG-ST < #comps & \
-    #                      [ LOCAL.CAT [ VAL [ SUBJ < >, \
-    #                                          COMPS < > ], \
-    #                                    HEAD verb ]] > ].'
-    #  mylang.add(typedef)
-
-    # ASF 2009-12-21 Changing conditions, we now have a question on whether
-    # there can be more than on auxiliary per clause, this holds for all complements
-
-    #      if ch.get('multiple-aux') == 'no':
-    #        mylang.add(supertype + ' := [ ARG-ST < [ LOCAL.CAT.HEAD.AUX - ] > ].')
-
-    #     if sem == 'add-pred':
-    #       mylang.add_literal('; S comp aux, with pred')
-
-    #       typedef = auxtypename + ' := ' + supertype + ' & hcons-lex-item & \
-    #               [ SYNSEM [ LOCAL.CONT.HCONS <! qeq & \
-    #                                              [ HARG #harg, \
-    #                                                LARG #larg ] !>, \
-    #                          LKEYS.KEYREL event-relation & \
-    #                                       [ ARG1 #harg ]], \
-    #                 ARG-ST < [ LOCAL.CONT.HOOK.LTOP #larg ] > ].'
-    #       mylang.add(typedef)
-
     #     else:
     #       mylang.add_literal('; S comp aux, no predicate')
 
@@ -917,26 +638,6 @@
 
     # customize_users_auxtype(aux, userstypename, auxtypename, mylang, ch, hierarchies)
 
-=======
-    #     else:
-    #       mylang.add_literal('; S comp aux, no predicate')
-
-    # LAP 2008-06-11 FIX this: literals may print more than once
-    #   here and elsewhere in the loop
-    ###CHECKED
-    #     comment = \
-    #         '; Better say [ AUX - ] on complement here, or we\'ll spin' + \
-    #         ' on generation.'
-    #     mylang.add_literal(comment)
-
-    #       typedef = auxtypename + ' := ' + supertype + \
-    #              ' & raise-sem-lex-item & \
-    #              [ ARG-ST < [ LOCAL.CAT.HEAD.AUX - ] > ].'
-    #       mylang.add(typedef)
-
-    # customize_users_auxtype(aux, userstypename, auxtypename, mylang, ch, hierarchies)
-
->>>>>>> 99e742d3
     # add stems to lexicon
 #    for stem in aux.get('stem',[]):
 #      orth = stem.get('orth')
