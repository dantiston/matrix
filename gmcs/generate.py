--- conflicted
+++ resolved
@@ -177,11 +177,7 @@
       det_list.add(pline[1].rstrip())
   
   noun_rels_dets = remove_duplicates(noun_rels_dets)
-<<<<<<< HEAD
-  #print "noun_rels_dets: <<",noun_rels_dets,">><br />"
-=======
   # print "noun_rels_dets: <<",noun_rels_dets,">><br />"
->>>>>>> ee4a5cfe
 
   # okay, here in det_rels, we're building key value pairs where the 
   # keys are relationship types between nouns and determiners
@@ -189,11 +185,7 @@
   # obl: is mapped to the list of determiner relations found in the choices
   # opt: is mapped to that list of determiners found in the choices + an exist_q_rel  
   det_rels = {"imp":["exist_q_rel"],"obl":list(det_list),"opt":list(det_list)+["exist_q_rel"]}
-<<<<<<< HEAD
-  #print "det_rels: <<",det_rels,">><br />"
-=======
   # print "det_rels: <<",det_rels,">><br />"
->>>>>>> ee4a5cfe
   lexicon.close()
   choices.close()
   return(noun_rels_dets,det_rels,lang)
