--- conflicted
+++ resolved
@@ -792,233 +792,6 @@
       vr.err('noaux-fin-nf', mess)
 
 ######################################################################
-<<<<<<< HEAD
-# validate_lexicon(ch, vr)
-#   Validate the user's choices about the test lexicon.
-
-def validate_lexicon(ch, vr):
-
-  # Did they specify enough lexical entries?
-  if 'noun' not in ch:
-    mess = 'You should create at least one noun class.'
-    vr.warn('noun1_stem1_orth', mess)
-
-  # Nouns
-  for noun in ch.get('noun'):
-    det = noun.get('det')
-
-    # Did they answer the question about determiners?
-    if not det:
-      mess = 'You must specify whether each noun you define takes a determiner.'
-      vr.err(noun.full_key + '_det', mess)
-
-    # If they said the noun takes an obligatory determiner, did they
-    # say their language has determiners?
-    if det == 'obl' and ch.get('has-dets') == 'no':
-      mess = 'You defined a noun that obligatorily takes a determiner, ' +\
-             'but also said your language does not have determiners.'
-      vr.err('has-dets', mess)
-      vr.err(noun.full_key + '_det', mess)
-
-    for stem in noun.get('stem', []):
-      orth = stem.get('orth')
-      pred = stem.get('pred')
-
-      # Did they give a spelling?
-      if not orth:
-        mess = 'You must specify a spelling for each noun you define.'
-        vr.err(stem.full_key + '_orth', mess)
-
-      # Did they give a predicate?
-      if not pred:
-        mess = 'You must specify a predicate for each noun you define.'
-        vr.err(stem.full_key + '_pred', mess)
-
-  # Verbs
-  seenTrans = False
-  seenIntrans = False
-  for verb in ch.get('verb'):
-    val = verb.get('valence')
-    bistems = verb.get('bistem', [])
-    bipartitepc = verb.get('bipartitepc')
-
-    if not val:
-      mess = 'You must specify the argument structure of each verb you define.'
-      vr.err(verb.full_key + '_valence', mess)
-    elif val[0:5] == 'trans' or '-' in val:
-      seenTrans = True
-    else:
-      seenIntrans = True
-
-    if bistems and not bipartitepc:
-      mess = 'If you add bipartite stems to a class, you must specify a position class for the affix part of the stems.'
-      vr.err(verb.full_key + '_bipartitepc', mess)
-
-    for stem in verb.get('stem', []):
-      orth = stem.get('orth')
-      pred = stem.get('pred')
-
-      if not orth:
-        mess = 'You must specify a spelling for each verb you define.'
-        vr.err(stem.full_key + '_orth', mess)
-
-      if not pred:
-        mess = 'You must specify a predicate for each verb you define.'
-        vr.err(stem.full_key + '_pred', mess)
-
-    for bistem in bistems:
-      orth = bistem.get('orth')
-      aff = bistem.get('aff')
-      pred = bistem.get('pred')
-
-      if not orth:
-        mess = 'You must specify a spelling for each verb you define.'
-        vr.err(bistem.full_key + '_orth', mess)
-
-      if not aff:
-        mess = 'You must specify a affix for each bipartite verb stem you define.'
-        vr.err(bistem.full_key + '_aff', mess)
-
-      if not pred:
-        mess = 'You must specify a predicate for each verb you define.'
-        vr.err(bistem.full_key + '_pred', mess)
-
-  if not (seenTrans and seenIntrans):
-    mess = 'You should create intransitive and transitive verb classes.'
-    vr.warn('verb1_valence', mess)
-    vr.warn('verb2_valence', mess)
-
-  # Auxiliaries
-  aux_defined = 'aux' in ch
-  if ch.get('has-aux') != 'yes':
-    if aux_defined:
-      mess = 'You have indicated that your language has no auxiliaries ' +\
-             'but have entered an auxiliary on the Lexicon page.'
-      vr.err('has-aux', mess)
-
-  if ch.get('has-aux') == 'yes':
-    if not aux_defined:
-      mess = 'You have indicated that your language has auxiliaries. ' +\
-             'You must define at least one auxiliary type.'
-      vr.err('auxlabel', mess)
-
-  comp = ch.get('aux-comp')
-  for aux in ch.get('aux'):
-    sem = aux.get('sem')
-    pred = aux.get('pred')
-    subj = aux.get('subj')
-
-    if 'stem' not in aux:
-      mess = 'You must specify a stem for each auxiliary type defined.'
-      vr.err(aux.full_key + '_stem1_orth', mess)
-
-    if not sem:
-      mess = 'You must specify whether the auxiliary contributes a predicate.'
-      vr.err(aux.full_key + '_sem', mess)
-
-    if sem == 'add-pred':
-      for feat in aux.get('feat', []):
-        if feat.get('name') and not feat.get('value'):
-          mess = 'You must specify a value for this feature.'
-          vr.err(feat.full_key + '_value', mess)
-
-    if comp == 'vp' or comp == 'v':
-      if not subj:
-        mess = 'You must specify the subject type.'
-        vr.err(aux.full_key + '_subj', mess)
-
-    compform = 'no'
-    for cf in aux.get('compfeature', []):
-      name = cf.get('name')
-      if name == 'form':
-        compform = 'yes'
-      if name and not cf.get('value'):
-        mess = 'You must specify a value for this feature.'
-        vr.err(cf.full_key + '_value', mess)
-
-    if not compform == 'yes':
-      mess = 'You must specify the form of the verb in the complement, ' +\
-             'i.e., the value of the complement feature FORM.'
-      vr.err(aux.full_key + '_compfeature', mess)
-
-
-    for stem in aux.get('stem', []):
-      if sem == 'add-pred' and not stem.get('pred'):
-        mess = 'You have indicated that this type contributes a predicate. ' +\
-               'You must specify the predicate name.'
-        vr.err(stem.full_key + '_pred', mess)
-      if sem != 'add-pred' and stem.get('pred'):
-        mess = 'You have specified a predicate but indicated ' +\
-               'that this type does not contribute a predicate.'
-        vr.err(aux.full_key + '_sem', mess)
-      if not stem.get('orth'):
-        mess = 'You must specify a spelling for each auxiliary you define.'
-        vr.err(stem.full_key + '_orth', mess);
-
-  # Determiners
-  for det in ch.get('det'):
-    for stem in det.get('stem', []):
-      if not stem.get('orth'):
-        mess = 'You must specify a spelling for each determiner you define.'
-        vr.err(stem.full_key + '_orth', mess)
-
-      if not stem.get('pred'):
-        mess = 'You must specify a predicate for each determiner you define.'
-        vr.err(stem.full_key + '_pred', mess)
-
-  # Adpositions
-  for adp in ch.get('adp'):
-    if 'feat' not in adp:
-      mess = 'You should specify a value for at least one feature (e.g., CASE).'
-      vr.warn(adp.full_key + '_feat1_name', mess)
-
-  # For verbs and verbal inflection, we need to prevent that index features are 
-  # assigned to verbs: making set of features that should not be assigned to 
-  # verbs
-
-  index_feat = ['person', 'number','gender']
-  for feature in ch.get('feature'):
-    if 'name' in feature:
-      if feature.get('type') == 'index':
-        index_feat.append(feature.get('name'))
-
-
-
-  # Features on all lexical types
-  for lextype in ('noun', 'verb', 'aux', 'det', 'adp'):
-    for lt in ch.get(lextype):
-      for feat in lt.get('feat', []):
-        if not feat.get('name'):
-          mess = 'You must choose which feature you are specifying.'
-          vr.err(feat.full_key + '_name', mess)
-        if not feat.get('value'):
-          mess = 'You must choose a value for each feature you specify.'
-          vr.err(feat.full_key + '_value', mess)
-
-        if feat.get('name') == 'argument structure':
-          mess = 'The pseudo-feature "argument structure" is only ' +\
-                 'appropriate for inflectional morphemes.  For verbs, ' +\
-                 'please use the special argument structure drop-down; ' +\
-                 'other lexical types do not yet support argument structure.'
-          vr.err(feat.full_key + '_name', mess)
-
-        if lextype == 'verb': # or lextype == 'aux': lap: 1/5/11 removed aux to get rid of overzealous validation
-
-          if not feat.get('head'):
-            mess = 'You must choose where the feature is specified.'
-            vr.err(feat.full_key + '_head', mess)
-          elif feat.get('head') == 'verb' and index_feat.count(feat.get('name')) > 0:
-            mess = 'This feature is associated with nouns, please select one of the NP-options.'
-            vr.err(feat.full_key + '_head', mess)
-
-        if not ch.has_dirinv() and feat.get('head') in ['higher', 'lower']:
-          mess = 'That choice is not available in languages ' +\
-                 'without a direct-inverse scale.'
-          vr.err(feat.full_key + '_head', mess)
-
-######################################################################
-=======
->>>>>>> 6ee4c11f
 # validate_test_sentences(ch, vr)
 #   Validate the user's choices about test sentences.
 
