#!/bin/bash

# Script for running all existing matrix regression tests.
# Be sure that $CUSTOMIZATIONROOT is set appropriately
# (i.e., to point to the matrix/gmcs directory you
# intend to test... the regression_tests directory with that
# gmcs/directory is the one that will be active).
# Much copied from logon/parse.

unset DISPLAY
unset LUI

###
### INITIALIZATION CHECKS
###

if [ -z "${LOGONROOT}" ]; then
  echo "run-regression-tests: unable to determine \$LOGONROOT directory; exit."
  exit 1
fi

if [ -z "${CUSTOMIZATIONROOT}" ]; then
  echo "run-regression-tests: unable to determine \$CUSTOMIZATIONROOT directory; exit."
  exit 1
fi

if [ -z "${ACEROOT}" ]; then
  echo "run-regression-tests: unable to determine \$ACEROOT directory; exit."
  exit 1
fi

if [ ! -d "${ACEROOT}" ]; then
  echo "run-regression-tests: the \$ACEROOT does not point to the directory; exit."
  exit 1
fi

logon32=''
if [ ! -z "${LOGON32}" ]; then
  echo "The regression test with ACE is not currently possible on a 32-bit machine; exit."
  exit 1
fi

# set the appropriate Python version
python_cmd='python'
if ! echo $( $python_cmd -V 2>&1 ) | grep -q "Python 2\.[5,6,7]"; then
  echo "Default Python version incompatible. Attempting to find another..." >&2
  if which python2.5 >/dev/null; then
    python_cmd='python2.5'
  elif which python2.6 >/dev/null; then
    python_cmd='python2.6'
  elif which python2.7 >/dev/null; then
    python_cmd='python2.7'
  else
    echo "No compatible Python version found. Exiting."
    exit 1
  fi
  echo "  Found $( $python_cmd -V 2>&1 ). Continuing." >&2
fi

matrix_cmd="$python_cmd ${CUSTOMIZATIONROOT}/../matrix.py"

while getopts "vcp" Option
do
  case $Option in
    v ) validate=true;;
    c ) customize=true;;
    p ) performance=true;;
  esac
done
# if none were set, do all tasks
if ! [[ $validate || $customize || $performance ]]
then
  validate=true
  customize=true
  performance=true
fi
# Now move the argument pointer to the first argument
shift $((OPTIND-1))


# Parameters which are the same for all regression test:
rtestdir="${CUSTOMIZATIONROOT}/regression_tests/"
gold="$rtestdir/home/gold/"
scratch="$rtestdir/scratch/"
log="$rtestdir/logs/ace.$(date "+%Y-%m-%d")" # TJT 2014-09-12: Specify the log
<<<<<<< HEAD
grammar="$scratch/grammars"
lgname=$3

# Make grammar directories # TJT 2014-09-12: Make sure the grammar directory exists
=======
grammar="$scratch/grammar"
lgname=$3

# TJT 2014-09-12: Make sure the grammar directory exists
>>>>>>> 3cb15a7c
mkdir -p $grammar

# Check for existence of choices file
if [ ! -e $1 ]; then
  echo "ERROR!"
  echo "$lgname choices file does not exist: $choicesfile" >> $log
  exit 1
fi

# Validate
if [[ $validate ]]; then
  $matrix_cmd v $1
  if [ $? != 0 ]; then
    echo "INVALID!"
    echo "$lgname choices file did not pass validation." >> $log
    exit 1
  fi
fi

# Customize (Performance needs a grammar, too, though)
if [[ $customize || $performance ]]; then
  $matrix_cmd --cheap-hack cf $1 $grammar
  if [[ $customize && $? != 0 ]]; then
    echo "FAIL!"
    echo "There was an error during the customization of the grammar." >> $log
    exit 1
  fi
fi

dat_file=$grammar/${lgname}/${lgname}.dat
config_file=$grammar/${lgname}/ace/config.tdl

$ACEROOT/ace -G $dat_file -g $config_file 1>/dev/null 2>/dev/null
# TJT 2014-09-12: Check to see if ACE succeeded in making the grammar
if [[ ! -f $dat_file ]]; then
  echo "FAIL!"
  echo "There was an error creating the grammar with ACE." >> $log
  exit 1
fi

mkdir -p $gold/$lgname
cp ${LOGONROOT}/lingo/lkb/src/tsdb/skeletons/english/Relations $gold/$lgname/relations
touch $gold/$lgname/item-set
touch $gold/$lgname/run
touch $gold/$lgname/parse
touch $gold/$lgname/result
touch $gold/$lgname/edge
touch $gold/$lgname/decision
touch $gold/$lgname/preference
touch $gold/$lgname/tree

#_FIX_ME_: the format of items could be wrong.
cnt=0
while read line           
do
  let "cnt += 1"
  if [ "${line:0:1}" = "*" ]; then
    sen=`echo $line| cut -d* -f2`
    echo "$cnt@unknown@formal@none@1@@$sen@@@@@@@$(whoami)@$(date "+%Y-%m-%d")"
  else
    echo "$cnt@unknown@formal@none@1@S@$line@@@@@@@$(whoami)@$(date "+%Y-%m-%d")"
  fi
done < $2 > $gold/$lgname/item

cut -d@ -f7 $gold/$lgname/item | ${CUSTOMIZATIONROOT}/regression_tests/art-static-prerelease -a "$ACEROOT/ace -g $dat_file 2>/dev/null" $gold/$lgname 1>/dev/null

sed "s;@@;@0@;g" $gold/$lgname/parse > $gold/$lgname/tmp
mv -f $gold/$lgname/tmp $gold/$lgname/parse
sed "s;@@;@0@;g" $gold/$lgname/parse > $gold/$lgname/tmp
mv -f $gold/$lgname/tmp $gold/$lgname/parse
sed "s;@@;@0@;g" $gold/$lgname/result > $gold/$lgname/tmp
mv -f $gold/$lgname/tmp $gold/$lgname/result
sed "s;@@;@0@;g" $gold/$lgname/result > $gold/$lgname/tmp
mv -f $gold/$lgname/tmp $gold/$lgname/result

#cp  $gold/$lgname/item $skeletons/$lgname/item
#cp  $gold/$lgname/relations $skeletons/$lgname/relations

rm -rf $grammar<|MERGE_RESOLUTION|>--- conflicted
+++ resolved
@@ -83,17 +83,10 @@
 gold="$rtestdir/home/gold/"
 scratch="$rtestdir/scratch/"
 log="$rtestdir/logs/ace.$(date "+%Y-%m-%d")" # TJT 2014-09-12: Specify the log
-<<<<<<< HEAD
 grammar="$scratch/grammars"
 lgname=$3
 
 # Make grammar directories # TJT 2014-09-12: Make sure the grammar directory exists
-=======
-grammar="$scratch/grammar"
-lgname=$3
-
-# TJT 2014-09-12: Make sure the grammar directory exists
->>>>>>> 3cb15a7c
 mkdir -p $grammar
 
 # Check for existence of choices file
