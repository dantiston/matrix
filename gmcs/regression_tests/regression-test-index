tiniest=very basic grammar to get the regression tests started - SOV word order, no frills
case-erg-abs=Case, ergative-absolutive
case-fluid-s=Case, fluid-S
case-focus=Case, focus
case-nom-acc=Case, nominative-accusative
case-nom-acc-adp=Case, nominative-accusative w/ adpositions
case-none=Case, none
case-split-n=Case, split-N
case-split-s=Case, split-S
case-split-v=Case, split-V
case-tripartite=Case, tripartite
dir-inv-algonquian=Direct-inverse, pseudo-Algonquian
dir-inv-fore=Direct-inverse, pseudo-Fore
aux-s-f-noinfl=two aux, finite sentential compelement, no inflection, level1 test
aux-vp-f-noinfl=two aux, finite vp comp, no inflection, level 1 test
aux-v-f-noinfl=two aux, finite v vomp, no inflection, level 1 test
aux-f-vpcomp-nfconst-formfeat=finite auxes with nf vp compleof the nf comp is constrained - level 2 test (inflection, no t&a features)
nopaux-noinfl-vpcomp-f-formfeat=single uninflected aux with finite vp complement, level 2 test (inflection but no t&a features)
auxten-vpcompnfasp-tafeat=tensed auxilialevel 3 test
noaux-toblig-aopt-onv=obligatory tense, optional aspect on v, no aux level 3 test
auxcomp-feature-engstative-vp-1013=testing verb class feature stative and aux constrained to nonstative
auxcomp-markfeature-vp-1015=testing KEYS.KEY mhat is being used to distinguish etre and avoir type auxiliary verb classes
fin-forms-noaux-1008=testing finite/nonfinite distinction when there are no auxiliaries
nf-form-withaux-vp-1008=testing nonfinite form constraint for aux complement
nf-twoforms-withtwoaux-vp-1008=testing-- two nonfinite forms
multi-select-case=multi-select of feature values, namely case
v2-aux-eitherside-v=v2nd word order with one auxiliary that takes a v (not vp) complement which can appear freely on either side ofthe aux
v2-aux-eitherside-vp=v2nd word order with one auxiliary that takes a vp complement on either side
vos-vp-aux-case-rais=testing case constraints imposed by the auxiliary: here it raises the case value from its vcomp's subject
aux-assigns-subj-case-vp=grammar tests case restrictions imposed by auxiliary: here the auxiliary aentence
ovs-aux-after-vp=testing ovs word order with auxiliaries that follow their vp complement
ovs-aux-before-vp=tests word order ovs with auxiliaries that precede their vp complement
vos-aux-before-vp=testing word order for vos languages with auxiliaries preceding their vp complement
vos-aux-after-vp=testing word order for vos languages in which the auxiliary follows its vp complement
free-aux-after-vp=testing word order with auxiliaries following their vp-compl, else free word order
free-aux-before-vp=testing free word order with auxiliary that needs to come before its verbal complements
multi-featured-aux=very! short test of features on the auxiliary itself
vso-aux-before-vp=testing vso word order where auxiliary precedes main-verb and takes vso complement style Irish and Welsh
free-aux-after-v-cluster=testing free word order where the aux follows its vcomp and forms verbal clusters
free-aux-before-v-cluster="testing free word order with preceding auxiliaries that take a v-comp and form a v-cluster"
sov-aux-after-v="testing sov word order where auxiliaries precede v-comp"
sov-aux-before-v="testing sov word order with auxiliaries preceding their v-comp"
svo-aux-after-v="testing svo word order with aux following its v-complement"
svo-aux-before-v="testing svo word order with auxiliary preceding v-comp"
v-initial-aux-after-vp="testing v-initial word order with auxiliaries following their vp-complement"
v-initial-aux-before-vp="testing v-initial word order where the auxiliary precedes its vp complement"
v-initial-aux-after-v="testing v-initial word order when the auxiliary follows its v-complement"
v-initial-aux-before-v="testing v-initial word order with aux preceding its v-complement"
vso-aux-after-v="testing vso word order where the auxiliary follows its v-complement"
vso-aux-before-v-cluster="testing vso word order where the aux precedes its v-comp forming a verbal cluster"
vso-aux-before-v-no-cluster="test vso word order where aux precedes its v-complement and does not form a verbal cluster"
free-one-aux-max-v=tests free word order with no verbal clusters, thus maximum one aux
view-inf-situ-inher=inflected viewpoint and inherent situation aspect
view-situ-aspect-infl=situation and viewpoint aspect as inflection
test-stative=testing assignment of prog-asp to non-stative-ing comp, ignoring tense/person/number/spelling, only transitive
Zulu=Zulu test for morphotactics
Slave=Slave test for morphotactics
Finnish=Finnish test for morphotactics
case-mixed=case, mixed adpositional and morphological marking
case-mixed-optadp=case with mixed optional adpositional and morphological marking
case-optadp=case with optional adpositional marking
auxfeatures=testing features on auxiliary verb
compfeatures=testing features on the auxiliary complement
compfeatures-onlyformmarked=testing features on auxiliary complement but only FORM is marked on the verb
auxfeatures-onlyformmarked=testing features on the auxiliaryFORM marked on the complement verb
subj-drop=All subjects caobjects can be dropped.  No markers for subject dropping.
lex-subj-drop=Lexical subject dropping with no marker.  No object dropping
all-subj-drop-wth-req-marker=All subject droppiuired marker for both dropped and overt subjects.  No object dropping.
all-subj-drop-wth-opt-marker=Subject dropping for all verbs with a marker left optionally for both dropped and overt subjects
arg-opt-all-comps-drop-wth-no-marker=All complements can be dropped. No marker.
arg-opt-all-comps-drop-marker-req-wth-drop-opt-wthout="Object dropping allowed for all verbs.  Marker is required for dropping and optional otherwise."
arg-opt-all-comps-drop-marker-req-wth-drop-req-wthout="Object dropping is allowed for all verbs and a marker is required when objects are dropped and when they are not."
arg-opt-all-comps-drop-marker-req-wth-drop-np-wthout="Object dropping is allowed for all verbs and an object marker is required when the object is dropped and not permitted with an overt object."
arg-opt-all-comps-drop-marker-opt-wth-drop-opt-wthout="Object dropping is allowed for verb types and object marking is optional when for dropped and overt objects."
arg-opt-all-comps-drop-marker-opt-wth-drop-np-wthout="Object dropping is allowed for all verb types and a marker is optional if the object is dropped and not permitted if it is overt."
arg-opt-all-comps-drop-marker-np-wth-drop-req-wthout="Object dropping is allowed for all verb types.  A marker is required with overt arguments and not permitted with dropped arguments."
arg-opt-all-comps-drop-marker-np-wth-drop-opt-wthout="Object dropping is allowed for all verb types a marker is not permitted with dropped arguments and is optional for overt."
arg-opt-all-comps-drop-marker-opt-wth-drop-req-wthout="Object dropping for all verb types.  Marker is optional for dropped objects and required for overt objects."
arg-opt-all-subj-drop-marker-np-wth-drop-opt-wthout=Subject dropping is allowed for all verb types.  A marker is not permitted with a dropped subject and is optional with an overt one.  Object dropping is not allowed.
arg-opt-all-subj-drop-marker-np-wth-drop-req-wthout=Subject dropping for all verb types. Marker not permitted with dropped subj and req with overt arg.
arg-opt-all-subj-drop-marker-opt-wth-drop-np-wthout=Subject dropping for all verb types. Marker optional with drop and not permitted with overt subj.
arg-opt-all-subj-drop-marker-opt-wth-drop-opt-wthout=Subject dropping allowed for al verb types. Marker optional for both dropped and overt subjects.
arg-opt-all-subj-drop-marker-opt-wth-drop-req-wthout=Subject dropping allowed for all verb types. Marker opt for dropped subj and req for overt subj.
arg-opt-all-subj-drop-marker-req-wth-drop-np-wthout=Subject dropping allowed for all verb types. Marker required for drop and not permitted with overt subj.
arg-opt-all-subj-drop-marker-req-wth-drop-opt-wthout=Subject dropping allowed for all verb types.  Marker req for drop and opt for overt subj.
arg-opt-all-subj-drop-marker-req-wth-drop-req-wthout=Subject dropping for all verb types. Marker required for both dropped and overt subjects
arg-opt-lex-subj-drop-no-marker=Lexical based subject dropping. No marker.
arg-opt-lex-subj-drop-marker-req-wth-drop-req-wthout=Lexically based subject dropping. Marker required for dropped and overt subjs.
arg-opt-lex-cntxt-subj-drop-marker-req-wth-drop-req-wthout=Subject dropping according to one context with one feature specified on the verb.
arg-opt-lex-cntxt-2feat-subj-drop-marker-req-wth-drop-req-wthout=Subject dropping only in one context with multiple features.  One specified on the verb.  One on the subj.
Cree=Plains Cree (sfd dissertation)
Dyirbal=Dyirbal (sfd dissertation)
Fore=Fore (sfd dissertation)
German=German (sfd dissertation)
Hindi=Hindi (sfd dissertation)
Tagalog=Tagalog (sfd dissertation)
case-mixed2=mixed adpositional and morphological marking (2)
Sahaptin-short=Sahaptin, shorter version (sfd dissertation)
qpart-yes-no=Questions marked via sentence-initial question particle.
subj-aux-inv-q=Questions marked by subj-aux inversion.
infl-q-main-verb=Question marking as inflection on the main verb, no other affixes
infl-q-main-verb-prefix=Questions as prefix on main verbs.
infl-q-aux-verb=Questions as inflection on aux verbs.
infl-q-final-opt-suffix=Question inflection as optional suffix after one other suffix
infl-q-nonfinal-suffix=Question affix as non-final in suffix string.
arg-opt-lex-comps-drop-marker-np-wth-drop-opt-wthout=lexically licensed object dropping.marker not permitted if the object is dropped and optional if it is overt.
arg-opt-lex-comps-drop-marker-np-wth-drop-req-wthout=lexically licensed object dropping. marker not permitted with dropped object and required with an overt object.
arg-opt-lex-comps-drop-marker-opt-wth-drop-np-wthout=lexically licensed object dropping. marker is optional with dropped object and not permitted with overt object.
arg-opt-lex-comps-drop-marker-opt-wth-drop-opt-wthout=lexically licensed object dropping. marker is optional for both dropped and overt objects.
arg-opt-lex-comps-drop-marker-opt-wth-drop-req-wthout=lexically licensed object dropping. marker is optional with a dropped object and required with an overt object
arg-opt-lex-comps-drop-marker-req-wth-drop-np-wthout=lexically licensed object dropping. marker is required with a dropped object and not permitted with an overt object
arg-opt-lex-comps-drop-marker-req-wth-drop-opt-wthout=lexically licensed object dropping.marker is required with a dropped object and optional with an overt object.
arg-opt-lex-comps-drop-marker-req-wth-drop-req-wthout=lexicallylicensed object dropping. marker is required with a dropped object and required with an overt object
arg-opt-lex-subj-drop-marker-np-wth-drop-opt-wthout=lexically licensed subject dropping. marker is not permitted when subject is dropped and is optional when it is overt
arg-opt-lex-subj-drop-marker-np-wth-drop-req-wthout=lexically licensed subject dropping. subject marker is not permitted with an dropped subject and required with an overt subject.
arg-opt-lex-subj-drop-marker-opt-wth-drop-np-wthout=lexically licensed subject dropping. maker is optional with dropped subject and not permitted with overt subject
arg-opt-lex-subj-drop-marker-opt-wth-drop-opt-wthout=lexically licensed subject drop. marker is optional with dropped subject and optional with an overt subject
arg-opt-lex-subj-drop-marker-opt-wth-drop-req-wthout=lexically licensed subject dropping. marker is optional with a dropped subject and required with an overt subject
arg-opt-lex-subj-drop-marker-req-wth-drop-np-wthout=lexically licensed subject dropping. marker is required with a dropped subject and not permitted with an overt subject
arg-opt-lex-subj-drop-marker-req-wth-drop-opt-wthout=lexically licensed subject dropping. marker is required for a dropped subject and optional for a overt subject
arg-opt-lex-comps-drop-np-wth-drop-np-wthout=lexically licensed object dropping.  marker is not permitted for dropped or overt objects
eng-qpart-inf=Testing interaction of non-finite form and question particle.  Question particle should now only attach to finite sentences.
subj-v-inv-obj-drop=Testing interaction of subj-v inversion and object drop, as well as interaction of subj-v intersion and FORM and AUX features.
asp-mood-contrast-options=tests options to add simple imper/perf and subj/ind hierarchies
mood-buildhierarchy=testing the build your own mood hierarchy
morphotactics-opt-oblig-single-input=Tests simple morphotactics with position classes having only 1 input. Also tests that obligatory PCs arequired by the lexical types they take as input.
morphotactics-req-fbd=Tests forwards and backwards require, and (backward) forbid, morphotactic co-occurrence restrictions on an input graph with both conjunction and disjunction.
morphotactics-lrt-inputs=Tests inputs and constraints using hierarchies (trees and multiple inheritance) of lexical rule types.
morphotactics-impl-expl-disjunction=Models and tests both implicit and explicit non-sequential disjunctions, and an explicit sequential disjunction.
bipartite-stems=Basic test cases for bipartite stems, based on mini-English
neg-aux-min=scope of negation for negative auxiliary verbs. uses minimal grammar augmented with some choices for auxiliaries
neg-zero-min=checks semantics of negation for a basic zero-neg grammar (a phonologically empty negation suffix)
neg-head-feature=uses a syntactic head feature to ensure that two affixes are mutually incompatible---intended to model the incompatibility of negation with certain other inflectional morphemes; implemented by having those morphemes specify NEGATED -, while negation obviously, has NEGATION +.
neg-infl-nonfinal-suffix=Inflectional negation as optional non-final suffix, optionality with check box
neg-infl-final-opt-suffix=Negative affix as optional suffix at end of suffix string
neg-adv-vp-pre=negation as independent pre VP modifier
neg-infl-sole-suffix=negation as the only suffix, optional
neg-infl-mini=negation as inflection, simple case
neg-comp-auxattach-precomps=neg adv as selected first comp of an aux type after application of a lexical rule
neg-comp-finattach-precomps=neg-comp-add-lex-rule adds neg-adv as selected first comp of a finite verb
neg-comp-auxattach-postcomps=negative complement lexical rule adds a second complement (a neg adverb) to the comps list of an auxiliary verb
char-test-keep-all=test of repp preprocessing where user only wants to split on whitespace
char-test-discard-all=test of repp preprocessing where we split on then discard all lower ascii punctuation including space and tab
char-test-keep-list=test of repp preprocessing where we discard all punc not on a list submitted by user
multi-wd-lex=tests multi word lexical item output on a noun
neg-v-attach-freewo=ensures that lexical attachment for neg adverbs still works without problems with free word order
neg-mod-vp-either=negative modifier which can occur on either side of the vp
neg-infl-head=bipartite negation neg-aux and required inflection on main verb
neg-infl-infl=bipartite negation, two bound negators, one attaches to aux and requires the other on the lexical verb
neg-infl-comp=bipartite negation, infl lex-rule puts neg-comp on comps list of verb, a la French [fra]
neg-infl-mod=bipartite negation, infl rule introduces feature dependency to require neg adv, uses mod rules
neg-head-comp-sauxbefore-compafter=bipartite neg, negaux selects for sentential complement followed by dummy negcomp
neg-head-comp-sauxbefore-compbefore=bipartite neg, negaux selects for dummy negcomp followed by s comp
neg-head-comp-vpauxbefore-compafter=bibpartite neg, negaux selects vp complement (raises subject) second comp is dummy auxiliary negcomp
neg-head-comp-vpauxbefore-compbefore=bipartite neg, negaux selects dummy negcomp followed by vpcomp, raises subject
neg-head-mod-vpaux-modafter=bipartite neg, neg auxiliary requires dummy neg modifier, aux selects vp comp, mod after comp
neg-comp-comp=two negative complements, introduced by two lexical rules, one attaches to aux, the other to lexical verbs, mutual requires
neg-comp-mod=bipartite negation, negative complement carries semantics, requires a negative (dummy) modifier via NEG-SAT feature passing
neg-mod-mod=bipartite negation, two negative modifiers in mutual requires relationship
infostr-cf-mod-after-noun=infostr
infostr-ct-mod-after-noun=infostr
infostr-foc-adp-after-noun=infostr
infostr-foc-affix-after-noun=infostr
infostr-foc-affix-obj=infostr
infostr-foc-affix-obj-verb=infostr
infostr-foc-affix-subj=infostr
infostr-foc-affix-subj-obj=infostr
infostr-foc-affix-subj-obj-verb=infostr
infostr-foc-affix-subj-verb=infostr
infostr-foc-final-topic-first-cf-prev=infostr
infostr-foc-initial-topic-first=infostr
infostr-foc-mod-after-both=infostr
infostr-foc-mod-after-noun=\infostr
infostr-foc-mod-after-verb=infostr
infostr-foc-mod-before-noun=infostr
infostr-foc-mod-both-both=infostr
infostr-foc-mod-both-noun=infostr
infostr-foc-osv-final=infostr
infostr-foc-osv-initial=infostr
infostr-foc-osv-postv=infostr
infostr-foc-osv-prev=infostr
infostr-foc-ovs-final=infostr
infostr-foc-ovs-initial=infostr
infostr-foc-ovs-postv=infostr
infostr-foc-ovs-prev=infostr
infostr-foc-sov-final=infostr
infostr-foc-sov-initial=infostr
infostr-foc-sov-postv=infostr
infostr-foc-sov-prev=infostr
infostr-foc-svo-final=infostr
infostr-foc-svo-initial=infostr
infostr-foc-svo-postv=infostr
infostr-foc-svo-prev=infostr
infostr-foc-v2-final=infostr
infostr-foc-v2-initial=infostr
infostr-foc-v2-postv=infostr
infostr-foc-v2-prev=infostr
infostr-foc-vf-initial=infostr
infostr-foc-vf-prev=infostr
infostr-foc-vi-final=infostr
infostr-foc-vi-postv=infostr
infostr-foc-vos-final=infostr
infostr-foc-vos-initial=infostr
infostr-foc-vos-postv=infostr
infostr-foc-vos-prev=infostr
infostr-foc-vso-final=infostr
infostr-foc-vso-initial=infostr
infostr-foc-vso-postv=infostr
infostr-foc-vso-prev=infostr
infostr-top-mod-after-noun=infostr
infostr-foc-affix-subj-obj-hier=regression test for Yukaghir-like grammars
adj-1adjn=Test for adjectives being the only modifier of their modificand.
adj-1adj-n=Test for adjective incorporation with one prefix position class.
adj-1n-adj=Test for adjective incorporation with one suffix position class.
adj-ovs=Test for attributive adjectives modifying nouns in a language with OVS word order.
adj-osv=Test for attributive adjectives modifying nouns in a language with OSV word order.
adj-sov=Test for attributive adjectives modifying nouns in a language with SOV word order.
adj-vos=Test for attributive adjectives modifying nouns in a language with VOS word order.
adj-vso=Test for attributive adjectives modifying nouns in a language with VSO word order.
adj-both-either-cop=Test for adjectives that can be either be a pre-head or post-head attributive modifier and can appear as a copula complement.
adj-both-either-stative=Test for adjectives that can be either be a pre-head or post-head attributive modifier and can appear as a stative predicate.
adj-both-post-cop=Test for adjectives that is a post-head attributive modifier and can appear as a copula complement.
adj-both-post-stative=Test for adjectives that is a post-head attributive modifier and can appear as a stative predicate.
adj-both-pre-stative=Test for adjectives that is a pre-head attributive modifier and can appear as a stative predicate.
adj-both-pre-cop=Test for adjectives that is a pre-head attributive modifier and can appear as a copula complement.
adj-comp_cop=Basic test for copula after its complement.
adj-cop_comp=Basic test for copula before its complement.
adj-cop_agr=Test for copula agreement with subject.
adj-cop_infl=Test for copula inflection.
adj-cop_infl_adj_agr=Test for copula inflection with copula complement agreeing with subject.
adj-cop_agr_adj_agr_1=Test for copula and complement agreeing with each other and subject.
adj-cop_agr_adj_agr_2=Test for copula and complement agreeing with each other and subject.
adj-split_cop=Test for split copulas where different copulas take different complement sets.
adj-adj-n-adj=Test for adjective incorporation with one prefix position class and one suffix position class.
adj-adj_n_agr=Test for adjective agreement with prehead attributive adjectives.
adj-2adj-n=Test for adjective incorporation with two prefix position classes.
adj-2n-adj=Test for adjective incorporation with two suffix position classes.
adj-adj-agr-n=Test for adjective incorporation with one prefix position class with daughter agreement.
adj-infl-mod_pre_stative=Test for adjectives that only agree with their modificands, appear as stative predicates, and are pre-head modifiers.
adj-infl-mod_post_stative=Test for adjectives that only agree with their modificands, appear as stative predicates, and are post-head modifiers.
adj-infl-mod_pre_cop=Test for adjectives that only agree with their modificands, appear as copula complements, and are pre-head modifiers.
adj-infl-mod_post_cop=Test for adjectives that only agree with their modificands, appear as copula complements, and are post-head modifiers.
adj-infl-subj_pre_stative=Test for adjectives that only agree with their subjects, appear as stative predicates, and are pre-head modifiers.
adj-infl-subj_post_stative=Test for adjectives that only agree with their subjects, appear as stative predicates, and are post-head modifiers.
adj-infl-subj_pre_cop=Test for adjectives that only agree with their subjects, appear as copula complements, and are pre-head modifiers.
adj-infl-subj_post_cop=Test for adjectives that only agree with their subjects, appear as copula complements, and are post-head modifiers.
adj-cop_adj_agr=Test for adjective agreeing with subject in copula complement constructions.
adj-adj_n_infl=Test for stative predicate adjectives with inflection features in AS word order.
adj-n_adj_infl=Test for stative predicate adjectives with inflection features in SA word order.
adj-adj_n_subj_agr=Test for stative predicate adjectives with subject agreement in AS word order.
adj-n_adj_subj_agr=Test for stative predicate adjectives with subject agreement in SA word order.
adj-adj_n=Test for stative predicate adjectives in AS word order.
adj-n_adj=Test for stative predicate adjectives in SA word order.
adj-switching_cop=Test for optionally copula complement adjective.
adj-switching_infl_cop=Test for switching predicative adjectives between copula and stative predicate with inflection.
adj-switching_infl_cop_infl=Test for switching predicative adjectives between copula with inflection and stative predicate with inflection.
adj-switching_infl_1=Test for stative predicate adjective with optional inflection in AS order.
adj-switching_infl_2=Test for stative predicate adjective with optional inflection in SA order.
adj-split_adj_cop_n_adj=Test for predicative adjectives where some adjectives appear as copula complements and others as stative predicates.
adj-split_cop_adj_n_adj=Test for predicative adjectives where some adjectives appear as copula complements and others as stative predicates.
adj-split_adj_cop_infl=Test for predicative adjectives where some adjectives appear as copula complements and others as stative predicates with event type inflection.
adj-split_adj_zero_adj-infl_n=Test for predicative adjectives where all predicative adjectives as stative predicates and some require event type inflection.
adj-split_zero_adj_n_adj-infl=Test for predicative adjectives where all predicative adjectives as stative predicates and some require event type inflection.
adj-split_cop_stative_infl=Test for predicative adjectives where some adjectives appear as copula complements with copula inflection and others as stative predicates with event type inflection.
adj-split_infl_cop=Test for predicative adjectives where all predicative adjectives have event type inflection and some appear as copula complements.
adj-split_infl_cop_mix=Test for predicative adjectives where some adjectives are copula complements and some are stative predicates, some of each appear with inflection, some of each without.
adj-2adjn=Test for two attributive adjectives modifying nouns in either posthead or prehead word orders.
adj-n_adj_agr=Test for adjective agreement with posthead attributive adjectives.
adj-either_adj_n=Test for attributive adjective appearing prehead or posthead.
adj-nadj=Basic test for attributive only adjectives modifying nouns before the adjective.
adj-split-both+attr=Test for adjectives where some adjectives are attributive only and others can be both attributive and predicative.
adj-split-both+pred=Test for adjectives where some adjectives are predicative only and others can be both attributive and predicative.
adj-split-both+attr+pred=Test for adjectives where some adjectives are attributive only, some predicative only, and others can be both attributive and predicative.
adj-adjn=Basic test for attributive adjectives.
valchg-obj-rem=simple object-removing valence change
valchg-subj-rem=simple subject-removing valence change
valchg-subj-rem-obj-rem=combining subject-removing and object-removing valence change
valchg-obj-add-pre-np=object-adding valence change, np added at front of comps
valchg-obj-add-post-np=object-adding valence change, new object added at end of comps
cagr-pseudo-closest-conjunct=tests the part of coordination and agreement that creates closest conjunct rules
cagr-pseudospanish-feature-resolution=tests the part of coordination and agreement that creates feature resolution (using a grammar loosely based on Spanish)
<<<<<<< HEAD
clausalmods-free-fixed-mod=clausal modifiers that must occur strictly before, strictly after or before and after the matrix clause
clausalmods-post-head-mod=clausal modifiers that must occur after the matrix clause
clausalmods-pre-head-mod=clausal mods that must occur before the matrix clause
clausalmods-pre-head-subord=clausal mods with a subordinator that must occur at the beginning of the clause
clausalmods-post-head-subord=clausal mods with a subordinator that must occur at the end of the clause
clausalmods-nom-high=clausal modifiers that are nominlaized high (at S) and contain a separate nominalized_rel predication
clausalmods-nom-mid=clausal modifiers thae nominalized at VP and contain a separate nominalized_rel predication
clausalmods-nom-low=clausal modifiers that are nominalized low in the tree (at V) and contain a separate nominalized_rel predication
clausalmods-nom-no-rel=clausal modifiers that are nominalized high in the tree (at S) and do NOT have a separate nominalized cluse predication
v2-orig=Basic order for verb in second position: verb must be in second position but arguments can go on either side
vfinal=Basic order for verb in final position and subject and complement taking either spot in front of it.
clausalcomps-v2-vfinal-aux=German-like clausal complements: V2 word order in the matrix clause, V-final in the subordinate clause; auxiliary clusters with the verb in the subordinate clause.
clausalmods-subord-pairs=Clausal Modifiers with a subordinator pair (two obligatory morphemes- one in the matrix clause and one in the subordinate clause)
clausalmods-adv-or-head=Clausal modifiers containing an adverbial subordinator compared with a head (P or 
clausalmods-pseudo-german=Clausal Modifiers with v2 word order in the main clause and vf in the subordinate clause. The subordinator is an adverb.
=======
evidentials-infl-aux-kaz=testing coverage of Kazakh evidentials (infl, aux)
evidentials-infl-cng=testing coverage of Qiang evidentials (infl)
evidentials-aux-apw=testing coverage of Western Apache evidentials (aux)
evidentials-infl-yux=testing coverage of Kolyma Yukaghir evidentials (infl)
evidentials-aux-peb=testing coverage of Eastern Pommo evidentials (infl)
evidentials-inflection-choose=testing evidential verbal inflection with selected evidential inventory
evidentials-inflection-build=testing evidential verbal inflection with user-input evidential inventory
evidentials-auxiliary-build=testing evidential auxiliary verbs with user-input evidential inventory
evidentials-auxiliary-choose=testing evidential auxiliary verbs with selected evidential inventory
vfinal=V-final basic word order: verb in final position, subject and object in either position in front.

v2-basic-order=V2 basic word order: verb in second position, subject and object on either side.
evidentials-infl-aux-kal=Testing the evidentiality library with Kalaallisut evidentials
evidentials-infl-aux-shp=Testing the evidentiality library with the evidentials of Shipibo-Konibo
>>>>>>> 99e742d3
<|MERGE_RESOLUTION|>--- conflicted
+++ resolved
@@ -279,7 +279,21 @@
 valchg-obj-add-post-np=object-adding valence change, new object added at end of comps
 cagr-pseudo-closest-conjunct=tests the part of coordination and agreement that creates closest conjunct rules
 cagr-pseudospanish-feature-resolution=tests the part of coordination and agreement that creates feature resolution (using a grammar loosely based on Spanish)
-<<<<<<< HEAD
+evidentials-infl-aux-kaz=testing coverage of Kazakh evidentials (infl, aux)
+evidentials-infl-cng=testing coverage of Qiang evidentials (infl)
+evidentials-aux-apw=testing coverage of Western Apache evidentials (aux)
+evidentials-infl-yux=testing coverage of Kolyma Yukaghir evidentials (infl)
+evidentials-aux-peb=testing coverage of Eastern Pommo evidentials (infl)
+evidentials-inflection-choose=testing evidential verbal inflection with selected evidential inventory
+evidentials-inflection-build=testing evidential verbal inflection with user-input evidential inventory
+evidentials-auxiliary-build=testing evidential auxiliary verbs with user-input evidential inventory
+evidentials-auxiliary-choose=testing evidential auxiliary verbs with selected evidential inventory
+vfinal=V-final basic word order: verb in final position, subject and object in either position in front.
+
+v2-basic-order=V2 basic word order: verb in second position, subject and object on either side.
+evidentials-infl-aux-kal=Testing the evidentiality library with Kalaallisut evidentials
+evidentials-infl-aux-shp=Testing the evidentiality library with the evidentials of Shipibo-Konibo
+
 clausalmods-free-fixed-mod=clausal modifiers that must occur strictly before, strictly after or before and after the matrix clause
 clausalmods-post-head-mod=clausal modifiers that must occur after the matrix clause
 clausalmods-pre-head-mod=clausal mods that must occur before the matrix clause
@@ -294,20 +308,4 @@
 clausalcomps-v2-vfinal-aux=German-like clausal complements: V2 word order in the matrix clause, V-final in the subordinate clause; auxiliary clusters with the verb in the subordinate clause.
 clausalmods-subord-pairs=Clausal Modifiers with a subordinator pair (two obligatory morphemes- one in the matrix clause and one in the subordinate clause)
 clausalmods-adv-or-head=Clausal modifiers containing an adverbial subordinator compared with a head (P or 
-clausalmods-pseudo-german=Clausal Modifiers with v2 word order in the main clause and vf in the subordinate clause. The subordinator is an adverb.
-=======
-evidentials-infl-aux-kaz=testing coverage of Kazakh evidentials (infl, aux)
-evidentials-infl-cng=testing coverage of Qiang evidentials (infl)
-evidentials-aux-apw=testing coverage of Western Apache evidentials (aux)
-evidentials-infl-yux=testing coverage of Kolyma Yukaghir evidentials (infl)
-evidentials-aux-peb=testing coverage of Eastern Pommo evidentials (infl)
-evidentials-inflection-choose=testing evidential verbal inflection with selected evidential inventory
-evidentials-inflection-build=testing evidential verbal inflection with user-input evidential inventory
-evidentials-auxiliary-build=testing evidential auxiliary verbs with user-input evidential inventory
-evidentials-auxiliary-choose=testing evidential auxiliary verbs with selected evidential inventory
-vfinal=V-final basic word order: verb in final position, subject and object in either position in front.
-
-v2-basic-order=V2 basic word order: verb in second position, subject and object on either side.
-evidentials-infl-aux-kal=Testing the evidentiality library with Kalaallisut evidentials
-evidentials-infl-aux-shp=Testing the evidentiality library with the evidentials of Shipibo-Konibo
->>>>>>> 99e742d3
+clausalmods-pseudo-german=Clausal Modifiers with v2 word order in the main clause and vf in the subordinate clause. The subordinator is an adverb.