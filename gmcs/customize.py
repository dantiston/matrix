#
# $Id: customize.py,v 1.71 2008-09-30 23:50:02 lpoulson Exp $

######################################################################
# imports

import os
import datetime
import shutil
import tdl
#import tarfile
#import gzip
#import zipfile
import sys
#import re
import codecs
from subprocess import call

from gmcs.choices import ChoicesFile
#from gmcs.utils import TDLencode
#from gmcs.utils import get_name
from gmcs.utils import format_comment_block

#from gmcs.lib import TDLHierarchy

from gmcs.linglib import morphotactics
from gmcs.linglib import information_structure
from gmcs.linglib import argument_optionality
from gmcs.linglib import direct_inverse
from gmcs.linglib import case
from gmcs.linglib import word_order
from gmcs.linglib import features
from gmcs.linglib import lexical_items
from gmcs.linglib import agreement_features
from gmcs.linglib import verbal_features
from gmcs.linglib import negation
from gmcs.linglib import coordination
from gmcs.linglib import yes_no_questions
from gmcs.linglib import toolboximport
from gmcs.linglib import valence_change
from gmcs.linglib import clausalmods
from gmcs.linglib import nominalized_clauses
from gmcs.linglib import clausalcomps

######################################################################
# globals

ch = {}

hierarchies = {}

mylang = None
rules = None
irules = None
lrules = None
lexicon = None
roots = None
trigger = None
vpm = None

# ERB 2006-09-16 There are properties which are derived from the
# choices file as a whole which various modules will want to know about.
# The first example I have is the presence of auxiliaries.  Both the
# negation and yes-no questions modules have cases where they need to
# restrict lexical rules to applying to main verbs only, but only if
# there is in fact a distinction between main and auxiliary verbs (i.e.,
# they need to say [ AUX - ], but only if the feature AUX is defined).

# ERB 2006-10-15 I want this function to return true if an auxiliary is
# defined, even if it's not needed for negation or questions.



####def irule_name(type_name):
####  return re.sub('\s+', '_', type_name)

# ERB 2006-09-21 This function assembles an inflectional rule out
# of the appropriate information and adds it to irules.tdl.
# Assumes we consistently use either 'prefix' and 'suffix' or 'before'
# and 'after' as values in the html form.
# Should this actually be a method on TDLfile?
### ASF 2011-04-04 removed, since no longer used

####def add_irule(instance_name,type_name,affix_type,affix_form):

#  rule = irule_name(instance_name) + ' :=\n'
#  if affix_type == 'prefix' or affix_type == 'before':
#    rule += '%prefix (* ' + affix_form + ')\n'
#  elif affix_type == 'suffix' or affix_type == 'after':
#    rule += '%suffix (* ' + affix_form + ')\n'

# TODO: generate error here.
#  else:
#    error 'probable script bug'


######################################################################
# customize_punctuation(grammar_path)
#   Determine which punctuation characters to ignore in parsing

def customize_punctuation(grammar_path):
    '''sets up repp preprocessing for lkb according to one of
       three choices on the questionnaire.  '''
    # TODO: pet.set output needs to be updated for
    # current questionnaire choices and for repp!

    default_splits_str = ' \\t!"#$%&\'()\*\+,-\./:;<=>?@\[\]\^_`{|}~\\\\'.encode('utf-8')

    if ch.get('punctuation-chars') == 'keep-all':
        # in this case, we just split on [ \t], and that's
        # what vanilla.rpp already does, so we're done
        return
    elif ch.get('punctuation-chars') == 'discard-all':
        # in this case, "all" punctuation (from the default list)
        # should be split on and dropped
        # to do this we have to build a regex for the : line of
        # the repp file
        #
        filename = os.path.join(grammar_path, 'repp', 'vanilla.rpp')
        lines = codecs.open(filename, 'r', encoding='utf-8').readlines()
        van_rpp = codecs.open(filename, 'w', encoding='utf-8')
        for line in lines:
            if line.startswith(':'):
                line = ":["+default_splits_str+"]".rstrip()
            print >>van_rpp, line.rstrip('\n')
        van_rpp.close()
    else: #ch.get('punctuation-chars') == 'keep-list':
        # keep list with the hyphen on the keep list is the new default
        # here we split on the default list (like discard-all),
        # but *minus* whatevers on the keep list
        chars = list(unicode(ch['punctuation-chars-list'], 'utf8'))
        if not chars:
            chars = [ '-','=',':' ]
        filename = os.path.join(grammar_path, 'repp', 'vanilla.rpp')
        lines = iter(codecs.open(filename, 'r', encoding='utf-8').readlines())
        van_rpp = codecs.open(filename, 'w', encoding='utf-8')
        for line in lines:
            if line.startswith(':'):
                line = line[2:-2]
                # NOTE: repp syntax says that the line that starts with ':'
                # defines a list of chars to split on
                for c in chars:
                    # \ char needs some special treatment
                    # so do the other escaped chars!
                    if c == '\\':
                        c = '\\\\'
                    default_splits_str = default_splits_str.replace(c,'')
                line= ":["+default_splits_str+"]".rstrip()
            print >>van_rpp,line.rstrip('\n')
        van_rpp.close()


#  Need to move pet over to repp
#  oe says that using repp with pet when not in tsdb mode
#  is done with a command line option that simply points pet
#  to the repp file.
#
#  # PET's pet.set is a bit easier
#  line_re = re.compile(r'^punctuation-characters := "(.*)".\s*$')
#  # need to escape 1 possibility for PET
#  chars = [{'"':'\\"'}.get(c, c) for c in chars]
#  punc_re = re.compile(r'(' + r'|'.join(re.escape(c) for c in chars) + r')')
#  filename = os.path.join(grammar_path, 'pet', 'pet.set')
#  lines = iter(open(filename, 'r').readlines())
#  pet_set = open(filename, 'w')
#  for line in lines:
#    line = unicode(line, 'utf8')
#    s = line_re.search(line)
#    if s:
#      line = 'punctuation-characters := "%s".' % punc_re.sub('', s.group(1))
#    print >>pet_set, line.rstrip().encode('utf8')
#  pet_set.close()

######################################################################
# customize_test_sentences(grammar_path)
#   Create the script file entries for the user's test sentences.

def customize_test_sentences(grammar_path):
    try:
        b = open(os.path.join(grammar_path, 'lkb/script'), 'r')
        lines = b.readlines()
        b.close()
        s = open(os.path.join(grammar_path, 'lkb/script'), 'w')
        ts = open(os.path.join(grammar_path, 'test_sentences'), 'w')
        for l in lines:
            l = l.strip()
            if l == ';;; Modules: Default sentences':
                s.write('(if (eq (length *last-parses*) 1)\n')
                s.write('   (setf *last-parses* \'(')
                if 'sentence' not in ch:
                    s.write('""')
                for sentence in ch.get('sentence',[]):
                    s.write('"' + sentence.get('orth','') + '" ')
                    ts.write(sentence.get('orth','') + '\n')
                s.write(')))\n')
            else:
                s.write(l + '\n')
        s.close()
        ts.close()
    except:
        pass

def customize_itsdb(grammar_path):
    from gmcs.lib import itsdb
    if 'sentence' not in ch: return

    def get_item(s, i):
        return dict([('i-id', str(i+1)),
                     ('i-origin', 'unknown'),
                     ('i-register', 'unknown'),
                     ('i-format', 'none'),
                     ('i-difficulty', '1'),
                     ('i-category', 'S' if not s.get('star', False) else ''),
                     ('i-input', s['orth']),
                     ('i-wf', '0' if s.get('star', False) else '1'),
                     ('i-length', str(len(s['orth'].split()))),
                     ('i-author', 'author-name'),
                     ('i-date', str(datetime.date.today()))])

    skeletons = os.path.join(grammar_path, 'tsdb', 'skeletons')
    relations = os.path.join(skeletons, 'Relations')
    matrix_skeleton = os.path.join(skeletons, 'matrix')
    items = {'item': (get_item(s, i) for i, s in enumerate(ch['sentence']))}
    profile = itsdb.TsdbProfile(matrix_skeleton)
    profile.write_profile(matrix_skeleton, relations, items)

def customize_script(grammar_path):
    try:
        b = open(os.path.join(grammar_path, 'lkb/script'), 'r')
        lines = b.readlines()
        b.close()
        s = open(os.path.join(grammar_path, 'lkb/script'), 'w')
        for l in lines:
            l = l.strip()
            if l == ';;; Modules: LOAD my_language.tdl':
                myl = ch.get('language').lower() + '.tdl'
                s.write('   (lkb-pathname (parent-directory) "' + myl + '")\n')
            else:
                s.write(l + '\n')
        s.close()
    except:
        pass

######################################################################
# customize_pettdl()
#

def customize_pettdl(grammar_path):
    try:
        p_in = open(os.path.join(get_matrix_core_path(), 'pet.tdl'), 'r')
        lines = p_in.readlines()
        p_in.close()
        myl = ch.get('language').lower()
        p_out = open(os.path.join(grammar_path, myl + '-pet.tdl'), 'w')
        for l in lines:
            l = l.strip()
            p_out.write(l + '\n')
            if l == ':include "matrix".':
                p_out.write(':include "' + myl + '".\n')
        p_out.close()
        set_out = open(os.path.join(grammar_path, 'pet/' + myl + '-pet.set'), 'w')
        set_out.write(';;;; settings for CHEAP -*- Mode: TDL; Coding: utf-8 -*-\n')
        set_out.write('include "flop".\n')
        set_out.write('include "pet".\n')
        set_out.close()
    except:
        pass

######################################################################
# customize_acetdl()
#

def customize_acetdl(grammar_path):
    myl = ch.get('language').lower()
    ace_config = os.path.join(grammar_path, 'ace', 'config.tdl')
    replace_strings = {'mylanguage': os.path.join('..', myl + '-pet.tdl')}
    lines = open(ace_config, 'r').read()
    a_out = open(ace_config, 'w')
    print >>a_out, lines % replace_strings
    a_out.close()

######################################################################
# customize_roots()
#   Create the file roots.tdl

def customize_roots():
    comment = \
        'A sample start symbol: Accept fully-saturated verbal\n' + \
        'projections only; if a grammar makes use of the head-subject and\n' + \
        'head-complement types as provided by the Matrix, this should be a\n' + \
        'good starting point.  Note that it is legal to have multiple start\n' + \
        'symbols, but they all need to be listed as the value of\n' + \
        '`*start-symbol*\' (see `lkb/user-fns.lsp\').'
    # ERB 2006-10-05 Removing if statement from within string

    #  verb_addendum = ''
    #  if has_auxiliaries_p():
    #    verb_addendum = ' & [ FORM fin ]'
    #[ HEAD verb' + verb_addendum + ', \

    # ERB 2007-01-21 Need to add [MC +] for inversion strategy for
    # questions, but it's hard to see how this could hurt in general,
    # so let's just put it in.

    # CMC 2017-02-26 Changed root from phrase to sign.
    # Also added corrected non-local-none constraint from (spurious) roots.tdl
    typedef = \
        'root := sign & \
           [ SYNSEM [ LOCAL [ CAT [ VAL [ SUBJ < >, \
                                          COMPS < > ], \
                                    MC + ],\
                              COORD - ], \
                      NON-LOCAL non-local-none ] ].'
    roots.add(typedef, comment)

<<<<<<< HEAD
    if ch.get('has-aux') == 'yes' or 'noaux-fin-nf' in ch:
=======
    if 'form-fin-nf' in ch:
>>>>>>> 192142e9
        roots.add('root := [ SYNSEM.LOCAL.CAT.HEAD.FORM finite ].')

    # ERB 2006-10-05 I predict a bug here:  If we a language with auxiliaries
    # and question particles, we're going to need to make sure that FORM is
    # compatible with comp.

    # TJT 2014-08-16 set root condition to the proper head including
    # adjective if language contains stative predicate adjectives
    has_stative_predicate_adjectives = False
    for (key, value) in ch.walk():
        if "predcop" in key.lower():
            if ch.get(key).lower() in ("imp", "opt"):
                has_stative_predicate_adjectives = True
                break
    has_question_particles = bool(ch.get('q-part'))

    if has_question_particles and has_stative_predicate_adjectives:
        roots.add('root := [ SYNSEM.LOCAL.CAT.HEAD +vjc ].')
    elif has_question_particles:
        roots.add('root := [ SYNSEM.LOCAL.CAT.HEAD +vc ].')
    elif has_stative_predicate_adjectives:
        roots.add('root := [ SYNSEM.LOCAL.CAT.HEAD +vj ].')
    else:
        roots.add('root := [ SYNSEM.LOCAL.CAT.HEAD verb ].')

    comment = \
        'This start symbol allows you to parse single words as stand-alone\n' + \
        'utterances.  This can be useful for grammar debugging purposes.'
    typedef = \
        'lex-root := word-or-lexrule.'
    roots.add(typedef, comment)


######################################################################
# customize_vpm()
# Automatically create semi.vpm blocks.

def customize_vpm(ch, vpm, hierarchies):
    #Add default values to the file semi.vpm
    vpm.add_literal("""; A basic VPM for Matrix grammars.
event          <> e
ref-ind        <> x
individual     <> i
handle         <> h
non_event      <> p
*              >> u
semarg         << u

SPECI : SPECI
  * <> *

SF : SF
  prop <> prop
  ques <> ques
  prop-or-ques >> prop-or-ques
  prop << prop-or-ques
  comm <> comm
  * <> *

COG-ST : COG-ST
  type-id <> type-id
  uniq-id <> uniq-id
  familiar <> familiar
  activated <> activated
  in-foc <> in-foc
  activ+fam <> activ+fam
  uniq+fam <> uniq+fam
  activ-or-more <> activ-or-more
  uniq-or-less <> uniq-or-less
  uniq+fam+act <> uniq+fam+act
  fam-or-more <> fam-or-more
  fam-or-less <> fam-or-less
  uniq-or-more <> uniq-or-more
  activ-or-less <> activ-or-less
  * <> *
""")
    # Add customized mappings
    agreement_features.create_vpm_blocks(ch, vpm, hierarchies)
    verbal_features.create_vpm_blocks(ch, vpm, hierarchies)

######################################################################
# Version Control
#   Use shell commands to setup Mercurial or Bazaar, if the user
#   has specified that they want one or the other.

def setup_vcs(ch, grammar_path):
    if 'vcs' in ch:
        IGNORE = open(os.devnull,'w')
        cwd = os.getcwd()
        os.chdir(grammar_path)
        try:
            if ch['vcs'] == 'git':
                call(['git', 'init'], stdout=IGNORE, stderr=IGNORE)
                call(['git', 'add', '.'], stdout=IGNORE, stderr=IGNORE)
                call(['git', 'commit',
                      '--author="Grammar Matrix <matrix-dev@u.washington.edu>"',
                      '-m "Initial commit."'], stdout=IGNORE, stderr=IGNORE)
            elif ch['vcs'] == 'hg':
                call(['hg', 'init'], stdout=IGNORE, stderr=IGNORE)
                call(['hg', 'add'], stdout=IGNORE, stderr=IGNORE)
                call(['hg', 'commit',
                      '-u Grammar Matrix <matrix-dev@u.washington.edu>',
                      '-m "Initial commit."'], stdout=IGNORE, stderr=IGNORE)
            elif ch['vcs'] == 'bzr':
                call(['bzr', 'init'], stdout=IGNORE, stderr=IGNORE)
                call(['bzr', 'add'], stdout=IGNORE, stderr=IGNORE)
                call(['bzr', 'whoami', '--branch',
                      'Grammar Matrix Customization System <matrix-dev@uw.edu>'],
                     stdout=IGNORE, stderr=IGNORE)
                call(['bzr', 'commit', '-m "Initial commit."'],
                     stdout=IGNORE, stderr=IGNORE)
        except OSError, er:
            print "OS Error. Most likely %s is not installed." % ch['vcs']
            print er.message
        os.chdir(cwd)
        IGNORE.close()

######################################################################
# customize_matrix(path)
#   Create and prepare for download a copy of the matrix based on
#   the choices file in the directory 'path'.  This function
#   assumes that validation of the choices has already occurred.

def customize_matrix(path, arch_type, destination=None, force_dest=False):
    if os.path.isdir(path):
        path = os.path.join(path, 'choices')
    # if no destination dir is specified, just use the choices file's dir
    destination = destination or os.path.dirname(path)

    global ch
    ch = ChoicesFile(path)

    language = ch['language']

    if force_dest:
        grammar_path = destination
    else:
        grammar_path = get_grammar_path(ch.get('iso-code', language).lower(),
                                        language.lower(), destination)

    # delete any existing contents at grammar path
    if os.path.exists(grammar_path):
        shutil.rmtree(grammar_path)
    # the rsync command won't create the target dirs, so do it now
    os.makedirs(grammar_path)

    # Use the following command when python2.6 is available
    #shutil.copytree('matrix-core', grammar_path,
    #                ignore=shutil.ignore_patterns('.svn'))
    IGNORE = open(os.devnull, 'w')
    try:
        call(['rsync', '-a', '--exclude=.svn',
              get_matrix_core_path() + os.path.sep, grammar_path],
             stdout=IGNORE, stderr=IGNORE)
    except OSError, er:
        print "OS Error. Most likely rsync is not installed."
        print er.message
        sys.exit(1)
    IGNORE.close()

    # include a copy of choices (named 'choices' to avoid collisions)
    shutil.copy(path, os.path.join(grammar_path, 'choices'))

    # Create TDL object for each output file
    global mylang, rules, irules, lrules, lexicon, roots
    mylang = tdl.TDLfile(os.path.join(grammar_path, language.lower() + '.tdl'))
    mylang.define_sections([['addenda', 'Matrix Type Addenda', True, False],
                            ['features', 'Features', True, False],
                            ['dirinv', 'Direct-Inverse', True, False],
                            ['lextypes', 'Lexical Types', True, True],
                            ['nounlex', 'Nouns', False, False],
                            ['verblex', 'Verbs', False, False],
                            ['auxlex', 'Auxiliaries', False, False],
                            ['coplex', 'Copulas', False, False],
                            ['adjlex', 'Adjectives', False, False],
                            ['subordlex', 'Subordinators', True, False],
<<<<<<< HEAD
=======
                            ['complex', 'Complementizers', False, True],
>>>>>>> 192142e9
                            ['otherlex', 'Others', False, False],
                            ['lexrules', 'Lexical Rules', True, False],
                            ['phrases', 'Phrasal Types', True, False],
                            ['coord', 'Coordination', True, False]])
    rules =   tdl.TDLfile(os.path.join(grammar_path, 'rules.tdl'))
    irules =  tdl.TDLfile(os.path.join(grammar_path, 'irules.tdl'))
    lrules =  tdl.TDLfile(os.path.join(grammar_path, 'lrules.tdl'))
    lexicon = tdl.TDLfile(os.path.join(grammar_path, 'lexicon.tdl'))
    roots =   tdl.TDLfile(os.path.join(grammar_path, 'roots.tdl'))
    trigger = tdl.TDLfile(os.path.join(grammar_path, 'trigger.mtr'))
    trigger.add_literal(';;; Semantically Empty Lexical Entries')
    vpm = tdl.TDLfile(os.path.join(grammar_path, 'semi.vpm'))

    # date/time
    try:
        f = open('datestamp', 'r')
        matrix_dt = f.readlines()[0].strip()
        f.close()
    except:
        matrix_dt= 'unknown time'

    current_dt = datetime.datetime.utcnow()
    tdl_dt = current_dt.strftime('%a %b %d %H:%M:%S UTC %Y')
    lisp_dt = current_dt.strftime('%Y-%m-%d_%H:%M:%S_UTC')

    # Put the current date/time in my_language.tdl...
    mylang.add_literal(
        ';;;;;;;;;;;;;;;;;;;;;;;;;;;;;;;;;;;;;;;;;;;;;;;;;;;;;;\n' +
        ';;; Grammar of ' + ch.get('language') + '\n' +
        ';;; created at:\n' +
        ';;;     ' + tdl_dt + '\n' +
        ';;; based on Matrix customization system version of:\n' +
        ';;;     ' + matrix_dt + '\n' +
        ';;;\n' + format_comment_block(ch.get('comment')) + '\n' +
        ';;;;;;;;;;;;;;;;;;;;;;;;;;;;;;;;;;;;;;;;;;;;;;;;;;;;;;')

    # Put the date/time of the Matrix version in Version.lsp (along
    # with the name of the language).
    global version_lsp
    version_lsp = tdl.TDLfile(os.path.join(grammar_path, 'Version.lsp'))

    version_lsp.add_literal('(in-package :common-lisp-user)\n\n' +
                            '(defparameter *grammar-version* \"' +
                            ch.get('language') + ' (' + lisp_dt + ')\")')

    # Initialize various type hierarchies
    case.init_case_hierarchy(ch, hierarchies)
    # init_person_hierarchy()
    # init_number_hierarchy()
    # init_pernum_hierarchy()
    # init_gender_hierarchy()
    # init_other_hierarchies()
    agreement_features.init_agreement_hierarchies(ch, mylang, hierarchies)
    # init_tense_hierarchy()
    # init_aspect_hierarchy()
    # init_situation_hierarchy()
    # init_mood_hierarchy()
    # init_form_hierarchy()
    verbal_features.init_verbal_hierarchies(ch, hierarchies)


    #Integrate choices related to lexical entries imported from
    #Toolbox lexicon file(s), if any.  NOTE: This needs to be called
    #before anything else that looks at the lexicon-related choices,
    #so before lexical_items.insert_ids().
    toolboximport.integrate_imported_entries(ch)

    #Create unique ids for each lexical entry; this allows
    #us to do the same merging on the lexicon TDL file as we
    #do on the other TDL files.  NOTE: This needs to be called
    #before customize_lexicon() and customize_inflection()
    lexical_items.insert_ids(ch)

    # The following might modify hierarchies in some way, so it's best
    # to customize those components and only have them contribute their
    # information to lexical rules when we customize inflection.
    lexical_items.customize_lexicon(mylang, ch, lexicon, trigger, hierarchies, rules)
    information_structure.customize_information_structure(mylang, ch, rules, irules, lexicon, trigger, hierarchies)
    argument_optionality.customize_arg_op(mylang, ch, rules, hierarchies)
    direct_inverse.customize_direct_inverse(ch, mylang, hierarchies)
    case.customize_case(mylang, ch, hierarchies)
    #argument_optionality.customize_arg_op(ch, mylang)
    # after all structures have been customized, customize inflection,
    # but provide the methods the components above have for their own
    # contributions to the lexical rules

    nominalized_clauses.customize_nmcs(mylang, ch, rules, lrules)
    negation.customize_sentential_negation(mylang, ch, lexicon, rules, lrules, hierarchies)

    add_lexrules_methods = [case.add_lexrules,
                            valence_change.add_lexrules,
                            argument_optionality.add_lexrules,
                            direct_inverse.add_lexrules]
    to_cfv = morphotactics.customize_inflection(ch, add_lexrules_methods,
                                                mylang, irules, lrules, lexicon)

    # customize_feature_values is called by process_cfv_list
    # negation.py needs to run first!

    features.process_cfv_list(mylang, ch, hierarchies, to_cfv)



    # Call the other customization functions
    # customize_person_and_number()
    # customize_gender()
    #  customize_other_features()
    agreement_features.customize_agreement_features(mylang, hierarchies)
    # customize_form()
    # customize_tense()
    # customize_aspect()
    # customize_situation()
    # customize_mood()
    verbal_features.customize_verbal_features(mylang, hierarchies)
    valence_change.customize_valence_change(mylang, ch, lexicon, rules, irules, lrules)
    word_order.customize_word_order(mylang, ch, rules)
    coordination.customize_coordination(mylang, ch, lexicon, rules, irules)
    yes_no_questions.customize_yesno_questions(mylang, ch, rules, lrules, hierarchies)
<<<<<<< HEAD
    clausalmods.customize_clausalmods(mylang, ch, lexicon, rules, roots)
=======
    clausalmods.customize_clausalmods(mylang, ch, lexicon, rules, irules)
    clausalcomps.customize_clausalcomps(mylang,ch,lexicon,rules,irules)
>>>>>>> 192142e9
    customize_punctuation(grammar_path)
    customize_test_sentences(grammar_path)
    customize_itsdb(grammar_path)
    customize_script(grammar_path)
    customize_pettdl(grammar_path)
    customize_acetdl(grammar_path)
    customize_roots()
<<<<<<< HEAD

=======
    #
>>>>>>> 192142e9
    customize_vpm(ch, vpm, hierarchies)

    # Save the output files
    mylang.save()
    rules.save()
    irules.save()
    lrules.save()
    lexicon.save()
    roots.save()
    trigger.save()
    vpm.save()
    version_lsp.save()

    # Setup version control, if any
    setup_vcs(ch, grammar_path)

    return grammar_path

def get_matrix_core_path():
    # customizationroot is only set for local use. The installation for
    # the questionnaire does not use it.
    cr = os.environ.get('CUSTOMIZATIONROOT','')
    if cr: cr = os.path.join(cr, '..')
    return os.path.join(cr, 'matrix-core')


def get_grammar_path(isocode, language, destination):
    '''
    Using the language or iso-code, get a unique pathname
    for the grammar directory.
    '''
    # three possibilities for dir names. If all are taken, raise an exception
    for dir_name in [isocode, language, isocode + '_grammar']:
        if dir_name == '': continue
        grammar_path = os.path.join(destination, dir_name.replace(' ', '_'))
        # if grammar_path already exists as a file, it is likely the choices file
        if not (os.path.exists(grammar_path) and os.path.isfile(grammar_path)):
            return grammar_path
    raise Exception("Grammar directory not available.")

###############################################################
# Allow customize_matrix() to be called directly from the
# command line or shell scripts.

if __name__ == "__main__":
    customize_matrix(sys.argv[1], 'tgz')<|MERGE_RESOLUTION|>--- conflicted
+++ resolved
@@ -313,11 +313,7 @@
                       NON-LOCAL non-local-none ] ].'
     roots.add(typedef, comment)
 
-<<<<<<< HEAD
-    if ch.get('has-aux') == 'yes' or 'noaux-fin-nf' in ch:
-=======
     if 'form-fin-nf' in ch:
->>>>>>> 192142e9
         roots.add('root := [ SYNSEM.LOCAL.CAT.HEAD.FORM finite ].')
 
     # ERB 2006-10-05 I predict a bug here:  If we a language with auxiliaries
@@ -494,10 +490,7 @@
                             ['coplex', 'Copulas', False, False],
                             ['adjlex', 'Adjectives', False, False],
                             ['subordlex', 'Subordinators', True, False],
-<<<<<<< HEAD
-=======
                             ['complex', 'Complementizers', False, True],
->>>>>>> 192142e9
                             ['otherlex', 'Others', False, False],
                             ['lexrules', 'Lexical Rules', True, False],
                             ['phrases', 'Phrasal Types', True, False],
@@ -616,12 +609,8 @@
     word_order.customize_word_order(mylang, ch, rules)
     coordination.customize_coordination(mylang, ch, lexicon, rules, irules)
     yes_no_questions.customize_yesno_questions(mylang, ch, rules, lrules, hierarchies)
-<<<<<<< HEAD
     clausalmods.customize_clausalmods(mylang, ch, lexicon, rules, roots)
-=======
-    clausalmods.customize_clausalmods(mylang, ch, lexicon, rules, irules)
     clausalcomps.customize_clausalcomps(mylang,ch,lexicon,rules,irules)
->>>>>>> 192142e9
     customize_punctuation(grammar_path)
     customize_test_sentences(grammar_path)
     customize_itsdb(grammar_path)
@@ -629,11 +618,7 @@
     customize_pettdl(grammar_path)
     customize_acetdl(grammar_path)
     customize_roots()
-<<<<<<< HEAD
-
-=======
     #
->>>>>>> 192142e9
     customize_vpm(ch, vpm, hierarchies)
 
     # Save the output files
