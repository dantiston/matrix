### $Id: choices.py,v 1.24 2008-09-30 23:50:02 lpoulson Exp $

######################################################################
# imports

import re
import sys
from gmcs.util.misc import safe_int, get_valid_lines

######################################################################
# globals

######################################################################
# Errors

class ChoicesFileParseError(Exception):
  def __init__(self, msg=''):
    self.msg = msg
  def __str__(self):
    return repr(self.msg)

######################################################################
# ChoiceCategory is a parent-class for ChoiceDict and ChoiceList.
# Any meta-information about choices should be encoded in
# ChoiceCategory, and ChoiceDict and ChoiceList should most likely
# just be empty classes inheriting from ChoiceCategory and their
# namesake datatype.

class ChoiceCategory:
  def __init__(self, full_key=None):
    self.full_key = full_key

class ChoiceDict(ChoiceCategory, dict):
  def __getitem__(self, key):
    try:
      return dict.__getitem__(self, key)
    except KeyError:
      return ''

  def iter_num(self):
    if self.full_key is not None:
        result = re.search('[0-9]+$', self.full_key)
        if result is not None:
            return int(result.group(0))
    return None

class ChoiceList(ChoiceCategory, list):
  def __getitem__(self, key):
    try:
      return list.__getitem__(self, key)
    except IndexError:
      return {}

  # custom iterator ignores empty items (e.g. when a
  # user deletes an item in the middle of a list)
  def __iter__(self):
    for item in list.__iter__(self):
      if len(item) > 0:
        yield item

  def is_empty(self):
    return len([x for x in self]) == 0

  def get_first(self):
<<<<<<< HEAD
    if len(self) > 0:
      return self[0]
    return None

  def get_last(self):
    if len(self) > 0:
      return self[-1]
=======
    for d in self:
      if len(d) > 0:
        return d
    return None

  def get_last(self):
    for d in reversed(self):
      if len(d) > 0:
        return d
>>>>>>> 53329b48
    return None

  def next_iter_num(self):
    if len(self) == 0: return 1
    return (self.get_last().iter_num() or 0) + 1

######################################################################
# ChoicesFile is a class that wraps the choices file, a list of
# variables and values, and provides methods for loading, accessing,
# and saving them.

class ChoicesFile:

  # initialize by passing either a file name or ???file handle
  def __init__(self, choices_file=None):

    self.cached_values = {}
    self.choices = ChoiceDict()

    if choices_file is not None:
      try:
        f = choices_file
        if type(choices_file) == str:
          f = open(choices_file, 'r')
        f.seek(0)
        lines = get_valid_lines(f.readlines())
        self.load_choices(lines)
        if type(choices_file) == str:
          f.close()
      except IOError:
        pass # TODO: we should really be logging these

  ############################################################################
  ### Choices file parsing functions

  def load_choices(self, choice_lines):
    # attempt to get version first, since preparse_uprev() needs it
    self.version = self.get_version(choice_lines)
    # some key-values cannot be parsed by the current system, so
    # we need to handle these first
    choice_lines = self.preparse_uprev(choice_lines)
    self.choices = self.parse_choices(choice_lines)
    self.postparse_uprev()

  def get_version(self, choice_lines):
    """
    Return the version number from the choices file, or 0 if there was none.
    """
    version = 0
    for line in [l.strip() for l in choice_lines if l.strip() != '']:
      if line.startswith('version'):
        version = int(line.split('=',1)[1])
        break
    return version

  def parse_choices(self, choice_lines):
    """
    Get the data structure for each choice in the choices file, then
    merge them all together into one data structure.
    """
    choices = ChoiceDict()
    for line in [l.strip() for l in choice_lines if l.strip() != '']:
      try:
        (key, value) = line.split('=',1)
        if key.strip() in ('section', 'version'):
            continue
        choices = self.__set_variable(choices,
                                      self.split_variable_key(key.strip()),
                                      value,
                                      allow_overwrite=False)
      except ValueError:
        pass # TODO: log this!
      except AttributeError:
        pass # TODO: log this!
      except ChoicesFileParseError:
        pass # TODO: log this!
    return choices

  # use the following re if keys like abc_def should be split:
  #var_delim_re = re.compile(r'(\d+)?(?:_|$)')
  var_delim_re = re.compile(r'(\d+)(?:_|$)')
  def split_variable_key(self, key):
    """
    Split a compound variable key into a list of its component parts.
    """
    if key == '': return []
    return [k for k in self.var_delim_re.split(key) if k]

  ############################################################################
  ### Choices access functions

  def get(self, key, default=None):
    # integers have an offset of -1 for list indices
    keys = [safe_int(k, offset=-1) for k in self.split_variable_key(key)]
    d = self.choices
    try:
      for k in keys:
        d = d[k]
    except KeyError:
      return default or ''
    except IndexError:
      return default or {}
    return d

  # A __getitem__ method so that ChoicesFile can be used with brackets,
  # e.g., ch['language'].
  def __getitem__(self, key):
    return self.get(key)

  def __set_variable(self, choices, keys, value,
                     allow_overwrite=True, key_prefix=None):
    """
    Set the value parameter in the dict/list data structure choices,
    with the location defined by keys.
    """
    # if there are no more keys, we need to set the value by returning it
    if len(keys) == 0:
      if choices and not allow_overwrite:
        raise ChoicesFileParseError(
                'Variable is multiply defined.')
      return value
    # Now we should be dealing with either a list or dict
    var = keys.pop(0)
    try:
      var = int(var)
      # If no error was thrown, we're dealing with a list index.
      # Create the list if it doesn't already exist
      if not choices:
        choices = ChoiceList(full_key=key_prefix)
      count = len(choices)
      if count < var:
        choices += [ChoiceDict(full_key=key_prefix + str(count+i+1))
                    for i in range(var - count)]
      val = self.__set_variable(choices[var - 1],
                                keys,
                                value,
                                allow_overwrite,
                                key_prefix + str(var))
      if type(val) is not ChoiceDict:
        raise ChoicesFileParseError('Invalid value for iterated choice.')
      choices[var - 1] = val
    except ValueError:
      new_key_prefix = '_'.join([k for k in [key_prefix, var] if k])
      choices[var] = self.__set_variable(choices.get(var, None),
                                         keys,
                                         value,
                                         allow_overwrite,
                                         new_key_prefix)
    return choices

  def __setitem__(self, key, value):
    self.__set_variable(self.choices, self.split_variable_key(key), value)

  def __delete(self, choices, keys, prune):
    """
    Delete a choice from the data structure. If prune is True, remove
    empty dictionaries and list items (changing list size).
    """
    if len(keys) == 0:
      return
    elif len(keys) == 1:
      if not prune and type(keys[0]) == int:
        # if not pruning, replace list items to maintain list size
        choices[keys[0]] = ChoiceDict()
      else:
        del choices[keys[0]]
    else:
      # recursively delete the next subitem...
      self.__delete(choices[keys[0]], keys[1:], prune)
      # ... and prune if the resulting branch is empty and we're pruning
      if prune and len(choices[keys[0]]) == 0:
        del choices[keys[0]]

  def delete(self, key, prune=False):
    if key not in self:
        return
    # integers have an offset of -1 for list indices
    keys = [safe_int(k, offset=-1) for k in self.split_variable_key(key)]
    self.__delete(self.choices, keys, prune)
    # full_key values will be corrupted if we pruned, so re-evaluate
    if prune:
      [self.__reset_full_keys(k) for k in self]

  def __delitem__(self, key):
    self.delete(key, prune=False)

  def __contains__(self, key):
    if self.get(key):
      return True
    return False

  def __iter__(self):
    return self.choices.__iter__()

  def __len__(self):
    return len(self.choices)

  def __reset_full_keys(self, key):
    """
    Starting at the given key, reset the full_key values of all
    choices contained by that key.
    """
    # make sure the current key exists (e.g. was not pruned)
    if key not in self:
      return
    for i, c in enumerate(self[key]):
      c_type = type(c)
      if c_type is ChoiceDict:
        c.full_key = key + str(i + 1)
      elif c_type is ChoiceList:
        c.full_key = key + str(c)
      else:
        continue
      self.__reset_full_keys(c.full_key)

  ############################################################################
  ### Up-revisioning handler

  def preparse_uprev(self, choice_lines):
    """
    Convert choices file lines before they are parsed. A choice can be
    removed by setting the key to None in the conversion method.
    """
    new_lines = []
    for line in choice_lines:
      try:
        (key, value) = line.split('=',1)
        if key in ('section', 'version'):
            continue
        if self.version < 4:
          (key, value) = self.preparse_convert_3_to_4(key, value)
        if self.version < 19:
          (key, value) = self.preparse_convert_18_to_19(key, value)
        # If future versions require a choices file line to be converted
        # before it is parsed, but the appropriate method here:
        # if self.version < N
        #   self.preparse_convert_N-1_to_N(key, value)
        if key is not None:
          new_lines += ['='.join([key, value])]
      except ValueError:
        pass # TODO: log this!
      except ChoicesFileParseError:
        raise ChoicesFileParseError('Variable is multiply defined: %s' % key)

    return new_lines

  def postparse_uprev(self):
    if self.version < 1:
      self.convert_0_to_1()
    if self.version < 2:
      self.convert_1_to_2()
    if self.version < 3:
      self.convert_2_to_3()
    if self.version < 4:
      self.convert_3_to_4()
    if self.version < 5:
      self.convert_4_to_5()
    if self.version < 6:
      self.convert_5_to_6()
    if self.version < 7:
      self.convert_6_to_7()
    if self.version < 8:
      self.convert_7_to_8()
    if self.version < 9:
      self.convert_8_to_9()
    if self.version < 10:
      self.convert_9_to_10()
    if self.version < 11:
      self.convert_10_to_11()
    if self.version < 12:
      self.convert_11_to_12()
    if self.version < 13:
      self.convert_12_to_13()
    if self.version < 14:
      self.convert_13_to_14()
    if self.version < 15:
      self.convert_14_to_15()
    if self.version < 16:
      self.convert_15_to_16()
    if self.version < 17:
      self.convert_16_to_17()
    if self.version < 18:
      self.convert_17_to_18()
    if self.version < 19:
      self.convert_18_to_19()
    if self.version < 20:
      self.convert_19_to_20()
    if self.version < 21:
      self.convert_20_to_21()
    if self.version < 22:
      self.convert_21_to_22()
    # As we get more versions, add more version-conversion methods, and:
    # if self.version < N:
    #   self.convert_N-1_to_N

  # Return the keys for the choices dict
  def keys(self):
    return self.choices.keys()

  def clear_cached_values(self):
    self.cached_values = {}

  ######################################################################
  # Methods for accessing "derived" values -- that is, groups of values
  # that are implied by the list of choices, but not directly stored
  # in it.  For example, it is convenient to be able to get a list of
  # all features defined in the languages, even though they're not
  # all stored in a single place.

  def has_case(self, feat, case):
    """
    Return true if the feature has matching case or if case is empty.
    """
    return feat['name'] == 'case' and (feat['value'] == case or case == '')

  def has_noun_case(self, case = ''):
    """
    Returns True iff the target language has either morphologically or
    lexically marked case (restricting the calculation to the
    passed-in case if it's non-empty).
    """

    k = 'has_noun_case(' + case + ')'
    if self.cached_values.has_key(k):
      return self.cached_values[k]

    result = False

    # check lexical types
    for noun in self.get('noun'):
      for feat in noun.get('feat',[]):
        result = result or self.has_case(feat, case)

    # check morphemes
    for slotprefix in ('noun', 'verb', 'det'):
      for slot in self.get(slotprefix + '-slot'):
        for morph in slot.get('morph',[]):
          for feat in morph.get('feat',[]):
            result = result or self.has_case(feat, case)

    self.cached_values[k] = result

    return result


  def has_adp_case(self, case = '', check_opt = False):
    """
    Returns True iff the target language has case-marking adpositions
    (restricting the calculation to the passed-in case if it's
    non-empty).  If the check_opt argument is True, only return True
    if the adposition is optional.
    """

    result = False

    for adp in self.get('adp'):
      opt = adp.get('opt')
      for feat in adp.get('feat', []):
        result = result or (self.has_case(feat, case) and \
                            (opt or not check_opt))

    return result


  def has_optadp_case(self, case = ''):
    """
    Returns True iff the target language has optional case-marking
    adpositions (restricting the calculation to the passed-in case if
    it's non-empty).
    """

    return self.has_adp_case(case, True)


  def has_mixed_case(self, case = ''):
    """
    Returns True iff the target language has both case-marking
    adpositions and case on nouns (restricting the calculation to the
    passed-in case if it's non-empty).
    """

    has_noun = self.has_noun_case(case)
    has_adp = self.has_adp_case(case)

    return has_noun and has_adp


  # case_head()
  def case_head(self, case = ''):
    """
    Returns the appropriate head type for case-marked arguments in the
    target language (restricting the calculation to the passed-in case
    if it's non-empty).
    """

    has_noun = self.has_noun_case(case)
    has_adp = self.has_adp_case(case)
    has_optadp = self.has_optadp_case(case)

    if (has_noun and has_adp) or has_optadp:
      return '+np'
    elif has_adp:
      return 'adp'
    else:
      return 'noun'


  def has_dirinv(self):
    """
    Returns True iff the target language has a direct-inverse scale.
    """
    return 'scale' in self.choices


  def has_SCARGS(self):
    """
    Returns True iff the target language requires the SC-ARGS feature,
    which contains the arguments in the order they are ranked by the
    direct-inverse hierarchy.
    """
    result = False

    for verb in self.get('verb'):
      for feat in verb.get('feat', []):
        result = result or feat['head'] in ('higher', 'lower')

    for verb_slot in self.get('verb-slot'):
      for morph in verb_slot.get('morph',[]):
        for feat in morph.get('feat',[]):
          result = result or feat['head'] in ('higher', 'lower')

    return result


  # slots()
<<<<<<< HEAD
  def get_slots(self, prefixes):
    """
    Return the slots for every prefix supplied.
    """
    for prefix in prefixes:
      for slot in self[prefix + '-slot']:
        yield slot
=======
  def get_lexical_rule_types(self, prefixes):
    """
    Return the lexical rule types for every prefix supplied.
    """
    for prefix in prefixes:
      for lrt in self[prefix + '-slot']:
        yield lrt
>>>>>>> 53329b48

  # cases()
  #   Create and return a list containing information about the cases
  #   in the language described by the current choices.  This list consists
  #   of tuples with three values:
  #     [canonical name, friendly name, abbreviation]
  def cases(self):
    # first, make two lists: the canonical and user-provided case names
    cm = self.get('case-marking')
    canon = []
    user = []
    if cm == 'nom-acc':
      canon.append('nom')
      user.append(self.choices[cm + '-nom-case-name'])
      canon.append('acc')
      user.append(self.choices[cm + '-acc-case-name'])
    elif cm == 'erg-abs':
      canon.append('erg')
      user.append(self.choices[cm + '-erg-case-name'])
      canon.append('abs')
      user.append(self.choices[cm + '-abs-case-name'])
    elif cm == 'tripartite':
      canon.append('s')
      user.append(self.choices[cm + '-s-case-name'])
      canon.append('a')
      user.append(self.choices[cm + '-a-case-name'])
      canon.append('o')
      user.append(self.choices[cm + '-o-case-name'])
    elif cm in ['split-s']:
      canon.append('a')
      user.append(self.choices[cm + '-a-case-name'])
      canon.append('o')
      user.append(self.choices[cm + '-o-case-name'])
    elif cm in ['fluid-s']:
      a_name = self.choices[cm + '-a-case-name']
      o_name = self.choices[cm + '-o-case-name']
      canon.append('a+o')
      user.append('fluid')
      canon.append('a')
      user.append(a_name)
      canon.append('o')
      user.append(o_name)
    elif cm in ['split-n', 'split-v']:
      canon.append('nom')
      user.append(self.choices[cm + '-nom-case-name'])
      canon.append('acc')
      user.append(self.choices[cm + '-acc-case-name'])
      canon.append('erg')
      user.append(self.choices[cm + '-erg-case-name'])
      canon.append('abs')
      user.append(self.choices[cm + '-abs-case-name'])
    elif cm in ['focus']:
      canon.append('focus')
      user.append(self.choices[cm + '-focus-case-name'])
      canon.append('a')
      user.append(self.choices[cm + '-a-case-name'])
      canon.append('o')
      user.append(self.choices[cm + '-o-case-name'])

    # fill in any additional cases the user has specified
    for case in self.get('case'):
      canon.append(case['name'])
      user.append(case['name'])

    # if possible without causing collisions, shorten the case names to
    # three-letter abbreviations; otherwise, just use the names as the
    # abbreviations
    abbrev = [ l[0:3] for l in user ]
    if len(set(abbrev)) != len(abbrev):
      abbrev = user

    cases = []
    for i in range(0, len(canon)):
      cases.append([canon[i], user[i], abbrev[i]])

    return cases


  # patterns()
  #   Create and return a list containing information about the
  #   case-marking patterns implied by the current case choices.
  #   This list consists of tuples:
  #       [ canonical pattern name,
  #         friendly pattern name,
  #         rule?,
  #         direct-inverse? ]
  #   A pattern name is:
  #       (in)?transitive \(subject case-object case)
  #   In a canonical name (which is used in the choices file), the
  #   case names are the same as those used in the choices variable
  #   names.  The friendly name uses the names supplied by the
  #   user.  The third element is either True if the case pattern
  #   is one that should be used in lexical rules or False if it
  #   should be used on lexical types (subtypes of verb-lex).  The
  #   fourth argument is true if the verb follows a direct-inverse
  #   marking pattern.
  def patterns(self):
    cm = self.get('case-marking')
    cases = self.cases()

    patterns = []

    # Fill in the canonical names based on the case-marking.
    if cm == 'nom-acc':
      patterns += [ ['nom', '', False] ]
      patterns += [ ['nom-acc', '', False] ]
    elif cm == 'erg-abs':
      patterns += [ ['abs', '', False] ]
      patterns += [ ['erg-abs', '', False] ]
    elif cm == 'tripartite':
      patterns += [ ['s', '', False] ]
      patterns += [ ['a-o', '', False] ]
    elif cm == 'split-s':
      patterns += [ ['a', '', False] ]
      patterns += [ ['o', '', False] ]
      patterns += [ ['a-o', '', False] ]
    elif cm == 'fluid-s':
      patterns += [ ['a', '', False] ]
      patterns += [ ['o', '', False] ]
      patterns += [ ['a+o', '', False] ]
      patterns += [ ['a-o', '', False] ]
    elif cm == 'split-n':
      patterns += [ ['s', '', False] ]
      patterns += [ ['a-o', '', False] ]
    elif cm == 'split-v':
      patterns += [ ['nom', '', True] ]
      patterns += [ ['abs', '', True] ]
      patterns += [ ['nom-acc', '', True] ]
      patterns += [ ['erg-abs', '', True] ]
    elif cm == 'focus':
      patterns += [ ['focus', '', True] ]
      patterns += [ ['focus-o', '', True] ]
      patterns += [ ['a-focus', '', True] ]

    # Add intransitive and transitive, which are always available.
    patterns += [ ['intrans', '', False] ]
    patterns += [ ['trans', '', False] ]

    # Fill in the friendly names based on the canonical names
    for i in range(0, len(patterns)):
      if patterns[i][0] in ['trans', 'intrans']:
        patterns[i][1] = patterns[i][0] + 'itive'
        if cm != 'none':
          patterns[i][1] += ' (case unspecified)'
      else:
        w = patterns[i][0].split('-')
        for j in range(0, len(w)):
          for c in cases:
            if w[j] == c[0]:
              w[j] = c[1]
        if len(w) == 1:
          patterns[i][1] = 'intransitive (%s)' % (w[0])
        elif len(w) == 2:
          patterns[i][1] = 'transitive (%s-%s)' % (w[0], w[1])

    # Finally, extend the patterns to include direct-inverse, as needed
    if self.has_dirinv():
      for i in range(0, len(patterns)):
        if patterns[i][0] == 'trans' or patterns[i][0].find('-') != -1:
          patterns += [ [ patterns[i][0] + ',dirinv',
                          patterns[i][1] + ', direct-inverse',
                          patterns[i][2] ] ]

    return patterns


  # numbers()
  #   Create and return a list containing information about the values
  #   of the number feature implied by the current choices.
  #   This list consists of tuples:
  #     [name, supertype;supertype;...]
  def numbers(self):
    numbers = []

    for n in self.get('number'):
      name = n['name']
      stype = ';'.join([s['name'] for s in n.get('supertype',[])]) or 'number'
      numbers += [[name, stype]]

    return numbers


  # persons()
  #   Create and return a list containing information about the values
  #   of the person feature implied by the current choices.
  #   This list consists of tuples:
  #     [name, supertype]
  def persons(self):
    persons = []

    person = self.get('person')
    if person == '1-2-3':
      persons += [['1st', 'person']]
      persons += [['2nd', 'person']]
      persons += [['3rd', 'person']]
    elif person == '1-2-3-4':
      persons += [['1st', 'person']]
      persons += [['2nd', 'person']]
      persons += [['3rd', 'person']]
      persons += [['4th', 'person']]
    elif person == '1-non-1':
      persons += [['1st', 'person']]
      persons += [['non-1st', 'person']]
    elif person == '2-non-2':
      persons += [['2nd', 'person']]
      persons += [['non-2nd', 'person']]
    elif person == '3-non-3':
      persons += [['3rd', 'person']]
      persons += [['non-3rd', 'person']]

    return persons


  # pernums()
  #   Create and return a list containing information about the values
  #   of the pernum feature implied by the current choices.  A pernum
  #   feature is implied when the user has specified that the
  #   first-person plural has sub-types.
  #   This list consists of tuples:
  #     [name, supertype;supertype;...]
  def pernums(self):
    pernums = []

    fp = self.get('first-person')
    if fp and fp != 'none':
      num_leaves = []
      num_supers = []
      for n in self.numbers():
        if not n[0] in num_leaves:
          num_leaves += [n[0]]
        for st in n[1].split(';'):
          if st not in num_supers:
            num_supers += [st]
        st = n[1]
        if st == 'number':
          st = 'pernum'
        pernums += [[n[0], st]]
      for st in num_supers:
        if st in num_leaves:
          num_leaves.remove(st)

      per_leaves = []
      for p in self.persons():
        if p[0] not in per_leaves:
          per_leaves += [p[0]]
        st = p[1]
        if st == 'person':
          st = 'pernum'
        pernums += [[p[0], st]]

      for n in num_leaves:
        for p in per_leaves:
          pn = p[0] + n
          pernums += [[pn, p + ';' + n]]
          if p == '1st':
            if fp == 'incl-excl':
              for num in self.get('incl-excl-number').split(', '):
                if num == n:
                  pernums += [[pn + '_incl', pn]]
                  pernums += [[pn + '_excl', pn]]
            elif fp == 'other':
              for p_st in self.get('person-subtype'):
                name = p_st['name']
                for num in p_st['number'].split(', '):
                  if num == n:
                    pernums += [[pn + '_' + name, pn]]

    return pernums


  # genders()
  #   Create and return a list containing information about the
  #   genders implied by the current choices.
  #   This list consists of tuples:
  #     [name, supertype;supertype;...]
  def genders(self):
    genders = []

    for g in self.get('gender'):
      name = g['name']
      stype = ';'.join([s['name'] for s in g.get('supertype',[])]) or 'gender'
      genders += [[name, stype]]

    return genders

  # forms()
  #   Create and return a list containing the values of the FORM
  #   feature that constrains the form of auxiliary complements as
  #   defined in the current choices.
  #   This list consists of tuples:
  #     [form name]
  def forms(self):
    forms = []

    if self.get('has-aux') == 'yes' or self.get('noaux-fin-nf') == 'on':
      forms += [ ['finite'], ['nonfinite'] ]
      for p in ['nf', 'fin']:
        for p_sf in self.get(p + '-subform'):
          forms += [[p_sf['name']]]

    return forms

  # tenses()
  #   Create and return a list containing information about the values
  #   of the TENSE feature implied by the current choices.
  #   This list consists of tuples:
  #     [tense name]
  def tenses(self):
    tenses = []

    tdefn = self.get('tense-definition')

    if tdefn == 'choose':
      for ten in ('past', 'present', 'future', 'nonpast', 'nonfuture'):
        if ten in self.choices:
          tenses += [[ten]]
          for t_st in self.get(ten + '-subtype'):
            tenses += [ [t_st['name']] ]
    elif tdefn == 'build':
      for ten in self.get('tense'):
        tenses += [ [ten['name']] ]

    return tenses

  # aspects()
  #   Create and return a list containing information about the values
  #   of the viewpoint ASPECT feature implied by the current choices.
  #   This list consists of tuples:
  #     [aspect name]
  def aspects(self):
    return [[aspect['name']] for aspect in self.get('aspect')]

  # situations()
  #   Create and return a list containing information about the values
  #   of the SITUATION aspect feature implied by the current choices.
  #   This list consists of tuples:
  #     [situation name]
  def situations(self):
    return [[situation['name']] for situation in self.get('situation')]

  def types(self):
    """
    Create and return a list containing type names. FIX - these are
    based on the choices file. Need to include required types and
    inferred types as well. This list consists of tuples: [(type, name)]
    """
    return [(self.choices[t]['name'], t)
            for t in ('noun', 'verb', 'aux', 'det')
            if t in self.choices and 'name' in self.choices[t]]

  def __get_features(self, feat_list, i1, i2, label, tdl):
    """
    If there are values available for the given feature, construct a
    list of the feature label, values, and tdl code for that feature.
    """
    values = ';'.join([x[i1] + '|' + x[i2] for x in feat_list])
    if values:
      return [ [label, values, tdl] ]
    return []

  def index_features(self):
    """
    Return the list of features that are marked on INDEX.
    """
    return ['person','number','gender'] \
           + [f['name'] for f in self['feature'] if f['type'] == 'index']

  # features()
  #   Create and return a list containing information about the
  #   features in the language described by the current choices.  This
  #   list consists of tuples with three strings:
  #       [feature name, list of values, feature geometry]
  #   Note that the feature geometry is empty if the feature requires
  #   more complex treatment that just FEAT=VAL (e.g. negation).  The
  #   list of values is separated by semicolons, and each item in the
  #   list is a pair of the form 'name|friendly name'.
  def features(self):
    features = []

    # Case
    features += self.__get_features(self.cases(), 0, 1, 'case',
                                    'LOCAL.CAT.HEAD.CASE')
    # Number, Person, and Pernum
    pernums = self.pernums()
    if pernums:
      features += self.__get_features(pernums, 0, 0, 'pernum',
                                      'LOCAL.CONT.HOOK.INDEX.PNG.PERNUM')
    else:
      features += self.__get_features(self.numbers(), 0, 0, 'number',
                                      'LOCAL.CONT.HOOK.INDEX.PNG.NUM')
      features += self.__get_features(self.persons(), 0, 0, 'person',
                                      'LOCAL.CONT.HOOK.INDEX.PNG.PER')

    # Gender
    features += self.__get_features(self.genders(), 0, 0, 'gender',
                                    'LOCAL.CONT.HOOK.INDEX.PNG.GEND')

    # Case patterns
    features += self.__get_features(self.patterns(), 0, 1,
                                    'argument structure', '')

    # Form
    features += self.__get_features(self.forms(), 0, 0, 'form',
                                    'LOCAL.CAT.HEAD.FORM')

    # Tense
    features += self.__get_features(self.tenses(), 0, 0, 'tense',
                                    'LOCAL.CONT.HOOK.INDEX.E.TENSE')

    # Viewpoint Aspect
    features += self.__get_features(self.aspects(), 0, 0, 'aspect',
                                    'LOCAL.CONT.HOOK.INDEX.E.ASPECT')

    #Situation Aspect
    features += self.__get_features(self.situations(), 0, 0, 'situation',
                                    'LOCAL.CONT.HOOK.INDEX.E.SITUATION')

    # Direction
    if self.has_dirinv():
      features += [ ['direction',
                     'dir|direct;inv|inverse',
                     'LOCAL.CAT.HEAD.DIRECTION'] ]

    # Negaton
    if 'infl-neg' in self.choices:
      features += [ ['negation', 'plus|plus', '' ] ]

    # Questions
    if 'q-infl' in self.choices:
      features += [ ['question', 'plus|plus', '' ] ]

    # Argument Optionality
    if 'subj-drop' in self.choices or 'obj-drop' in self.choices:
      features +=[['OPT', 'plus|plus;minus|minus', '']]

    perm_notperm_string = 'permitted|permitted;not-permitted|not-permitted'
    # Overt Argument
    if self.get('obj-mark-no-drop') == 'obj-mark-no-drop-opt' and \
         self.get('obj-mark-drop') == 'obj-mark-drop-req':
      features += [['overt-arg', perm_notperm_string, '']]
    elif self.get('obj-mark-no-drop') == 'obj-mark-no-drop-not' and \
         self.get('obj-mark-drop') == 'obj-mark-drop-req':
      features += [['overt-arg', perm_notperm_string, '']]
    elif self.get('subj-mark-no-drop') == 'subj-mark-no-drop-not' and \
         self.get('subj-mark-drop') == 'subj-mark-drop-req':
      features += [['overt-arg', perm_notperm_string, '']]
    elif self.get('obj-mark-no-drop') == 'obj-mark-no-drop-not' and \
         self.get('obj-mark-drop') == 'obj-mark-drop-opt' :
      features += [['overt-arg', perm_notperm_string, '']]
    elif self.get('subj-mark-no-drop') == 'subj-mark-no-drop-not' and \
         self.get('subj-mark-drop') == 'subj-mark-drop-opt' :
      features += [['overt-arg', perm_notperm_string, '']]
    elif self.get('subj-mark-no-drop') == 'subj-mark-no-drop-opt' and \
         self.get('subj-mark-drop') == 'subj-mark-drop-req':
      features += [['overt-arg', perm_notperm_string, '']]

    # Dropped Argument
    #if self.get('obj-mark-no-drop') == 'obj-mark-no-drop-opt' and \
    #   self.get('obj-mark-drop') == 'obj-mark-drop-req':
    #  features += [['dropped-arg', perm_notperm_string, '']]
    #if self.get('subj-mark-no-drop') == 'subj-mark-no-drop-opt' and \
    #     self.get('subj-mark-drop') == 'subj-mark-drop-req':
    #  features += [['dropped-arg', perm_notperm_string, '']]
    if self.get('obj-mark-drop') == 'obj-mark-drop-not' and \
         self.get('obj-mark-no-drop') == 'obj-mark-no-drop-req':
      features += [['dropped-arg', perm_notperm_string,'']]
    elif self.get('obj-mark-drop') == 'obj-mark-drop-not' and \
         self.get('obj-mark-no-drop') == 'obj-mark-no-drop-opt':
      features += [['dropped-arg', perm_notperm_string,'']]
    elif self.get('obj-mark-drop') == 'obj-mark-drop-opt' and \
         self.get('obj-mark-no-drop') == 'obj-mark-no-drop-req':
      features += [['dropped-arg', perm_notperm_string, '']]
    elif self.get('subj-mark-drop') == 'subj-mark-drop-not' and \
         self.get('subj-mark-no-drop') == 'subj-mark-no-drop-req':
      features += [['dropped-arg', perm_notperm_string,'']]
    elif self.get('subj-mark-drop') == 'subj-mark-drop-not' and \
         self.get('subj-mark-no-drop') == 'subj-mark-no-drop-opt':
      features += [['dropped-arg', perm_notperm_string,'']]
    elif self.get('subj-mark-drop') == 'subj-mark-drop-opt' and \
         self.get('subj-mark-no-drop') == 'subj-mark-no-drop-req':
      features += [['dropped-arg', perm_notperm_string,'']]
   
 #elif self.get('subj-mark-drop') == 'subj-mark-drop-opt') and self.get('subj-mark-no-drop') == 'subj-mark-no-drop-req': features += [['dropped-arg', perm_notperm_string, '']]

    for feature in self.get('feature'):
      feat_name = feature['name']
      feat_type = feature['type']

      values = ';'.join([val['name'] + '|' + val['name']
                         for val in feature.get('value', [])])

      geom = ''
      if feat_type == 'head':
        geom = 'LOCAL.CAT.HEAD.' + feat_name.upper()
      else:
        geom = 'LOCAL.CONT.HOOK.INDEX.PNG.' + feat_name.upper()

      if values:
        features += [ [feat_name, values, geom] ]

    return features


  ######################################################################
  # Conversion methods: each of these functions assumes the choices
  # file has already been loaded, then converts an older version into
  # a newer one, updating both old key names and old value names.
  # These methods can be called in a chain: to update from version 2
  # to 5, call convert_2_to_3, convert_3_to_4, and convert_4_to_5, in
  # that order.
  #
  # The mehods should consist of a sequence of calls to
  # convert_value(), followed by a sequence of calls to convert_key().
  # That way the calls always contain an old name and a new name.
  def current_version(self):
    return 22

  def convert_value(self, key, old, new):
    if key in self and self[key] == old:
      self[key] = new

  def convert_key(self, old, new, key_prefix=''):
    if key_prefix:
      old = '_'.join([key_prefix, old])
      new = '_'.join([key_prefix, new])
    if old in self:
      self[new] = self[old]
      #self.delete(old, prune=True)
      self.delete(old)

  def convert_0_to_1(self):
    self.convert_key('wordorder', 'word-order')

    self.convert_value('hasDets', 't', 'yes')
    self.convert_value('hasDets', 'nil', 'no')
    self.convert_key('hasDets', 'has-dets')

    self.convert_value('NounDetOrder', 'HeadSpec', 'noun-det')
    self.convert_value('NounDetOrder', 'SpecHead', 'det-noun')
    self.convert_key('NounDetOrder', 'noun-det-order')

    self.convert_key('infl_neg', 'infl-neg')

    self.convert_key('neg-aff-form', 'neg-aff-orth')

    self.convert_key('adv_neg', 'adv-neg')

    self.convert_value('negmod', 'S', 's')
    self.convert_value('negmod', 'VP', 'vp')
    self.convert_value('negmod', 'V', 'v')
    self.convert_key('negmod', 'neg-mod')

    self.convert_value('negprepostmod', 'pre', 'before')
    self.convert_value('negprepostmod', 'post', 'after')
    self.convert_key('negprepostmod', 'neg-order')

    self.convert_value('multineg', 'bothopt', 'both-opt')
    self.convert_value('multineg', 'bothobl', 'both-obl')
    self.convert_value('multineg', 'advobl', 'adv-obl')
    self.convert_value('multineg', 'inflobl', 'infl-obl')
    self.convert_key('multineg', 'multi-neg')

    self.convert_key('cs1n', 'cs1_n')

    self.convert_key('cs1np', 'cs1_np')

    self.convert_key('cs1vp', 'cs1_vp')

    self.convert_key('cs1s', 'cs1_s')

    self.convert_key('cs1pat', 'cs1_pat')

    self.convert_key('cs1mark', 'cs1_mark')

    self.convert_key('cs1orth', 'cs1_orth')

    self.convert_key('cs1order', 'cs1_order')

    self.convert_key('cs2n', 'cs2_n')

    self.convert_key('cs2np', 'cs2_np')

    self.convert_key('cs2vp', 'cs2_vp')

    self.convert_key('cs2s', 'cs2_s')

    self.convert_key('cs2pat', 'cs2_pat')

    self.convert_key('cs2mark', 'cs2_mark')

    self.convert_key('cs2orth', 'cs2_orth')

    self.convert_key('cs2order', 'cs2_order')

    self.convert_value('ques', 'qpart', 'q-part')

    self.convert_key('qinvverb', 'q-inv-verb')

    self.convert_value('qpartposthead', '-', 'before')
    self.convert_value('qpartposthead', '+', 'after')
    self.convert_key('qpartposthead', 'q-part-order')

    self.convert_key('qpartform', 'q-part-orth')

    self.convert_key('noun1pred', 'noun1_pred')

    self.convert_value('noun1spr', 'nil', 'imp')
    self.convert_key('noun1spr', 'noun1_det')

    self.convert_key('noun2pred', 'noun2_pred')

    self.convert_value('noun2spr', 'nil', 'imp')
    self.convert_key('noun2spr', 'noun2_det')

    self.convert_key('ivpred', 'iverb-pred')

    self.convert_value('iverbSubj', 'pp', 'adp')
    self.convert_key('iverbSubj', 'iverb-subj')

    self.convert_key('iverb-nonfinite', 'iverb-non-finite')

    self.convert_key('tvpred', 'tverb-pred')

    self.convert_value('tverbSubj', 'pp', 'adp')
    self.convert_key('tverbSubj', 'tverb-subj')

    self.convert_value('tverbObj', 'pp', 'adp')

    self.convert_key('tverbObj', 'tverb-obj')

    self.convert_key('tverb-nonfinite', 'tverb-non-finite')

    self.convert_key('auxverb', 'aux-verb')

    self.convert_key('auxsem', 'aux-sem')

    self.convert_key('auxpred', 'aux-pred')

    self.convert_value('auxcomp', 'S', 's')
    self.convert_value('auxcomp', 'VP', 'vp')
    self.convert_value('auxcomp', 'V', 'v')
    self.convert_key('auxcomp', 'aux-comp')

    self.convert_value('auxorder', 'left', 'before')
    self.convert_value('auxorder', 'right', 'after')
    self.convert_key('auxorder', 'aux-order')

    self.convert_value('auxsubj', 'noun', 'np')
    self.convert_key('auxsubj', 'aux-subj')

    self.convert_key('det1pred', 'det1_pred')

    self.convert_key('det2pred', 'det2_pred')

    self.convert_key('subjAdpForm', 'subj-adp-orth')

    self.convert_value('subjAdp', 'pre', 'before')
    self.convert_value('subjAdp', 'post', 'after')
    self.convert_key('subjAdp', 'subj-adp-order')

    self.convert_key('objAdpForm', 'obj-adp-orth')

    self.convert_value('objAdp', 'pre', 'before')
    self.convert_value('objAdp', 'post', 'after')
    self.convert_key('objAdp', 'obj-adp-order')

    self.convert_key('negadvform', 'neg-adv-orth')


  def convert_1_to_2(self):
    # The old 'ques' radio button has been converted into a series of
    # checkboxes, of which 'inv' has been renamed 'q-inv' and 'int'
    # has been removed.
    if 'ques' in self:
      ques = self.get('ques')
      self.delete('ques')
      if ques == 'inv':
        ques = 'q-inv'
      if ques != 'int':
        self[ques] = 'on'

  def convert_2_to_3(self):
    # Added a fuller implementation of case marking on core arguments,
    # so convert the old case-marking adposition stuff to the new
    # choices
    S = self.get('iverb-subj')
    A = self.get('tverb-subj')
    O = self.get('tverb-obj')

    Sorth = Aorth = Oorth = ''
    Sorder = Aorder = Oorder = ''
    if S == 'adp':
      Sorth = self.get('subj-adp-orth')
      Sorder = self.get('subj-adp-order')
    if A == 'adp':
      Aorth = self.get('subj-adp-orth')
      Aorder = self.get('subj-adp-order')
    if O == 'adp':
      Oorth = self.get('obj-adp-orth')
      Aorder = self.get('obj-adp-order')

    if Sorth == '' and Aorth == '' and Oorth == '':
      if len(self):  # don't add this if the choices file is empty
        self['case-marking'] = 'none'
    elif Sorth == Aorth and Sorth != Oorth:
      self['case-marking'] = 'nom-acc'
      self['nom-case-label'] = 'nominative'
      self['acc-case-label'] = 'accusative'
      if Aorth:
        self['nom-case-pat'] = 'np'
        self['nom-case-order'] = Aorder
      else:
        self['nom-case-pat'] = 'none'
      if Oorth:
        self['acc-case-pat'] = 'np'
        self['acc-case-order'] = Oorder
      else:
        self['acc-case-pat'] = 'none'
    elif Sorth != Aorth and Sorth == Oorth:
      self['case-marking'] = 'erg-asb'
      self['erg-case-label'] = 'ergative'
      self['abs-case-label'] = 'absolutive'
      if Aorth:
        self['erg-case-pat'] = 'np'
        self['erg-case-order'] = Aorder
      else:
        self['erg-case-pat'] = 'none'
      if Oorth:
        self['abs-case-pat'] = 'np'
        self['abs-case-order'] = Oorder
      else:
        self['abs-case-pat'] = 'none'
    else:
      self['case-marking'] = 'tripartite'
      self['s-case-label'] = 'subjective'
      self['a-case-label'] = 'agentive'
      self['o-case-label'] = 'objective'
      if Sorth:
        self['s-case-pat'] = 'np'
        self['s-case-order'] = Sorder
      else:
        self['s-case-pat'] = 'none'
      if Aorth:
        self['a-case-pat'] = 'np'
        self['a-case-order'] = Aorder
      else:
        self['a-case-pat'] = 'none'
      if Oorth:
        self['o-case-pat'] = 'np'
        self['o-case-order'] = Oorder
      else:
        self['o-case-pat'] = 'none'

    self.delete('iverb-subj')
    self.delete('tverb-subj')
    self.delete('tverb-obj')
    self.delete('subj-adp-orth')
    self.delete('subj-adp-order')
    self.delete('obj-adp-orth')
    self.delete('obj-adp-order')

  def preparse_convert_3_to_4(self, key, value):
    if key in ('noun1', 'noun2'):
      key += '_orth'
    elif key.startswith('iverb'):
      # for iverb-pred or iverb-non-finite
      key = key.replace('iverb-','verb1_', 1)
      # this happens only if previous did nothing (i.e. key = "iverb")
      key = key.replace('iverb', 'verb1_orth', 1)
    elif key.startswith('tverb'):
      key = key.replace('tverb-', 'verb2_', 1)
      key = key.replace('tverb', 'verb2_orth', 1)
    elif key == 'det1':
      key = 'det1_orth'
    elif key == 'det1pred':
      key = 'det1_pred'
    elif key == 'det2':
      key = 'det2_orth'
    elif key == 'det2pred':
      key = 'det2_pred'

    return (key, value)

  def convert_3_to_4(self):
    # Added a fuller implementation of case marking on core arguments,
    # so convert the old case-marking adposition stuff to the new
    # choices. Converting keys like noun1=cat is in
    # preparse_convert_3_to_4
    if self.get('verb1_orth'):
      self['verb1_valence'] = 'intrans'

    if self.get('verb2_orth'):
      self['verb2_valence'] = 'trans'

  def convert_4_to_5(self):
    # An even fuller implementation of case marking, with some of the
    # work shifted off on Kelly's morphology code.
    # Get a list of choices-variable prefixes, one for each case
    prefixes = []
    cm = self.get('case-marking')
    if cm == 'nom-acc':
      prefixes.append('nom')
      prefixes.append('acc')
    elif cm == 'erg-abs':
      prefixes.append('erg')
      prefixes.append('abs')
    elif cm == 'tripartite':
      prefixes.append('s')
      prefixes.append('a')
      prefixes.append('o')

    cur_ns = 1       # noun slot
    cur_nm = 1       # noun morph
    cur_ni = 'noun'  # noun input
    last_ns_order = ''

    cur_ds = 1       # det slot
    cur_dm = 1       # det morph
    cur_ni = 'det'   # det input
    last_ds_order = ''

    cur_adp = 1

    for p in prefixes:
      label = self.get(p + '-case-label')
      pat = self.get(p + '-case-pat')
      order = self.get(p + '-case-order')
      orth = self.get(p + '-case-orth')

      # create noun slot and morph
      if pat in ('noun', 'noun-det'):
        if last_ns_order and last_ns_order != order:
          cur_ni = 'noun-slot' + str(cur_ns)
          cur_ns += 1
          cur_nm = 1

        ns_pre = 'noun-slot' + str(cur_ns)
        nm_pre = ns_pre + '_morph' + str(cur_nm)

        self[ns_pre + '_input1_type'] = cur_ni
        self[ns_pre + '_name'] = 'case'
        self[ns_pre + '_order'] = order

        self[nm_pre + '_name'] = label
        self[nm_pre + '_orth'] = orth
        self[nm_pre + '_feat1_name'] = 'case'
        self[nm_pre + '_feat1_value'] = label
        cur_nm += 1

      # create det slot and morph
      if pat in ('det', 'noun-det'):
        if last_ds_order and last_ds_order != order:
          cur_di = 'det-slot' + str(cur_ds)
          cur_ds += 1
          cur_dm = 1

        ds_pre = 'det-slot' + str(cur_ds)
        dm_pre = ds_pre + '_morph' + str(cur_dm)

        self[ds_pre + '_input1_type'] = cur_di
        self[ds_pre + '_name'] = 'case'
        self[ds_pre + '_order'] = order

        self[dm_pre + '_name'] = label
        self[dm_pre + '_orth'] = orth
        self[dm_pre + '_feat1_name'] = 'case'
        self[dm_pre + '_feat1_value'] = label
        cur_dm += 1

      # create adposition
      if pat == 'np':
        adp_pre = 'adp' + str(cur_adp)
        self[adp_pre + '_orth'] = orth
        self[adp_pre + '_order'] = order
        self[adp_pre + '_feat1_name'] = 'case'
        self[adp_pre + '_feat1_value'] = label

    self.convert_key('nom-case-label', 'nom-acc-nom-case-name')
    self.convert_key('acc-case-label', 'nom-acc-acc-case-name')

    self.convert_key('erg-case-label', 'erg-abs-erg-case-name')
    self.convert_key('abs-case-label', 'erg-abs-abs-case-name')

    self.convert_key('s-case-label', 'tripartite-s-case-name')
    self.convert_key('a-case-label', 'tripartite-a-case-name')
    self.convert_key('o-case-label', 'tripartite-o-case-name')

    for p in ['nom', 'acc', 'erg', 'abs', 's', 'a', 'o']:
      self.delete(p + '-case-pat')
      self.delete(p + '-case-order')
      self.delete(p + '-case-orth')

    for verb in self['verb']:
      v = verb.get('valence')
      if v == 'intrans':
        if cm == 'none':
          pass
        elif cm == 'nom-acc':
          verb['valence'] = 'nom'
        elif cm == 'erg-abs':
          verb['valence'] = 'abs'
        elif cm == 'tripartite':
          verb['valence'] = 's'
      elif v == 'trans':
        if cm == 'none':
          pass
        elif cm == 'nom-acc':
          verb['valence'] = 'nom-acc'
        elif cm == 'erg-abs':
          verb['valence'] = 'erg-abs'
        elif cm == 'tripartite':
          verb['valence'] = 'a-o'

  def convert_5_to_6(self):
    self.convert_key('aux-order', 'aux-comp-order')
    self.convert_key('aux-verb', 'aux1_orth')
    self.convert_value('aux-sem', 'pred', 'add-pred')
    self.convert_key('aux-sem', 'aux1_sem')
    self.convert_key('aux-comp', 'aux1_comp')
    self.convert_key('aux-pred', 'aux1_pred')
    self.convert_key('aux-subj', 'aux1_subj')
    if self.get('aux1_orth'):
      self['has-aux'] = 'yes'
    elif len(self):  # don't add this if the choices file is empty
      self['has-aux'] = 'no'

    for verb in self['verb']:
      self.delete('_'.join([verb.full_key, 'non-finite']))

  def convert_6_to_7(self):
    # Lexical types now have multiple stems
    for lextype in ['noun', 'verb', 'det']:
      for lt in self[lextype]:
        self.convert_key('orth', 'stem1_orth', key_prefix=lt.full_key)
        self.convert_key('pred', 'stem1_pred', key_prefix=lt.full_key)

    if not self.get('person') and len(self):
      self['person'] = 'none'

  def convert_7_to_8(self):
    # Other features no longer use the magic word 'root', they instead
    # use the name of the feature.
    for feature in self['feature']:
      fname = feature['name']
      for value in feature.get('value',[]):
        for st in value.get('supertype',[]):
          self.convert_value(st.full_key + '_name', 'root', fname)

  def convert_8_to_9(self):
    # finite and nonfinite feature value name changes
    # in aux complement form values
    for aux in self['aux']:
      self.convert_value(aux.full_key + '_compform','fin','finite')
      self.convert_value(aux.full_key + '_compform', 'nf', 'nonfinite')
    # in slot feature values
    for lextype in ['aux','det','verb','noun']:
      for slot in self[lextype + '-slot']:
        for morph in slot.get('morph',[]):
          for feat in morph.get('feat',[]):
            self.convert_value(feat.full_key + '_value','fin','finite')
            self.convert_value(feat.full_key + '_value','nf','nonfinite')

  def convert_9_to_10(self):
    """
    Previous versions defined (only) nonfinite compforms for each
    auxiliary iff the aux comp was constrained to be nonfinite.
    The current version creates a hierarchy of verb forms and then
    for each aux constrains the form of the complement. For each
    auxiliary, this conversion takes the value of the specified
    (nonfinite) compform and assigns it as the value of a member of
    the nonfinite hierarchy as well as the value of the auxiliary's
    compform.
    """
    self.convert_key('non-past', 'nonpast')
    self.convert_key('non-future', 'nonfuture')

    for aux in self['aux']:
      v = aux['nonfincompform']
      k = 'nf-subform' + str(aux.iter_num()) + '_name'
      self.convert_value(aux.full_key + '_compform', 'nonfinite', v)

      if 'nonfincompform' in aux:
        self[k] = v
        #self.delete(aux.full_key + '_nonfincompform', prune=True)
        self.delete(aux.full_key + '_nonfincompform')

  def convert_10_to_11(self):
    """
    Previous versions allowed only one stem per auxiliary type.
    This conversion changes auxiliary orth and pred values to stem1 orth and pred.
    """
    for aux in self['aux']:
      self.convert_key('orth', 'stem1_orth', key_prefix=aux.full_key)
      self.convert_key('pred', 'stem1_pred', key_prefix=aux.full_key)

  def convert_11_to_12(self):
    """
    Previously the kind of comp (s, vp, v) was defined for each auxiliary type.
    Since our current word order implementation couldn't handle differences on this level anyway,
    this is no answered by one question for all auxiliaries.
    This conversion gives aux-comp the value of the first aux's comp, and deletes all type specific aux-comp values.
    """

    if self.get('has-aux') == 'yes':
      # just need the first (non-empty) item
      auxval = [aux.get('comp') for aux in self['aux']][0]
      self['aux-comp'] = auxval
      for aux in self['aux']:
          self.delete(aux.full_key + '_comp')

  def convert_12_to_13(self):
    """
    ERB: stupidly used "+" as a feature value.  Updating this
    to "plus".  Feature name was "negation".
    """
    for lextype in ['aux','det','verb','noun']:
      for lt in self[lextype + '-slot']:
        for morph in lt.get('morph',[]):
          for feat in morph.get('feat',[]):
            if feat['name'] == 'negation':
              self.convert_value(feat.full_key + '_value','+','plus')

  def convert_13_to_14(self):
    """
    Revised the Person subpage.  Convert the old single radio button
    for defining subtypes under 1p-non-sg into the choices for defining
    your own subtypes.
    """
    numbers = [num['name'] for num in self['numbers']]

    number = ', '.join(numbers[1:])

    fp = self.get('first-person')
    subtypes = []
    if fp == 'incl-excl':
      self['incl-excl-number'] = number
    elif fp == 'min-incl':
      subtypes = ['min', 'incl']
    elif fp == 'aug-incl':
      subtypes = ['aug']
    elif fp == 'min-aug':
      subtypes = ['min', 'incl', 'aug']

    if len(subtypes) and len(number):
      self['first-person'] = 'other'
      for person_subtype in self['person-subtype']:
        for st in subtypes:
          person_subtype['name'] = st
          person_subtype['number'] = number

  def convert_14_to_15(self):
    """
    Revised slot co-occurrence constraints in the Lexicon subpage.
    Before, there were three iterators, req, disreq, and forces, each
    of which contained a single choice, type.  Now there's a single
    iterator, constraint, that contains the choices type (req, disreq,
    or forces) and other-slot.
    """

    for slotprefix in ('noun', 'verb', 'det', 'aux'):
      for slot in self.get(slotprefix + '-slot',[]):
        constraints = []

        for contype in ('forces', 'req', 'disreq'):
          for ct in slot.get(contype, []):
            constraints += [ [ contype, ct.get('type') ] ]
            #self.delete(ct.full_key + '_type', prune=True)
            self.delete(ct.full_key + '_type')

        for i, c in enumerate(constraints):
          constraint_key = slot.full_key + '_constraint%d' % (i+1)
          self[constraint_key + '_type'] = c[0]
          self[constraint_key + '_other-slot'] = c[1]

  def convert_15_to_16(self):
    """
    Removes the feature MARK. Converts MARK feature to featureX_name (Other Features)
    where X places it at the end of the list of other features:
    --mark -> featureX_name=mark
    --featureX_type=head
    All MARK values are converted to featureX values:
    --markY_name=mY -> featureX_valueY_name=mY
    --featureX_valueY_supertype_name=mark
    """
    mvalues = [mark['name'] for mark in self['mark']]

    if len(mvalues) == 0:
      return
    next_feat_index = len(self.get('feature',[])) + 1
    feat_key = 'feature%d' % (next_feat_index)

    self[feat_key + '_name'] = 'mark'
    self[feat_key + '_type'] = 'head'

    for i, mv in enumerate(mvalues):
      val_key = '_value%d' % (i+1)
      self[feat_key + val_key + '_name'] = mv
      self[feat_key + val_key + '_supertype1_name'] = 'mark'

  def convert_16_to_17(self):
    """
    Relates to Auxiliary complement feature definition:
    --replaces 'compvalue' with 'value'
    --replaces compform=Y with compfeatureX_name=form, compfeature_value=Y
    """
    for aux in self['aux']:
      complementform = aux.get('compform')
      for cf in aux.get('compfeature',[]):
        self.convert_key('compvalue', 'value', key_prefix=cf.full_key)
      index = str(len(aux.get('compfeature', [])) + 1)
      new_key = aux.full_key + '_compfeature' + index
      self[new_key + '_name'] = 'form'
      self[new_key + '_value'] = complementform
      #self.delete(aux.full_key + '_compform', prune=True)
      self.delete(aux.full_key + '_compform')

  def convert_17_to_18(self):
    """
    Retrofitted yesno questions library to integrate question affixes
    with morphotactic infrastructure.  'aux-main' possibility for
    q-infl-type said in the prose 'any finite verb', but I don't think
    we had actually implemented this.  This translation does not
    put [FORM fin] on the q-infl rule, since this rule will end up
    as a separate path from any other verbal inflection, again mimicking
    what was going on in the old system.
    """
    if self.get('q-infl') == 'on':
      n = self['verb-slot'].next_iter_num() if 'verb-slot' in self else 1
      pref = 'verb-slot' + str(n)
      if self.get('ques-aff') == 'suffix':
        self[pref + '_order'] = 'after'
      if self.get('ques-aff') == 'prefix':
        self[pref + '_order'] = 'before'
      if self.get('q-infl-type') == 'main':
        self[pref + '_input1_type'] = 'iverb'
        self[pref + '_input2_type'] = 'tverb'
      if self.get('q-infl-type') == 'aux':
        self[pref + '_input1_type'] = 'aux'
      if self.get('q-infl-type') == 'aux-main':
        self[pref + '_input1_type'] = 'verb'
      if 'ques-aff-orth' in self:
        self[pref + '_morph1_orth'] = self.get('ques-aff-orth')
      self[pref + '_name'] = 'q-infl'
      self[pref + '_morph1_feat1_name'] = 'question'
      self[pref + '_morph1_feat1_value'] = 'plus'
      self[pref + '_opt'] = 'on'

  def preparse_convert_18_to_19(self, key, value):
    """
    Convert the old test sentence choices to the new iterator format.
    """
    if key.startswith('sentence'):
      key += '_orth'
    return (key, value)

  def convert_18_to_19(self):
    """
    Do nothing here. All conversion for version 19 is in the method
    preparse_convert_18_to_19(). This stub is here for record keeping.
    """
    pass # version 19 only requires preparse conversion

  def convert_19_to_20(self):
    """
    Removed question on verbal clusters from the word order library. They are
    now formed when free word order has v-comp and more than one auxiliary per
    clause, and always for VSO, OSV when having v-comp, other conditions remain
    as before. For other word orders the verbal cluster question is ignored.
    """
    if self.get('has-aux') == 'yes':
      wo = self.get('word-order')
      if self.get('aux-comp') == 'v':
        if wo == 'free':
          self.convert_key('v-cluster','multiple-aux')
        elif wo == 'vso' or wo == 'osv':
          if self.get('v-cluster') == 'no':
            self.convert_value('aux-comp','v','vp')
    else:
      pass
#if v-comp if free word order if v-cluster more than one aux, if no cluster 1max
    # if svo,ovs do nothing, else v-comp is vp-comp

  def convert_20_to_21(self):
    """
    Inflectional rules no longer have three constraint types (req,
    forces, disreq), but two (require, forbid). Customization will
    later determine if 'requires' applies to a previous or following
    slot. Also added: 'require' can take a disjunctive set (require A
    or B), but since this is marked on ..._other-slot with a
    comma-separated list, we don't need to do anything here. And also,
    constraints can be marked on morphemes, but nothing needs to be
    done for that, either. Further, since constraints can now be
    marked on lexical types as well, slot optionality is less
    meaningful than obligatoriness across all possible input types.
    """
    for slotprefix in ('noun', 'verb', 'det', 'aux', 'adj'):
      for slot in self.get(slotprefix + '-slot'):
        for const in slot.get('constraint',[]):
          self.convert_value(const.full_key + '_type', 'forces', 'require')
          self.convert_value(const.full_key + '_type', 'req', 'require')
          self.convert_value(const.full_key + '_type', 'disreq', 'forbid')
        if 'opt' in slot:
          del slot['opt']
        else:
          slot['obligatory'] = 'on'

  def convert_21_to_22(self):
    """
    Constraints are no longer generic and specifying a type, but are
    specific (e.g. require1, forbid1) and only specify the other slot.
    """
    for x in ('noun', 'verb', 'det', 'aux', 'adj'):
      for x_type in ('', '-slot'):
        for slot in self.get(x + x_type):
          constraints = {'require': [], 'forbid': []}
          if 'constraint' not in slot: continue
          for const in slot.get('constraint',[]):
            if const['type'] == 'require':
              constraints['require'] += [const['other-slot']]
            elif const['type'] == 'forbid':
              constraints['forbid'] += [const['other-slot']]
          del slot['constraint']
          for i, req in enumerate(constraints['require']):
            key = slot.full_key + '_require' + str(i + 1) + '_other-slot'
            self[key] = req
          for i, fbd in enumerate(constraints['forbid']):
            key = slot.full_key + '_forbid' + str(i + 1) + '_other-slot'
<<<<<<< HEAD
            self[key] = fbd
=======
            self[key] = fbd

  def convert_22_to_23(self):
    """
    Lexical rules are no longer divided into Slots and Morphs, but
    Position Classes, Lexical Rule Types, and Lexical Rule Instances,
    and LRTs can inherit from other LRTs.
    """
    pass
>>>>>>> 53329b48
<|MERGE_RESOLUTION|>--- conflicted
+++ resolved
@@ -62,15 +62,6 @@
     return len([x for x in self]) == 0
 
   def get_first(self):
-<<<<<<< HEAD
-    if len(self) > 0:
-      return self[0]
-    return None
-
-  def get_last(self):
-    if len(self) > 0:
-      return self[-1]
-=======
     for d in self:
       if len(d) > 0:
         return d
@@ -80,7 +71,6 @@
     for d in reversed(self):
       if len(d) > 0:
         return d
->>>>>>> 53329b48
     return None
 
   def next_iter_num(self):
@@ -516,15 +506,6 @@
 
 
   # slots()
-<<<<<<< HEAD
-  def get_slots(self, prefixes):
-    """
-    Return the slots for every prefix supplied.
-    """
-    for prefix in prefixes:
-      for slot in self[prefix + '-slot']:
-        yield slot
-=======
   def get_lexical_rule_types(self, prefixes):
     """
     Return the lexical rule types for every prefix supplied.
@@ -532,7 +513,6 @@
     for prefix in prefixes:
       for lrt in self[prefix + '-slot']:
         yield lrt
->>>>>>> 53329b48
 
   # cases()
   #   Create and return a list containing information about the cases
@@ -1760,9 +1740,6 @@
             self[key] = req
           for i, fbd in enumerate(constraints['forbid']):
             key = slot.full_key + '_forbid' + str(i + 1) + '_other-slot'
-<<<<<<< HEAD
-            self[key] = fbd
-=======
             self[key] = fbd
 
   def convert_22_to_23(self):
@@ -1771,5 +1748,4 @@
     Position Classes, Lexical Rule Types, and Lexical Rule Instances,
     and LRTs can inherit from other LRTs.
     """
-    pass
->>>>>>> 53329b48
+    pass