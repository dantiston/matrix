--- conflicted
+++ resolved
@@ -1,9 +1,6 @@
 from gmcs.utils import TDLencode
-<<<<<<< HEAD
 from gmcs.linglib import word_order_v2_vcluster
-=======
 from gmcs.utils import orth_encode
->>>>>>> a067460a
 
 ######################################################################
 # customize_sentential_negation()
@@ -203,96 +200,62 @@
   # contrain the MOD value on the rest of the head types to keep them
   # from going nuts.
 
-<<<<<<< HEAD
   ###FOR Germanic, until all adverbs are there: only allowing mod preceding
-  ###head (adjective-noun-order)
-
-  # if advAlone != 'never':
+  ###head (adjective-noun-order) # if advAlone != 'never':
   adjective_order = ch.get('adj-noun-order')
   if ch.get('word-order') == 'v2' and ch.get('verb-cluster') == 'yes':
     if not ch.get('has-adv') == 'yes':
       word_order_v2_vcluster.create_germanic_adverbial_phrases(ch, mylang, rules)
   else:
-    rules.add('head-adj-int := head-adj-int-phrase.',
-              'Rule instances for head-modifier structures. Corresponding types\n' +
-              'are defined in matrix.tdl.  The matrix customization script did\n' +
-              'not need to add any further constraints, so no corresponding tyes\n' +
-              'appear in ' + ch.get('language').lower() + '.tdl')
-    rules.add('head-adj-scop := head-adj-scop-phrase.')
-    rules.add('adj-head-int := adj-head-int-phrase.')
-    rules.add('adj-head-scop := adj-head-scop-phrase.')
-    if adjective_order == 'adj-noun':
-      mylang.add('head-adj-int-phrase :+ [ NON-HEAD-DTR.SYNSEM.LOCAL.CAT.HEAD adv ].');
-      mylang.add('head-adj-scop-phrase :+ [ NON-HEAD-DTR.SYNSEM.LOCAL.CAT.HEAD adv ].');
-    if adjective_order == "noun-adj":
-      mylang.add('adj-head-int-phrase :+ [ NON-HEAD-DTR.SYNSEM.LOCAL.CAT.HEAD adv ].');
-      mylang.add('adj-head-scop-phrase :+ [ NON-HEAD-DTR.SYNSEM.LOCAL.CAT.HEAD adv ].');
-
-###removed noun from modless heads: integrating NP-modifiers
-
-### comment on at meeting: over-generalizing?
-### shouldn't this be a lexical property? better to create a supertype
-### that is standard assigned to noun-lex, verb-lex
-
-  mylang.add('+cdmo :+ [ MOD < > ].',
-             'This grammar includes head-modifier rules.  To keep\n' +
-             'out extraneous parses, constrain the value of MOD on\n' +
-             'various subtypes of head.  This may need to be loosened later.\n' +
-             'This constraint says that only adverbs, adjectives,\n' +
-             'and adpositions can be modifiers.',
-             section='addenda')
-=======
   #if advAlone != 'never':
   #rules.add('head-adj-scop := head-adj-scop-phrase.')
   #rules.add('adj-head-scop := adj-head-scop-phrase.')
-  if ch.get('neg-exp') == '2' and ch.get('neg1-type')[0] == 'b' and ch.get('neg2-type') == 'fd':
+    if ch.get('neg-exp') == '2' and ch.get('neg1-type')[0] == 'b' and ch.get('neg2-type') == 'fd':
     # because neg1 is bound and neg2 is and adverb, we'll use the NEG-SATISFIED feature
     # to engineer the dependency
 
-    mylang.add('''cat :+ [ NEG-SATISFIED luk ].''', section='addenda')
-    mylang.add('''clause :+ [ SYNSEM.LOCAL.CAT.NEG-SATISFIED na-or-+ ].''', section='addenda')
-    mylang.add('''neg2-adv-lex := [ SYNSEM.LOCAL.CAT.NEG-SATISFIED + ].''', merge=True, section='otherlex')
-    mylang.add('''basic-head-comp-phrase :+ [ SYNSEM.LOCAL.CAT.NEG-SATISFIED #ns, HEAD-DTR.SYNSEM.LOCAL.CAT.NEG-SATISFIED #ns ].''', section='addenda')
-    mylang.add('''basic-head-subj-phrase :+ [ SYNSEM.LOCAL.CAT.NEG-SATISFIED #ns, HEAD-DTR.SYNSEM.LOCAL.CAT.NEG-SATISFIED #ns ].''', section='addenda')
+      mylang.add('''cat :+ [ NEG-SATISFIED luk ].''', section='addenda')
+      mylang.add('''clause :+ [ SYNSEM.LOCAL.CAT.NEG-SATISFIED na-or-+ ].''', section='addenda')
+      mylang.add('''neg2-adv-lex := [ SYNSEM.LOCAL.CAT.NEG-SATISFIED + ].''', merge=True, section='otherlex')
+      mylang.add('''basic-head-comp-phrase :+ [ SYNSEM.LOCAL.CAT.NEG-SATISFIED #ns, HEAD-DTR.SYNSEM.LOCAL.CAT.NEG-SATISFIED #ns ].''', section='addenda')
+      mylang.add('''basic-head-subj-phrase :+ [ SYNSEM.LOCAL.CAT.NEG-SATISFIED #ns, HEAD-DTR.SYNSEM.LOCAL.CAT.NEG-SATISFIED #ns ].''', section='addenda')
 
     # also, if we don't want neg2 to be able to occur alone, we require that the 
     # verb it modifies is NEGATED +
-    mylang.add('''neg2-adv-lex := [ SYNSEM.LOCAL.CAT.HEAD.MOD < [ LOCAL.CAT.HEAD.NEGATED + ] > ].''', merge=True, section='otherlex')
-
-    if ch.get('neg2-order')=='after':
-      mylang.add('''neg-head-adj-scop-phrase := head-adj-scop-phrase &
+      mylang.add('''neg2-adv-lex := [ SYNSEM.LOCAL.CAT.HEAD.MOD < [ LOCAL.CAT.HEAD.NEGATED + ] > ].''', merge=True, section='otherlex')
+
+      if ch.get('neg2-order')=='after':
+        mylang.add('''neg-head-adj-scop-phrase := head-adj-scop-phrase &
                             [ SYNSEM.LOCAL.CAT.NEG-SATISFIED #ns,
                               NON-HEAD-DTR.SYNSEM.LOCAL.CAT.NEG-SATISFIED #ns ].''')
-      rules.add('head-adj-scop := neg-head-adj-scop-phrase.',
+        rules.add('head-adj-scop := neg-head-adj-scop-phrase.',
+            'Rule instances for head-modifier structures. Corresponding types\n' +
+             'are defined in matrix.tdl.  This rule copies NEG-SATISFIED up \n' +
+             'from the non-head daughter (the negative adv), other rules \n' +
+             'pass NEG-SATISFIED up the head path\n')
+      else:
+        mylang.add('''neg-adj-head-scop-phrase := adj-head-scop-phrase &
+                            [ SYNSEM.LOCAL.CAT.NEG-SATISFIED #ns,
+                              NON-HEAD-DTR.SYNSEM.LOCAL.CAT.NEG-SATISFIED #ns ].''')
+        rules.add('adj-head-scop := neg-adj-head-scop-phrase.',
             'Rule instances for head-modifier structures. Corresponding types\n' +
              'are defined in matrix.tdl.  This rule copies NEG-SATISFIED up \n' +
              'from the non-head daughter (the negative adv), other rules \n' +
              'pass NEG-SATISFIED up the head path\n')
     else:
-      mylang.add('''neg-adj-head-scop-phrase := adj-head-scop-phrase &
-                            [ SYNSEM.LOCAL.CAT.NEG-SATISFIED #ns,
-                              NON-HEAD-DTR.SYNSEM.LOCAL.CAT.NEG-SATISFIED #ns ].''')
-      rules.add('adj-head-scop := neg-adj-head-scop-phrase.',
-            'Rule instances for head-modifier structures. Corresponding types\n' +
-             'are defined in matrix.tdl.  This rule copies NEG-SATISFIED up \n' +
-             'from the non-head daughter (the negative adv), other rules \n' +
-             'pass NEG-SATISFIED up the head path\n')
-
-  else:
-    rules.add('adj-head-scop := adj-head-scop-phrase.')
-    rules.add('head-adj-scop := head-adj-scop-phrase.',
+      rules.add('adj-head-scop := adj-head-scop-phrase.')
+      rules.add('head-adj-scop := head-adj-scop-phrase.',
             'Rule instances for head-modifier structures. Corresponding types\n' +
              'are defined in matrix.tdl.  The matrix customization script did\n' +
              'not need to add any further constraints, so no corresponding types\n' +
              'appear in ' + ch.get('language').lower() + '.tdl')
-  mylang.add('+nvcdmo :+ [ MOD < > ].',
+      mylang.add('+nvcdmo :+ [ MOD < > ].',
                'This grammar includes head-modifier rules.  To keep\n' +
                'out extraneous parses, constrain the value of MOD on\n' +
                'various subtypes of head.  This may need to be loosened later.\n' +
                'This constraint says that only adverbs, adjectives,\n' +
                'and adpositions can be modifiers.',
                section='addenda')
->>>>>>> a067460a
 
 
 
