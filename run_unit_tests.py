--- conflicted
+++ resolved
@@ -1,14 +1,9 @@
 #!/usr/bin/python
 
 import unittest
-<<<<<<< HEAD
-import customize.tests.testChoices
-import customize.linglib.tests.testMorphotactics
-=======
 
 import gmcs.tests.testChoices
 import gmcs.tests.testValidate
->>>>>>> dce1620a
 
 def print_line():
   print 75 * '='
@@ -37,12 +32,4 @@
 except:
   pass
 
-print_line()
-
-print 'Linglib/Morphotactics tests:'
-try:
-  unittest.main(customize.linglib.tests.testMorphotactics)
-except:
-  pass
-
 print_line()