--- conflicted
+++ resolved
@@ -23,15 +23,6 @@
 ;;;  Developed by Melanie Siegel, Emily M. Bender
 
 
-<<<<<<< HEAD
-;;; CAT-SAT DEV COPY
-;;; Current changes: added cat-sat definition, added as feature to each arg in
-;;; intransitive, transitive, and ditransitive lex items. 
-;;; With changes listed here, currently passes all regression tests 11/2/17
-
-
-=======
->>>>>>> 3d8858fc
 
 ;;;;;;;;;;;;;;;;;;;;;;;;;;;;;;;;;;;;;;;;;;;;;;;;;;;;;;;;;;;;;;;;;;;;;;;;;;;;;; 
 ;;
@@ -2102,12 +2093,7 @@
 ; SSH 2012-03-03 ICONS
 ; SSH 2013-02-19 deleting ICONS ?
 
-<<<<<<< HEAD
-; CHANGING: trying changing the head type of the SPR of the head dtr from det to +nd
-; Kristen thinks this may be causing problems with their nmlzation lib.
-=======
-
->>>>>>> 3d8858fc
+
 
 basic-bare-np-phrase := head-only & head-valence-phrase &
   [ SYNSEM.LOCAL.CAT.VAL [ SPR < >,
@@ -2797,10 +2783,6 @@
 ; ERB 2007-01-22 Inserting qeqs now that we no longer have messages
 ; intervening.
 
-<<<<<<< HEAD
-; changing: added cat-sat (PASSES all reg tests)
-=======
->>>>>>> 3d8858fc
 
 clausal-third-arg-ditrans-lex-item := basic-three-arg & one-icons-lex-item & 
    [ ARG-ST < [ LOCAL [ CAT cat-sat,
@@ -2829,10 +2811,6 @@
 ; ERB 2007-01-22 Inserting qeqs now that we no longer have messages
 ; intervening.
 
-<<<<<<< HEAD
-; changing: added cat-sat (PASSES all reg tests)
-=======
->>>>>>> 3d8858fc
 
 clausal-expl-arg-lex-item := basic-two-arg & one-icons-lex-item & 
    [ ARG-ST < [ LOCAL [ CAT cat-sat,
@@ -2848,11 +2826,6 @@
 ; Kim seems to sleep; Kim is sleeping.
 
 
-<<<<<<< HEAD
-; changing: added cat-sat (PASSES all reg tests)
-
-=======
->>>>>>> 3d8858fc
 trans-first-arg-raising-lex-item := basic-two-arg &
    [ ARG-ST < [ LOCAL [ CAT cat-sat,
      	      	      	CONT.HOOK.INDEX #ind ] ],
@@ -2871,10 +2844,6 @@
 ; are de-messaged, since basic-verb-lex no longer inherits
 ; from no-hcons-lex-item.
 
-<<<<<<< HEAD
-; changing: added cat-sat  (PASSES all regression tests)
-=======
->>>>>>> 3d8858fc
 
 trans-first-arg-raising-lex-item-1 := trans-first-arg-raising-lex-item & 
 				      basic-icons-lex-item &  
@@ -2923,10 +2892,6 @@
 
 ; ERB 2007-01-22 Adding in qeq here.
 
-<<<<<<< HEAD
-; changing: added cat-sat  (PASSES all regression tests)
-=======
->>>>>>> 3d8858fc
 
 ditrans-first-arg-raising-lex-item := basic-three-arg & basic-icons-lex-item &
    [ ARG-ST < [ LOCAL.CONT.HOOK [ INDEX #ind1,
@@ -2950,10 +2915,6 @@
 
 ; ERB 2007-01-22 Adding in qeq here.
 
-<<<<<<< HEAD
-; changing: added cat-sat  (PASSES all regression tests)
-=======
->>>>>>> 3d8858fc
 
 ditrans-first-arg-control-lex-item := basic-three-arg & basic-icons-lex-item &
    [ ARG-ST < [ LOCAL [ CAT cat-sat,
@@ -2981,10 +2942,6 @@
 
 ; ERB 2007-01-22 Adding in qeq here.
 
-<<<<<<< HEAD
-; changing: added cat-sat  (PASSES all reg tests)
-=======
->>>>>>> 3d8858fc
 
 ditrans-second-arg-raising-lex-item := basic-three-arg & basic-icons-lex-item &
    [ ARG-ST < [ LOCAL [ CAT cat-sat,
@@ -3205,10 +3162,6 @@
 
 ;;; Adpositions
 
-<<<<<<< HEAD
-;CHANGING: added cat-sat to complement of adposition (PASSES all regression tests)
-=======
->>>>>>> 3d8858fc
 
 basic-adposition-lex := single-rel-lex-item & basic-icons-lex-item &
   [ SYNSEM [ LOCAL [ CAT [ HEAD adp,
