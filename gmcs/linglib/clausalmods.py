from gmcs.utils import TDLencode
from gmcs.utils import orth_encode
from gmcs.lib import TDLHierarchy

######################################################################
# Clausal Modifiers
#   Create the type definitions associated with the user's choices
#   about clasual modification.

######################################################################


def add_subord_lex(mylang, lexicon, cms, ch):
<<<<<<< HEAD
  """
  add the type definition for the lexical item to mylang
  and the lexical entries to lexicon
  """
  mylang.set_section('addenda')
  mylang.add('head :+ [ INIT bool ].')
  nominalized, nom_strategy = is_nominalized(cms)

  if cms.get('subordinator-type') == 'head':
    if nominalized == 'yes':
      mylang.set_section('noun-lex')
      mylang.add('noun-lex := [ SYNSEM.LOCAL.CAT.HEAD.NMZ - ].')
      mylang.set_section('subordlex')
      for ns in ch.get('ns'):
        if ns.get('name') == nom_strategy:
          nmzRel = ns.get('nmzRel')
      if nmzRel == 'no':
        mylang.add('scopal-mod-with-nominalized-comp-no-rel-lex := single-rel-lex-item & norm-ltop-lex-item &\
        [ SYNSEM [ LOCAL [ CAT [ MC -,\
                      HEAD.MOD < [ LOCAL scopal-mod &\
=======
    """
    add the type definition for the lexical item to mylang
    and the lexical entries to lexicon
    """
    mylang.set_section('addenda')
    mylang.add('head :+ [ INIT bool ].')

    if cms.get('nominalization') == 'on':
        mylang.set_section('noun-lex')
        mylang.add('noun-lex := [ SYNSEM.LOCAL.CAT.HEAD.NMZ - ].')
        mylang.set_section('subordlex')
        nom_strategy = cms.get('nominalization_strategy')
        for ns in ch.get('ns'):
            if ns.get('name') == nom_strategy:
                nmzRel = ns.get('nmzRel')
        if nmzRel == 'no':
            mylang.add('scopal-mod-with-nominalized-comp-no-rel-lex := single-rel-lex-item & norm-ltop-lex-item &\
        [ SYNSEM [ LOCAL [ CAT [ HEAD.MOD < [ LOCAL scopal-mod &\
>>>>>>> 192142e9
                 [CAT [HEAD verb,\
      VAL [ SPR < >,\
          COMPS < >]],\
      CONT.HOOK[LTOP  #mod,\
      INDEX  #index ]]] >,\
      VAL.COMPS < [LOCAL[CAT[HEAD noun,\
                   VAL[SPR < >,\
                       COMPS < >]],\
      CONT.HOOK.LTOP  #comp ]] > ],\
      CONT[HCONS <! qeq &\
                    [ HARG  #h1,\
                     LARG  #mod ],\
                    qeq &\
                    [ HARG  #h2,\
                     LARG  #comp ] !>,\
                     HOOK.INDEX  #index ]],\
                     LKEYS.KEYREL[ARG0 event,\
                     ARG1  #h1,\
                     ARG2  #h2 ]]].')

<<<<<<< HEAD
        mylang.add('nom-no-rel-subord-lex-item := scopal-mod-with-nominalized-comp-no-rel-lex &\
=======
            mylang.add('nom-no-rel-subord-lex-item := scopal-mod-with-nominalized-comp-no-rel-lex &\
>>>>>>> 192142e9
                [ SYNSEM.LOCAL.CAT.VAL [ SUBJ < >,\
                                   SPR < > ,\
        			   COMPS < [ LOCAL [ CAT [ HEAD noun &\
                                        			[ NMZ + ],\
                                   			MC - ] ] ] > ]].')
<<<<<<< HEAD
        if cms.get('subordinator') == 'pair':
          mylang.add('scopal-mod-with-nominalized-comp-no-rel-lex := [ SYNSEM [ LOCAL.CAT.SUBPAIR #subpair,\
                                      LOCAL.CAT.HEAD.MOD < [ LOCAL.CAT.SUBPAIR #subpair ] > ]].' )
      else:
        mylang.add('scopal-mod-with-nominalized-comp-lex := single-rel-lex-item & norm-ltop-lex-item &\
      [ SYNSEM [ LOCAL [ CAT [ MC -,\
                    HEAD.MOD < [ LOCAL scopal-mod &\
=======
        else:
            mylang.add('scopal-mod-with-nominalized-comp-lex := single-rel-lex-item & norm-ltop-lex-item &\
      [ SYNSEM [ LOCAL [ CAT [ HEAD.MOD < [ LOCAL scopal-mod &\
>>>>>>> 192142e9
               [CAT [HEAD verb,\
    VAL [SPR < >,\
        COMPS < >]],\
    CONT.HOOK[LTOP  #mod,\
    INDEX  #index ]]] >,\
    VAL.COMPS < [LOCAL[CAT[HEAD noun,\
                 VAL[SPR < >,\
                     COMPS < >]],\
    CONT.HOOK.INDEX  #comp ]] > ],\
    CONT[HCONS <! qeq &\
                  [HARG  #h1,\
                   LARG  #mod ] !>,\
                   HOOK.INDEX  #index ]],\
                   LKEYS.KEYREL[ARG0 event,\
                   ARG1  #h1,\
                   ARG2  #comp ]]].')

<<<<<<< HEAD
        mylang.add('nom-subord-lex-item := scopal-mod-with-nominalized-comp-lex &\
=======
            mylang.add('nom-subord-lex-item := scopal-mod-with-nominalized-comp-lex &\
>>>>>>> 192142e9
                [ SYNSEM.LOCAL.CAT.VAL [ SUBJ < >,\
                                   SPR < > ,\
        			   COMPS < [ LOCAL [ CAT [ HEAD noun &\
                                        			[ NMZ + ],\
                                   			MC - ] ] ] > ]].')
<<<<<<< HEAD
        if cms.get('subordinator') == 'pair':
          mylang.add('scopal-mod-with-nominalized-comp-lex := [ SYNSEM [ LOCAL.CAT.SUBPAIR #subpair,\
                                      LOCAL.CAT.HEAD.MOD < [ LOCAL.CAT.SUBPAIR #subpair ] > ]].' )
    else:
      mylang.set_section('subordlex')
      mylang.add('scopal-mod-with-comp-lex := single-rel-lex-item & norm-ltop-lex-item &\
            [ SYNSEM [ LOCAL [ CAT [ MC -,\
                            HEAD.MOD < [ LOCAL scopal-mod &\
=======
    else:
        mylang.set_section('subordlex')
        mylang.add('scopal-mod-with-comp-lex := single-rel-lex-item & norm-ltop-lex-item &\
            [ SYNSEM [ LOCAL [ CAT [ HEAD.MOD < [ LOCAL scopal-mod &\
>>>>>>> 192142e9
					      [ CAT [ HEAD verb,\
						      VAL [ SPR < >,\
							    COMPS < > ]],\
						CONT.HOOK [ LTOP #mod,\
							    INDEX #index ]]] >,\
			   VAL.COMPS < [ LOCAL [ CAT [ HEAD verb,\
							VAL [ SPR < >,\
							      COMPS < > ]],\
						  CONT.HOOK.LTOP #comps ]] > ],\
		     CONT [ HCONS <! qeq & \
				 [ HARG #h1,\
				   LARG #mod ],\
				 qeq &\
				 [ HARG #h2,\
				   LARG #comps ] !>,\
			    HOOK.INDEX #index ]],\
	     LKEYS.KEYREL [ ARG1 #h1,\
			    ARG2 #h2 ]]].')
<<<<<<< HEAD
      if cms.get('subordinator') == 'pair':
        mylang.add('scopal-mod-with-comp-lex := [ SYNSEM [ LOCAL.CAT.SUBPAIR #subpair,\
                                    LOCAL.CAT.HEAD.MOD < [ LOCAL.CAT.SUBPAIR #subpair ] > ]].')
      mylang.add('subord-lex-item := scopal-mod-with-comp-lex &\
    [ SYNSEM.LOCAL [ CAT [ VAL [ SPR < >,\
=======
        mylang.add('subord-lex-item := scopal-mod-with-comp-lex &\
    [ SYNSEM.LOCAL [ CAT [ VAL [ SUBJ < >,\
                                SPR < >,\
>>>>>>> 192142e9
                                COMPS <  #comps > ]]],\
      ARG-ST <  #comps &\
                  [LOCAL.CAT[ HEAD verb,\
                              MC -]] > ].')

<<<<<<< HEAD
  elif cms.get('subordinator-type') == 'adverb':
    mylang.set_section('subordlex')
    mylang.add('intersective-mod-subord-lex-item := no-rels-hcons-lex-item &\
  [ SYNSEM [ LOCAL [ CAT [ VAL [ COMPS < >,\
				 SPR < >,\
				 SUBJ < > ],\
			   HEAD.MOD < [ LOCAL intersective-mod &\
                                              [ CAT [ MC -,\
                                                      HEAD verb ] ] ] > ] ] ]].')

  lextype = []
  constraints = []
  pos = cms.get('position')
  subpos = cms.get('subposition')
  attach = cms.get('modifier_attachment')
  if cms.get('subordinator-type') == 'head':
    if subpos == 'before':
      lextype.append('clause-init')
      constraints.append('SYNSEM.LOCAL.CAT.HEAD.INIT +')
    elif subpos == 'after':
      lextype.append('clause-final')
      constraints.append('SYNSEM.LOCAL.CAT.HEAD.INIT -')
    if pos == 'before':
      lextype.append('prehead')
      constraints.append('SYNSEM.LOCAL.CAT.POSTHEAD -')
    elif pos == 'after':
      lextype.append('posthead')
      constraints.append('SYNSEM.LOCAL.CAT.POSTHEAD +')
    if attach == 's':
      lextype.append('s-attach')
      constraints.append('SYNSEM.LOCAL.CAT.HEAD.MOD < [ LOCAL.CAT.VAL.SUBJ < > ] >')
    elif attach == 'vp':
      lextype.append('vp-attach')
      constraints.append('SYNSEM.LOCAL.CAT.HEAD.MOD < [ LOCAL.CAT.VAL.SUBJ < [ ] > ] >')
  elif cms.get('subordinator-type') == 'adverb':
    if subpos == 'before':
      lextype.append('clause-init')
      constraints.append('SYNSEM.LOCAL.CAT.POSTHEAD -')
    elif subpos == 'after':
      lextype.append('clause-final')
      constraints.append('SYNSEM.LOCAL.CAT.POSTHEAD +')
    if pos == 'before':
      lextype.append('prehead')
    elif pos == 'after':
      lextype.append('posthead')

  if cms.get('specialmorph') == 'on':
    lextype, constraints = add_morphological_constraints(lextype, constraints, cms, 'lextype')



  saved_constraints = constraints
  saved_lextype = lextype
  if cms.get('subordinator-type') == 'head':
    if cms.get('shared-subj') == 'on':
      lextype.append('shared-subject')
      constraints.append('SYNSEM.LOCAL.CAT [ HEAD.MOD < [ LOCAL [ CONT.HOOK.XARG #xarg ]] >,\
                        VAL.COMPS < [ LOCAL [ CAT [ VAL [ SUBJ < unexpressed > ]],\
        	  		    CONT.HOOK.XARG #xarg ]]  > ]')
    else:
      constraints.append('SYNSEM.LOCAL.CAT.VAL.COMPS < [ LOCAL.CAT.VAL.SUBJ < > ] >')

    if cms.get('subordinator') == 'free':
      type = build_lex_type(lextype)
      #const = build_constraints(constraints)
      if nominalized == 'yes':
        if nmzRel == 'no':
          type += '-nom-no-rel-subord-lex-item'
          mylang.add(type + ' := nom-no-rel-subord-lex-item & [ ' + constraints.pop() + ' ].')
          while constraints != []:
            mylang.add(type + ' := [ ' + constraints.pop() + ' ].')
        else:
          type += '-nom-subord-lex-item'
          #mylang.add(type + ' := nom-subord-lex-item &' + const)
          mylang.add(type + ' := nom-subord-lex-item & [ ' + constraints.pop() + ' ].')
          while constraints != []:
            mylang.add(type + ' := [ ' + constraints.pop() + ' ].')
      else:
        type += '-subord-lex-item'
        #mylang.add(type + ' := subord-lex-item & ' + const)
        mylang.add(type + ' := subord-lex-item & [ ' + constraints.pop() + ' ].')
        while constraints != []:
          mylang.add(type + ' := [ ' + constraints.pop() + ' ].')
      if cms.get('subordinator') == 'free':
        for freemorph in cms.get('freemorph'):
          orth = freemorph.get('orth')
          orthstr = orth_encode(orth)
          pred = freemorph.get('pred')
          lexicon.add(orthstr + ' := ' + type + ' &\
                                  [ STEM < "' + orthstr + '" >,\
                               SYNSEM.LKEYS.KEYREL.PRED "' + pred + '"].')
    elif cms.get('subordinator') == 'pair':
      for morphpair in cms.get('morphpair'):
        pred = morphpair.get('subordpred')
        value = shortform_pred(pred)
        lextype = [value] + lextype
        type = build_lex_type(lextype)
        constraints.append('SYNSEM.LOCAL.CAT.SUBPAIR ' + value)
        #const = build_constraints(constraints)
        if nominalized == 'yes':
          if nmzRel == 'no':
            type += '-nom-no-rel-subord-lex-item'
            mylang.add(type + ' := nom-no-rel-subord-lex-item & [ ' + constraints.pop() + ' ].')
            while constraints != []:
              mylang.add(type + ' := [ ' + constraints.pop() + ' ].')
          else:
            type += '-nom-subord-lex-item'
            #mylang.add(type + ' := nom-subord-lex-item &' + const)
            mylang.add(type + ' := nom-subord-lex-item & [ ' + constraints.pop() + ' ].')
            while constraints != []:
              mylang.add(type + ' := [ ' + constraints.pop() + ' ].')
        else:
          type += '-subord-lex-item'
          #mylang.add(type + ' := subord-lex-item & ' + const)
          mylang.add(type + ' := subord-lex-item & [ ' + constraints.pop() + ' ].')
          while constraints != []:
            mylang.add(type + ' := [ ' + constraints.pop() + ' ].')
        for morphpair in cms.get('morphpair'):
          orth = morphpair.get('subordorth')
          orthstr = orth_encode(orth)
          pred = morphpair.get('subordpred')
          lexicon.add(orthstr + ' := ' + type + ' &\
                                  [ STEM < "' + orthstr + '" >,\
                               SYNSEM.LKEYS.KEYREL.PRED "' + pred + '"].')

  elif cms.get('subordinator-type') == 'adverb':
    if cms.get('subordinator') == 'free':
      for adverb in cms.get('freemorph'):
        constraints = saved_constraints
        lextype = saved_lextype
        pred = adverb.get('pred')
        value = shortform_pred(pred)
        lextype = [ value ] + lextype
        constraints.append('SYNSEM.SUBORDINATED ' + value)
        if cms.get('subordinator') == 'pair':
          constraints.append('SYNSEM.LOCAL.CAT.SUBPAIR ' + value)
        if cms.get('adverb_attaches') == 's':
          if cms.get('shared-subj') == 'on':
            constraints.append('SYNSEM.LOCAL.CAT.HEAD.MOD < [ LOCAL.CAT.VAL [ SUBJ < unexpressed >, COMPS < > ]] >')
          else:
            constraints.append('SYNSEM.LOCAL.CAT.HEAD.MOD < [ LOCAL.CAT.VAL [ SUBJ < >, COMPS < > ]] >')
        elif cms.get('adverb_attaches') == 'vp':
          constraints.append('SYNSEM.LOCAL.CAT.HEAD.MOD < [ LOCAL.CAT.VAL [ SUBJ < [ ] >, COMPS < > ]] >')
        if cms.get('adverb_attaches') == 'both':
          constraints.append('SYNSEM.LOCAL.CAT.HEAD.MOD < [ LOCAL.CAT.VAL [ COMPS < > ]] >')
        type = build_lex_type(lextype)
        type += '-adv-subord-lex-item'
        mylang.add(type + ' := intersective-mod-subord-lex-item & [ ' + constraints.pop() + ' ].')
        while constraints != []:
          mylang.add(type + ' := [ ' + constraints.pop() + ' ].')
        orth = adverb.get('orth')
        orthstr = orth_encode(orth)
        lexicon.add(orthstr + ' := ' + type + ' & [ STEM < "' + orthstr + '" > ].')
    if cms.get('subordinator') == 'pair':
      for adverb in cms.get('morphpair'):
        constraints = saved_constraints
        lextype = saved_lextype
        pred = adverb.get('subordpred')
        value = shortform_pred(pred)
        lextype = [ value ] + lextype
        constraints.append('SYNSEM.SUBORDINATED ' + value)
        constraints.append('SYNSEM.LOCAL.CAT.SUBPAIR ' + value)
        if cms.get('adverb_attaches') == 's':
          constraints.append('SYNSEM.LOCAL.CAT.HEAD.MOD < [ LOCAL.CAT.VAL [ SUBJ < >, COMPS < > ]] >')
        elif cms.get('adverb_attaches') == 'vp':
          constraints.append('SYNSEM.LOCAL.CAT.HEAD.MOD < [ LOCAL.CAT.VAL [ SUBJ < [ ] >, COMPS < > ]] >')
        if cms.get('adverb_attaches') == 'both':
          constraints.append('SYNSEM.LOCAL.CAT.HEAD.MOD < [ LOCAL.CAT.VAL [ COMPS < > ]] >')
        type = build_lex_type(lextype)
        type += '-adv-subord-lex-item'
        mylang.add(type + ' := intersective-mod-subord-lex-item & [ ' + constraints.pop() + ' ].')
        while constraints != []:
          mylang.add(type + ' := [ ' + constraints.pop() + ' ].')
        orth = adverb.get('subordorth')
        orthstr = orth_encode(orth)
        lexicon.add(orthstr + ' := ' + type + ' & [ STEM < "' + orthstr + '" > ].')



def add_subord_phrasal_types(mylang, rules, cms, ch):
  """
  Add the phrase type definitions
  """
  mylang.set_section('addenda')
  mylang.add('basic-head-mod-phrase-simple :+ [ SYNSEM.LOCAL.CAT.MC #mc,\
      HEAD-DTR.SYNSEM.LOCAL.CAT.MC #mc ].')
  pos = cms.get('position')
  subpos = cms.get('subposition')
  mylang.set_section('phrases')
  if pos == 'before':
    rules.add('adj-head-scop := adj-head-scop-phrase.')
  elif pos == 'after':
    rules.add('head-adj-scop := head-adj-scop-phrase.')
  elif pos == 'either':
    rules.add('adj-head-scop := adj-head-scop-phrase.')
    rules.add('head-adj-scop := head-adj-scop-phrase.')

  #do i even need the following?
  if ch.get('word-order') == 'free' or ch.get('word-order') == 'v2':
    mylang.add('head-comp-phrase := basic-head-1st-comp-phrase & head-initial-head-nexus &\
          [HEAD-DTR.SYNSEM.LOCAL.CAT.HEAD.INIT + ].')
    mylang.add('comp-head-phrase := basic-head-1st-comp-phrase & head-final-head-nexus&\
            [HEAD-DTR.SYNSEM.LOCAL.CAT.HEAD.INIT - ].')
    rules.add('head-comp := head-comp-phrase.')
    rules.add('comp-head := comp-head-phrase.')
  else:
    mylang.add('head-comp-phrase := basic-head-1st-comp-phrase & head-initial &\
    [HEAD-DTR.SYNSEM.LOCAL.CAT.HEAD.INIT + ].')
=======
    pos = cms.get('position')
    subpos = cms.get('subposition')
    lextype = ''
    constraints = ''
    if subpos == 'before':
        lextype += 'clause-init'
        constraints += '[ SYNSEM.LOCAL.CAT [ HEAD.INIT +'
    elif subpos == 'after':
        lextype += 'clause-final'
        constraints += '[ SYNSEM.LOCAL.CAT [ HEAD.INIT -'
    if pos == 'before':
        lextype += '-prehead'
        constraints += ', POSTHEAD -'
    elif pos == 'after':
        lextype += '-posthead'
        constraints += ', POSTHEAD +'
    if cms.get('specialmorph') == 'on':
        for feat in cms.get('feat'):
            lextype += '-' + feat.get('value')
            #is this a problem? can the feature be in not head?
            constraints += (', SYNSEM.LOCAL.CAT.HEAD.' + feat.get('name') + '.' + feat.get('value'))
    constraints += ' ]].'
    if cms.get('nominalization') == 'on':
        if nmzRel == 'no':
            lextype += '-nom-no-rel-subord-lex-item'
            mylang.add(lextype + ' := nom-no-rel-subord-lex-item &' + constraints)
        else:
            lextype += '-nom-subord-lex-item'
            mylang.add(lextype + ' := nom-subord-lex-item &' + constraints)
    else:
        lextype += '-subord-lex-item'
        mylang.add(lextype + ' := subord-lex-item &' + constraints)
    for freemorph in cms.get('freemorph'):
        orth = freemorph.get('orth')
        orthstr = orth_encode(orth)
        pred = freemorph.get('pred')
        lexicon.add(orthstr + ':= ' + lextype + ' &\
                              [ STEM < "' + orthstr + '" >,\
                           SYNSEM.LKEYS.KEYREL.PRED "' + pred + '"].\\')


def add_subord_phrasal_types(mylang, rules, cms):
    """
    Add the phrase type definitions
    """
    pos = cms.get('position')
    subpos = cms.get('subposition')
    mylang.set_section('phrases')
    if pos == 'before':
        rules.add('adj-head-scop := adj-head-scop-phrase.')
    elif pos == 'after':
        rules.add('head-adj-scop := head-adj-scop-phrase.')
    elif pos == 'either':
        rules.add('adj-head-scop := adj-head-scop-phrase.')
        rules.add('head-adj-scop := head-adj-scop-phrase.')
    mylang.add('head-comp-phrase := basic-head-1st-comp-phrase & head-initial &\
  [HEAD-DTR.SYNSEM.LOCAL.CAT.HEAD.INIT + ].')
>>>>>>> 192142e9
    mylang.add('comp-head-phrase := basic-head-1st-comp-phrase & head-final&\
      [HEAD-DTR.SYNSEM.LOCAL.CAT.HEAD.INIT - ].')
    rules.add('head-comp := head-comp-phrase.')
    rules.add('comp-head := comp-head-phrase.')
<<<<<<< HEAD

  #rules.add('subj-head := subj-head-phrase.')

  if cms.get('subordinator-type') == 'adverb':
    print('its an adverb')
    if cms.get('subposition') == 'before':
      rules.add('adj-head-int := adj-head-int-phrase.')
    elif cms.get('subposition') == 'after':
      rules.add('head-adj-int := head-adj-int-phrase.')
    else:
      rules.add('adj-head-int := adj-head-int-phrase.')
      rules.add('head-adj-int := head-adj-int-phrase.')

    supertype = 'adv-marked-subord-clause-phrase'
    mylang.add(supertype + ' := basic-unary-phrase &\
  [ SYNSEM [ LOCAL [ CAT [ MC -,\
                          VAL.SUBJ #subj,\
                          HEAD [ MOD < [ LOCAL scopal-mod &\
						[ CAT [ HEAD verb,\
							VAL [ SUBJ < >,\
							      SPR < >,\
							      COMPS < > ]],\
						  CONT.HOOK [ LTOP #mcl,\
								INDEX #index ]]] > ]]]],\
    C-CONT [ RELS <! arg12-ev-relation &\
		   [ ARG1 #mch,\
		     ARG2 #sch ] !>,\
	     HCONS <! qeq &\
		    [ HARG #mch,\
		      LARG #mcl ],\
              qeq &\
		    [ HARG #sch,\
		      LARG #scl ] !>,\
    		HOOK.INDEX #index ],\
    ARGS < [ SYNSEM [ LOCAL [ CAT [ HEAD verb,\
				    VAL [ SUBJ #subj,\
				      SPR < >,\
					  COMPS < > ]],\
			    CONT.HOOK.LTOP #scl ],\
                      NON-LOCAL [ REL 0-dlist ] ] ] > ].')
    if cms.get('subordinator') == 'pair':
      mylang.add(supertype + ' := [ SYNSEM.LOCAL.CAT.HEAD.MOD < [ LOCAL.CAT.SUBPAIR #subpair ] >,\
                                  ARGS < [ SYNSEM.LOCAL.CAT.SUBPAIR #subpair ] > ].')
    pos = cms.get('position')
    attach =cms.get('modifier_attachment')
    if cms.get('subordinator') == 'free':
      for adverb in cms.get('freemorph'):
        pred = adverb.get('pred')
        value = shortform_pred(pred)
        type = value + '-modifying-clause-phrase'
        mylang.add(type + ' := ' + supertype + ' &\
  [ C-CONT.RELS <! [ PRED "' + pred + '" ] !>,\
    ARGS < [ SYNSEM.SUBORDINATED ' + value + ' ] > ].')
        if pos == 'before':
          mylang.add(type + ' := [ SYNSEM.LOCAL.CAT.POSTHEAD - ].')
        elif pos == 'after':
          mylang.add(type + ' := [ SYNSEM.LOCAL.CAT.POSTHEAD + ].')
        if attach == 's':
          mylang.add(type + ' := [ SYNSEM.LOCAL.CAT.HEAD.MOD < [ LOCAL.CAT.VAL.SUBJ < > ] > ].')
        elif attach == 'vp':
          mylang.add(type + ' := [ SYNSEM.LOCAL.CAT.HEAD.MOD < [ LOCAL.CAT.VAL.SUBJ < [ ] > ] > ].')
        rules.add(value + '-modifying-clause := ' + type + '.')
    elif cms.get('subordinator') == 'pair':
      for adverb in cms.get('morphpair'):
        pred = adverb.get('subordpred')
        value = shortform_pred(pred)
        type = value + '-modifying-clause-phrase'
        mylang.add(type + ' := ' + supertype + ' &\
  [ C-CONT.RELS <! [ PRED "' + pred + '" ] !>,\
    ARGS < [ SYNSEM.SUBORDINATED ' + value + ' ] > ].')
        if pos == 'before':
          mylang.add(type + ' := [ SYNSEM.LOCAL.CAT.POSTHEAD - ].')
        elif pos == 'after':
          mylang.add(type + ' := [ SYNSEM.LOCAL.CAT.POSTHEAD + ].')
        if attach == 's':
          mylang.add(type + ' := [ SYNSEM.LOCAL.CAT.HEAD.MOD < [ LOCAL.CAT.VAL.SUBJ < > ] > ].')
        elif attach == 'vp':
          mylang.add(type + ' := [ SYNSEM.LOCAL.CAT.HEAD.MOD < [ LOCAL.CAT.VAL.SUBJ < [ ] > ] > ].')
        rules.add(value + '-modifying-clause := ' + type + '.')
    if cms.get('shared-subj') == 'on':
      mylang.add(type + ' := [ SYNSEM.LOCAL.CAT [ HEAD.MOD < [ LOCAL [ CONT.HOOK.XARG #xarg ]] > ],\
                         ARGS < [ SYNSEM.LOCAL [ CONT.HOOK.XARG #xarg,\
                                      CAT [ VAL [ SUBJ < unexpressed > ]]]] >].')
    else:
      mylang.add(type + ' := [ SYNSEM.LOCAL.CAT.VAL.COMPS < [ LOCAL.CAT.VAL.SUBJ < > ] >].')

def add_subordinators_matrix_pair_to_lexicon(mylang, lexicon, cms, ch):
  """
  Adds the matrix member of a subordinator pair to the lexicon
  """
  mylang.add('scopal-mod-matrix-lex-item := basic-adverb-lex &\
    [ SYNSEM [ LOCAL [ CAT [ VAL [ SUBJ < >,\
                              SPR < >,\
                              COMPS < > ],\
                        HEAD.MOD < [ LOCAL scopal-mod & [ CAT [ SUBPAIR nopair,\
                                                MC +,\
                                                HEAD verb ],\
                                            CONT.HOOK.LTOP #mod ]] > ],\
                      CONT.HCONS <! qeq &\
                                    [ HARG #h1,\
                                      LARG #mod ] !> ],\
                LKEYS.KEYREL.ARG1 #h1 ]].')
  #if the subordinated feature is introduced by any of the strategies, we need to set it to none for this type
  for strategy in ch.get('cms'):
    if strategy.get('subordinator-type') == 'adverb':
      mylang.set_section('subordlex')
      mylang.add('scopal-mod-matrix-lex-item := [ SYNSEM.SUBORDINATED none ].')
  for adverb in cms.get('morphpair'):
    lextype = []
    constraints = []
    advpos = cms.get('matrix_subposition')
    if advpos == 'before':
      lextype.append('clause-init')
      constraints.append('SYNSEM.LOCAL.CAT.POSTHEAD -')
    elif advpos == 'after':
      lextype.append('clause-final')
      constraints.append('SYNSEM.LOCAL.CAT.POSTHEAD +')
    subordpred = adverb.get('subordpred')
    if subordpred.split('_')[0] == '':
      subpair = subordpred.split('_')[1]
    else:
      subpair = subordpred.split('_')[0]
    matrixpred = adverb.get('matrixpred')
    pred = shortform_pred(matrixpred)
    lextype = [ pred ] + lextype
    constraints.append('SYNSEM.LOCAL.CAT.SUBPAIR ' + subpair)
    if cms.get('matrix_adverb_attaches') == 's':
      constraints.append('SYNSEM.LOCAL.CAT.HEAD.MOD < [ LOCAL.CAT.VAL [ SUBJ < >, COMPS < > ]] >')
    elif cms.get('matrix_adverb_attaches') == 'vp':
      constraints.append('SYNSEM.LOCAL.CAT.HEAD.MOD < [ LOCAL.CAT.VAL [ SUBJ < [ ] >, COMPS < > ]] >')
    elif cms.get('matrix_adverb_attaches') == 'both':
      constraints.append('SYNSEM.LOCAL.CAT.HEAD.MOD < [ LOCAL.CAT.VAL [ COMPS < > ]] >')
    type = build_lex_type(lextype)
    type += '-pair-lex-item'
    #mylang.add(type + ' := intersective-mod-subord-lex-item & ' + const)
    mylang.add(type + ' := scopal-mod-matrix-lex-item & [ ' + constraints.pop() + ' ].')
    while constraints != []:
      mylang.add(type + ' := [ ' + constraints.pop() + ' ].')
    orth = adverb.get('matrixorth')
    orthstr = orth_encode(orth)
    lexicon.add(orthstr + ' := ' + type + ' &\
                                          [ STEM < "' + orthstr + '" >,\
                               SYNSEM.LKEYS.KEYREL.PRED "' + matrixpred + '"].')


def create_subordinated_feature(mylang, roots, cms):
  """
  adds the SUBORDINATED feature to SYNSEM, adds the addenda to make sure
  it is tracked through the grammar, and appropriately constrains verb-lex
  """
  mylang.set_section('addenda')
  mylang.add('canonical-synsem :+ [ SUBORDINATED xsubord ].')
  mylang.add('xsubord := *top*.')
  mylang.add('none := xsubord.')
  if cms.get('subordinator') == 'free':
    for adverb in cms.get('freemorph'):
      pred = adverb.get('pred')
      value = shortform_pred(pred)
      mylang.add(value + ' := xsubord.')
  elif cms.get('subordinator') == 'pair':
    for adverb in cms.get('morphpair'):
      pred = adverb.get('subordpred')
      value = shortform_pred(pred)
      mylang.add(value + ' := xsubord.')
  mylang.add('basic-head-subj-phrase :+\
  [ SYNSEM.SUBORDINATED #subord,\
    HEAD-DTR.SYNSEM.SUBORDINATED #subord ].')
  mylang.add('basic-head-comp-phrase :+\
  [ SYNSEM.SUBORDINATED #subord,\
    HEAD-DTR.SYNSEM.SUBORDINATED #subord ].')
  mylang.add('basic-head-opt-comp-phrase :+\
  [ SYNSEM.SUBORDINATED #subord,\
    HEAD-DTR.SYNSEM.SUBORDINATED #subord ].')
  mylang.add('basic-head-opt-subj-phrase :+\
  [ SYNSEM.SUBORDINATED #subord,\
    HEAD-DTR.SYNSEM.SUBORDINATED #subord ].')
  mylang.add('basic-head-mod-phrase-simple :+\
  [ SYNSEM.SUBORDINATED #subord,\
    NON-HEAD-DTR.SYNSEM.SUBORDINATED #subord ].')
  mylang.set_section('verb-lex')
  mylang.add('verb-lex := [ SYNSEM.SUBORDINATED none ].')
  mylang.add('same-subordinated-lex-rule := lex-rule &\
  [ SYNSEM.SUBORDIANTED #subord,\
    DTR.SYNSEM.SUBORDIANTED #subord ].')
  mylang.add('non-local-change-only-lex-rule := same-subordinated-lex-rule.')
  mylang.add('local-change-only-lex-rule := same-subordinated-lex-rule.')
  mylang.add('cont-change-only-lex-rule := same-subordinated-lex-rule.')
  mylang.add('cat-change-with-ccont-lex-rule := same-subordinated-lex-rule.')
  mylang.add('add-only-rule := same-subordinated-lex-rule.')
  roots.add('root := [ SYNSEM.SUBORDINATED none ].')

def create_subpair_feature(mylang, morphpair):
  """
  adds the subpair feature to canonical synsem as well as adding constraints
  to phrase types to pass it and mc up
  """
  mylang.set_section('addenda')
  mylang.add('cat :+ [ SUBPAIR subpair ].')
  #can i comment this out?? it might cause problems witht he german analysis
  mylang.add('basic-head-comp-phrase :+ [ SYNSEM.LOCAL.CAT.MC #mc,\
    HEAD-DTR.SYNSEM.LOCAL.CAT.MC #mc ].')
  mylang.add('basic-head-subj-phrase :+\
    [ SYNSEM.LOCAL.CAT.SUBPAIR #subpair,\
      HEAD-DTR.SYNSEM.LOCAL.CAT.SUBPAIR #subpair ].')
  mylang.add('basic-head-comp-phrase :+\
    [ SYNSEM.LOCAL.CAT.SUBPAIR #subpair,\
      HEAD-DTR.SYNSEM.LOCAL.CAT.SUBPAIR #subpair ].')
  #mylang.add('basic-head-mod-phrase-simple :+    [ SYNSEM [ LOCAL.CAT [ SUBPAIR #subpair ]],\
   #   NON-HEAD-DTR.SYNSEM.LOCAL.CAT [ SUBPAIR #subpair ] ].')
  mylang.add('scopal-mod-phrase :+ [ NON-HEAD-DTR.SYNSEM.LOCAL.CAT.HEAD.MOD < [ LOCAL.CAT.SUBPAIR #subpair ] >,\
                                        HEAD-DTR.SYNSEM.LOCAL.CAT.SUBPAIR #subpair ].')

  mylang.add('basic-head-opt-subj-phrase :+ [ HEAD-DTR.SYNSEM.LOCAL.CAT.VAL.COMPS < > ].')
  mylang.add('basic-head-spec-phrase-super :+ [ SYNSEM.LOCAL.CAT.SUBPAIR #subpair,\
				  HEAD-DTR.SYNSEM.LOCAL.CAT.SUBPAIR #subpair,\
				  NON-HEAD-DTR.SYNSEM [ LOCAL.CAT.SUBPAIR #pair,\
							LOCAL.CAT.VAL [ SPEC < [ LOCAL.CAT.SUBPAIR #pair ] > ]]].')
  mylang.add('basic-head-opt-comp-phrase :+ [ SYNSEM.LOCAL.CAT.SUBPAIR #subpair,\
				HEAD-DTR.SYNSEM.LOCAL.CAT.SUBPAIR #subpair ].')
  mylang.add('basic-head-opt-subj-phrase :+ [ SYNSEM.LOCAL.CAT.SUBPAIR #subpair,\
				HEAD-DTR.SYNSEM.LOCAL.CAT.SUBPAIR #subpair ].')
  #mylang.add('adj-head-scop-phrase :+ [ SYNSEM.LOCAL.CAT.SUBPAIR #subpair,\
	#		  NON-HEAD-DTR.SYNSEM.LOCAL.CAT.SUBPAIR #subpair ].')
  mylang.add('basic-head-mod-phrase-simple :+ [ SYNSEM.LOCAL.CAT.MC #mc,\
		     HEAD-DTR.SYNSEM.LOCAL.CAT.MC #mc ].')
  mylang.add('adj-head-int-phrase :+ [ SYNSEM.LOCAL.CAT.SUBPAIR #subpair,\
  		     NON-HEAD-DTR.SYNSEM.LOCAL.CAT.SUBPAIR #subpair].')
  mylang.add('head-adj-int-phrase :+ [ SYNSEM.LOCAL.CAT.SUBPAIR #subpair,\
  		     NON-HEAD-DTR.SYNSEM.LOCAL.CAT.SUBPAIR #subpair].')

  mylang.set_section('features')
  #mylang.add(';;; Subordinator Pair Features')
  mylang.add('subpair := *top*.')
  mylang.add('nopair := subpair.')
  for pair in morphpair:
    subpair = pair.get('subordpred')
    if subpair.split('_')[0] == '':
      value = subpair.split('_')[1]
    else:
      value = subpair.split('_')[0]
    mylang.add(value + ' := subpair.')

  mylang.set_section('verb-lex')
  mylang.add('verb-lex := [ SYNSEM.LOCAL.CAT.SUBPAIR nopair ].')
=======
    #rules.add('subj-head := subj-head-phrase.')

def add_subordinator_pair_to_lexicon(lexicon, matrixtype, subordtype, pair):
    """
    Adds each member of a subordinator pair to the lexicon
    """
    if matrixtype == 'adv':
        lexicon.add(pair.get('matrixorth') + ':= subpair-adv-lex-item &\
  [ STEM < "' + pair.get('matrixorth') + '" >,\
    SYNSEM.LKEYS.KEYREL.PRED "' + pair.get('matrixpred') + '" ].')
    #elif matrixtype == 'comp'

    if subordtype == 'comp':
        lexicon.add(pair.get('subordorth') + ':= subpair-adv-lex-item &\
     [ STEM < "' + pair.get('subordorth') + '" >,\
       SYNSEM.LKEYS.KEYREL.PRED "' + pair.get('subordpred') + '" ].')
        #elif subordtype == 'adv':

def create_subpair_feature(mylang, morphpair):
    """
    adds the subpair feature to canonical synsem as well as adding constraints
    to phrase types to pass it and mc up
    """
    mylang.set_section('addenda')
    mylang.add('canonical-synsem :+ [ SUBPAIR subpair ].')
    mylang.add('basic-head-comp-phrase :+ [ SYNSEM.LOCAL.CAT.MC #mc,\
    HEAD-DTR.SYNSEM.LOCAL.CAT.MC #mc ].')
    mylang.add('basic-head-mod-phrase-simple :+    [ SYNSEM.LOCAL.CAT.MC #mc,\
      NON-HEAD-DTR.SYNSEM.LOCAL.CAT [ HEAD.MOD < [ SUBPAIR #subpair ] >,\
				      MC #mc ],\
      HEAD-DTR.SYNSEM.SUBPAIR #subpair ].')

    mylang.add('basic-head-opt-subj-phrase :+ [ HEAD-DTR.SYNSEM.LOCAL.CAT.VAL.COMPS < > ].')
    mylang.add('basic-head-spec-phrase-super :+ [ SYNSEM.SUBPAIR #subpair,\
				  HEAD-DTR.SYNSEM.SUBPAIR #subpair,\
				  NON-HEAD-DTR.SYNSEM [ SUBPAIR #pair,\
							LOCAL.CAT.VAL [ SPEC < [ SUBPAIR #pair ] > ]]].')
    mylang.add('basic-head-opt-comp-phrase :+ [ SYNSEM.SUBPAIR #subpair,\
				HEAD-DTR.SYNSEM.SUBPAIR #subpair ].')
    mylang.add('basic-head-opt-subj-phrase :+ [ SYNSEM.SUBPAIR #subpair,\
				HEAD-DTR.SYNSEM.SUBPAIR #subpair ].')
    mylang.add('adj-head-scop-phrase :+ [ SYNSEM.SUBPAIR #subpair,\
			  NON-HEAD-DTR.SYNSEM.SUBPAIR #subpair ].')
    mylang.add('adj-head-phrase :+ [ SYNSEM.SUBPAIR #subpair,\
		     NON-HEAD-DTR.SYNSEM.SUBPAIR #subpair ].')

    mylang.set_section('features')
    #mylang.add(';;; Subordinator Pair Features')
    mylang.add('subpair := *top*.')
    mylang.add('nopair := subpair.')
    for pair in morphpair:
        subpair = pair.get('subordpred')
        mylang.add(subpair + ' := subpair.')
>>>>>>> 192142e9

def add_morphological_constraints(lextype, constraints, cms, type):
  for feat in cms.get('feat'):
    if type == 'lextype':
      if feat.get('value') != 'nominalization':
        #lextype.append(feat.get('name'))
        lextype.append(feat.get('value'))
        constraints.append('SYNSEM.LOCAL.CAT [ HEAD.' + feat.get('name') + ' #feat,\
        VAL.COMPS < [ LOCAL.CAT.HEAD.' + feat.get('name') + ' #feat & ' + feat.get('value') + ' ] > ]')
    elif type == 'phrase':
      if feat.get('value') != 'nominalization':
        #lextype.append(feat.get('name'))
        lextype.append(feat.get('value'))
        constraints.append('SYNSEM.LOCAL.CAT [ HEAD.' + feat.get('name') + ' #feat ],\
        ARGS < [ SYNSEM.LOCAL.CAT.HEAD.' + feat.get('name') + ' #feat & ' + feat.get('value') + ' ] >')
  return lextype, constraints

<<<<<<< HEAD
def build_lex_type(lextype):
  type = ''
  type += lextype.pop()
  for s in lextype:
    type += '-' + s
  return type

def is_nominalized(cms):
  nominalized = 'no'
  nom_strategy = ''
  for feat in cms.get('feat'):
    if feat.get('value') == 'nominalization':
      nominalized = 'yes'
      nom_strategy = feat.get('name')
  return nominalized, nom_strategy

def shortform_pred(pred):
  if pred.split('_')[0] == '':
    value = pred.split('_')[1]
  else:
    value = pred.split('_')[0]
  return value

def add_morphological_subord_rel(mylang, cms, ch, rules):
  #todo- make the rel a variable and add subord rel if there is no rel
  """
  adds a non-branching rule that puts in a subord_rel (when no other semantic meaning
  is added via a subordinator) and accounts for special morphology, subject raising, and
  nominalization
  """
  nominalized, nom_strategy = is_nominalized(cms)
  constraints = []
  lextype = []
  pos = cms.get('position')
  if pos == 'before':
    lextype.append('prehead')
    constraints.append('SYNSEM.LOCAL.CAT.POSTHEAD -')
  elif pos == 'after':
    lextype.append('posthead')
    constraints.append('SYNSEM.LOCAL.CAT.POSTHEAD +')
  if cms.get('specialmorph') == 'on':
    lextype, constraints = add_morphological_constraints(lextype, constraints, cms, 'phrase')
  mylang.set_section('phrases')
  if cms.get('shared-subj') == 'on':
    lextype.append('shared-subject')
    constraints.append('SYNSEM.LOCAL.CAT.HEAD.MOD < [ LOCAL [ CONT.HOOK.XARG #xarg ]] >,\
    ARGS < [ SYNSEM.LOCAL [ CAT [ VAL [ SUBJ < unexpressed > ]],\
	  		    CONT.HOOK.XARG #xarg ]]  >')
  else:
    constraints.append('ARGS < [ SYNSEM.LOCAL.CAT.VAL.SUBJ < > ] >')
  if nominalized == 'yes':
    mylang.set_section('noun-lex')
    mylang.add('noun-lex := [ SYNSEM.LOCAL.CAT.HEAD.NMZ - ].')
    mylang.set_section('phrases')
    for ns in ch.get('ns'):
      if ns.get('name') == nom_strategy:
        nmzRel = ns.get('nmzRel')
    if nmzRel == 'no':
      lextype.append('nmz-no-rel')
      supertype = 'semantically-empty-nominalized-norel-subord-clause-phrase'
      mylang.add(supertype + ' := basic-unary-phrase &\
          [ SYNSEM [ LOCAL [ CAT [ MC -,\
                                  VAL.SUBJ #subj,\
                                  HEAD [ MOD < [ LOCAL scopal-mod &\
        						[ CAT [ HEAD verb,\
        							VAL [ SUBJ < >,\
        							      SPR < >,\
        							      COMPS < > ]],\
        						  CONT.HOOK [ LTOP #mcl,\
        								INDEX #index ]]] > ]]]],\
            C-CONT [ RELS <! [ PRED "_subord_rel" ] &\
        		   [ ARG1 #mch,\
        		     ARG2 #sch ] !>,\
        	     HCONS <! qeq &\
        		    [ HARG #mch,\
        		      LARG #mcl ],\
                      qeq &\
        		    [ HARG #sch,\
        		      LARG #scl ] !>,\
            		HOOK.INDEX #index ],\
            ARGS < [ SYNSEM [ LOCAL [ CAT [ HEAD noun,\
        				    VAL [ SUBJ #subj,\
        				        SPR < >,\
        					  COMPS < > ]],\
        			    CONT.HOOK.LTOP #scl ],\
                              NON-LOCAL [ REL 0-dlist ] ] ] > ].')
    else:
      lextype.append('nmz')
      supertype = 'semantically-empty-nominalized-subord-clause-phrase'
      mylang.add(supertype + ' := basic-unary-phrase &\
            [ SYNSEM [ LOCAL [ CAT [ MC -,\
                                    VAL.SUBJ #subj,\
                                    HEAD [ MOD < [ LOCAL scopal-mod &\
          						[ CAT [ HEAD verb,\
          							VAL [ SUBJ #subj,\
          							      SPR < >,\
          							      COMPS < > ]],\
          						  CONT.HOOK [ LTOP #mcl,\
          								INDEX #index ]]] > ]]]],\
              C-CONT [ RELS <! [ PRED "_subord_rel" ] &\
          		   [ ARG1 #mch,\
          		     ARG2 #scl ] !>,\
          	     HCONS <! qeq &\
          		    [ HARG #mch,\
          		      LARG #mcl ] !>,\
              		HOOK.INDEX #index ],\
              ARGS < [ SYNSEM [ LOCAL [ CONT.HOOK.INDEX #scl,\
                                        CAT [ HEAD noun,\
          				    VAL [ SUBJ #subj,\
          				        SPR < >,\
          					  COMPS < > ]] ],\
                                NON-LOCAL [ REL 0-dlist ] ] ] > ].')
  else:
    supertype = 'morphological-subord-clause-phrase'
    mylang.add(supertype + ' := basic-unary-phrase &\
    [ SYNSEM [ LOCAL [ CAT [ MC -,\
                            VAL.SUBJ #subj,\
                            HEAD [ MOD < [ LOCAL scopal-mod &\
  						[ CAT [ HEAD verb,\
  							VAL [ SUBJ < >,\
  							      SPR < >,\
  							      COMPS < > ]],\
  						  CONT.HOOK [ LTOP #mcl,\
  								INDEX #index ]]] > ]]]],\
      C-CONT [ RELS <! [ ARG1 #mch,\
  		     ARG2 #sch ] !>,\
  	     HCONS <! qeq &\
  		    [ HARG #mch,\
  		      LARG #mcl ],\
                qeq &\
  		    [ HARG #sch,\
  		      LARG #scl ] !>,\
      		HOOK.INDEX #index ],\
      ARGS < [ SYNSEM [ LOCAL [ CAT [ HEAD verb,\
  				    VAL [ SUBJ #subj,\
  				    SPR < >,\
  					  COMPS < > ]],\
  			    CONT.HOOK.LTOP #scl ],\
                        NON-LOCAL [ REL 0-dlist ] ] ] > ].')
  type = build_lex_type(lextype)
  pred = cms.get('pred')
  # if pred != '':
  #   value = shortform_pred(pred)
  #   type = value + '-' + type
  # else:
  #   pred = '_subord_rel'
  if pred == '':
    pred = '_subord_rel'
  rules.add(type + '-modifying-clause := ' + type + '-modifying-clause-phrase.')
  type = type + '-modifying-clause-phrase'
  mylang.add(type + ' := ' + supertype + '.')
  while constraints != []:
    mylang.add(type + ' := [ ' + constraints.pop() + ' ].')
  mylang.add(type + ' := [ C-CONT.RELS <! [ PRED "' + pred + '" ] !> ].')
  mylang.set_section('addenda')
  mylang.add('basic-head-mod-phrase-simple :+ [ SYNSEM.LOCAL.CAT.MC #mc,\
      HEAD-DTR.SYNSEM.LOCAL.CAT.MC #mc ].')
  pos = cms.get('position')
  subpos = cms.get('subposition')
  mylang.set_section('phrases')
  if pos == 'before':
    rules.add('adj-head-scop := adj-head-scop-phrase.')
  elif pos == 'after':
    rules.add('head-adj-scop := head-adj-scop-phrase.')
  elif pos == 'either':
    rules.add('adj-head-scop := adj-head-scop-phrase.')
    rules.add('head-adj-scop := head-adj-scop-phrase.')


def customize_clausalmods(mylang, ch, lexicon, rules, roots):
  """
  The main clausal modifier customization routine
  """
  mylang.set_section ('addenda')
  mylang.add('+nvcdmo :+ [ MOD < > ].')
=======
def customize_clausalmods(mylang, ch, lexicon, rules, irules):
    """
    The main clausal modifier customization routine
    """
    mylang.add('+nvcdmo :+ [ MOD < > ].')
>>>>>>> 192142e9

    for cms in ch.get('cms'):
        cmsnum = str(cms.iter_num())

        subord = cms.get('subordinator')

    if cms.get('subordinator-type') == 'adverb':
      create_subordinated_feature(mylang, roots, cms)

<<<<<<< HEAD
    if subord == 'free':
      add_subord_lex(mylang, lexicon, cms, ch)
      add_subord_phrasal_types(mylang, rules, cms, ch)

    if subord == 'pair':
      create_subpair_feature(mylang, cms.get('morphpair'))
      add_subord_lex(mylang, lexicon, cms, ch)
      add_subordinators_matrix_pair_to_lexicon(mylang, lexicon, cms,ch)
      add_subord_phrasal_types(mylang, rules, cms, ch)

    if subord == 'none':
      add_morphological_subord_rel(mylang, cms, ch, rules)
=======
        if subord == 'free':
            add_subord_lex(mylang, lexicon, cms, ch)
            add_subord_phrasal_types(mylang, rules, cms)

        if subord == 'pair':
            matrixtype = cms.get('matrixtype')
            subordtype = cms.get('subordtype')
            create_subpair_feature(mylang, cms.get('morphpair'))
            for pair in cms.get('morphpair'):
                add_subordinator_pair_to_lexicon(lexicon, matrixtype, subordtype, pair)
                #add_pair_lex_items()
                #add_pair_phrasal_types()
>>>>>>> 192142e9
<|MERGE_RESOLUTION|>--- conflicted
+++ resolved
@@ -11,13 +11,12 @@
 
 
 def add_subord_lex(mylang, lexicon, cms, ch):
-<<<<<<< HEAD
-  """
-  add the type definition for the lexical item to mylang
-  and the lexical entries to lexicon
-  """
-  mylang.set_section('addenda')
-  mylang.add('head :+ [ INIT bool ].')
+    """
+    add the type definition for the lexical item to mylang
+    and the lexical entries to lexicon
+    """
+    mylang.set_section('addenda')
+    mylang.add('head :+ [ INIT bool ].')
   nominalized, nom_strategy = is_nominalized(cms)
 
   if cms.get('subordinator-type') == 'head':
@@ -32,26 +31,6 @@
         mylang.add('scopal-mod-with-nominalized-comp-no-rel-lex := single-rel-lex-item & norm-ltop-lex-item &\
         [ SYNSEM [ LOCAL [ CAT [ MC -,\
                       HEAD.MOD < [ LOCAL scopal-mod &\
-=======
-    """
-    add the type definition for the lexical item to mylang
-    and the lexical entries to lexicon
-    """
-    mylang.set_section('addenda')
-    mylang.add('head :+ [ INIT bool ].')
-
-    if cms.get('nominalization') == 'on':
-        mylang.set_section('noun-lex')
-        mylang.add('noun-lex := [ SYNSEM.LOCAL.CAT.HEAD.NMZ - ].')
-        mylang.set_section('subordlex')
-        nom_strategy = cms.get('nominalization_strategy')
-        for ns in ch.get('ns'):
-            if ns.get('name') == nom_strategy:
-                nmzRel = ns.get('nmzRel')
-        if nmzRel == 'no':
-            mylang.add('scopal-mod-with-nominalized-comp-no-rel-lex := single-rel-lex-item & norm-ltop-lex-item &\
-        [ SYNSEM [ LOCAL [ CAT [ HEAD.MOD < [ LOCAL scopal-mod &\
->>>>>>> 192142e9
                  [CAT [HEAD verb,\
       VAL [ SPR < >,\
           COMPS < >]],\
@@ -72,17 +51,12 @@
                      ARG1  #h1,\
                      ARG2  #h2 ]]].')
 
-<<<<<<< HEAD
         mylang.add('nom-no-rel-subord-lex-item := scopal-mod-with-nominalized-comp-no-rel-lex &\
-=======
-            mylang.add('nom-no-rel-subord-lex-item := scopal-mod-with-nominalized-comp-no-rel-lex &\
->>>>>>> 192142e9
                 [ SYNSEM.LOCAL.CAT.VAL [ SUBJ < >,\
                                    SPR < > ,\
         			   COMPS < [ LOCAL [ CAT [ HEAD noun &\
                                         			[ NMZ + ],\
                                    			MC - ] ] ] > ]].')
-<<<<<<< HEAD
         if cms.get('subordinator') == 'pair':
           mylang.add('scopal-mod-with-nominalized-comp-no-rel-lex := [ SYNSEM [ LOCAL.CAT.SUBPAIR #subpair,\
                                       LOCAL.CAT.HEAD.MOD < [ LOCAL.CAT.SUBPAIR #subpair ] > ]].' )
@@ -90,11 +64,6 @@
         mylang.add('scopal-mod-with-nominalized-comp-lex := single-rel-lex-item & norm-ltop-lex-item &\
       [ SYNSEM [ LOCAL [ CAT [ MC -,\
                     HEAD.MOD < [ LOCAL scopal-mod &\
-=======
-        else:
-            mylang.add('scopal-mod-with-nominalized-comp-lex := single-rel-lex-item & norm-ltop-lex-item &\
-      [ SYNSEM [ LOCAL [ CAT [ HEAD.MOD < [ LOCAL scopal-mod &\
->>>>>>> 192142e9
                [CAT [HEAD verb,\
     VAL [SPR < >,\
         COMPS < >]],\
@@ -112,17 +81,12 @@
                    ARG1  #h1,\
                    ARG2  #comp ]]].')
 
-<<<<<<< HEAD
         mylang.add('nom-subord-lex-item := scopal-mod-with-nominalized-comp-lex &\
-=======
-            mylang.add('nom-subord-lex-item := scopal-mod-with-nominalized-comp-lex &\
->>>>>>> 192142e9
                 [ SYNSEM.LOCAL.CAT.VAL [ SUBJ < >,\
                                    SPR < > ,\
         			   COMPS < [ LOCAL [ CAT [ HEAD noun &\
                                         			[ NMZ + ],\
                                    			MC - ] ] ] > ]].')
-<<<<<<< HEAD
         if cms.get('subordinator') == 'pair':
           mylang.add('scopal-mod-with-nominalized-comp-lex := [ SYNSEM [ LOCAL.CAT.SUBPAIR #subpair,\
                                       LOCAL.CAT.HEAD.MOD < [ LOCAL.CAT.SUBPAIR #subpair ] > ]].' )
@@ -131,12 +95,6 @@
       mylang.add('scopal-mod-with-comp-lex := single-rel-lex-item & norm-ltop-lex-item &\
             [ SYNSEM [ LOCAL [ CAT [ MC -,\
                             HEAD.MOD < [ LOCAL scopal-mod &\
-=======
-    else:
-        mylang.set_section('subordlex')
-        mylang.add('scopal-mod-with-comp-lex := single-rel-lex-item & norm-ltop-lex-item &\
-            [ SYNSEM [ LOCAL [ CAT [ HEAD.MOD < [ LOCAL scopal-mod &\
->>>>>>> 192142e9
 					      [ CAT [ HEAD verb,\
 						      VAL [ SPR < >,\
 							    COMPS < > ]],\
@@ -155,23 +113,16 @@
 			    HOOK.INDEX #index ]],\
 	     LKEYS.KEYREL [ ARG1 #h1,\
 			    ARG2 #h2 ]]].')
-<<<<<<< HEAD
       if cms.get('subordinator') == 'pair':
         mylang.add('scopal-mod-with-comp-lex := [ SYNSEM [ LOCAL.CAT.SUBPAIR #subpair,\
                                     LOCAL.CAT.HEAD.MOD < [ LOCAL.CAT.SUBPAIR #subpair ] > ]].')
       mylang.add('subord-lex-item := scopal-mod-with-comp-lex &\
     [ SYNSEM.LOCAL [ CAT [ VAL [ SPR < >,\
-=======
-        mylang.add('subord-lex-item := scopal-mod-with-comp-lex &\
-    [ SYNSEM.LOCAL [ CAT [ VAL [ SUBJ < >,\
-                                SPR < >,\
->>>>>>> 192142e9
                                 COMPS <  #comps > ]]],\
       ARG-ST <  #comps &\
                   [LOCAL.CAT[ HEAD verb,\
                               MC -]] > ].')
 
-<<<<<<< HEAD
   elif cms.get('subordinator-type') == 'adverb':
     mylang.set_section('subordlex')
     mylang.add('intersective-mod-subord-lex-item := no-rels-hcons-lex-item &\
@@ -380,70 +331,10 @@
   else:
     mylang.add('head-comp-phrase := basic-head-1st-comp-phrase & head-initial &\
     [HEAD-DTR.SYNSEM.LOCAL.CAT.HEAD.INIT + ].')
-=======
-    pos = cms.get('position')
-    subpos = cms.get('subposition')
-    lextype = ''
-    constraints = ''
-    if subpos == 'before':
-        lextype += 'clause-init'
-        constraints += '[ SYNSEM.LOCAL.CAT [ HEAD.INIT +'
-    elif subpos == 'after':
-        lextype += 'clause-final'
-        constraints += '[ SYNSEM.LOCAL.CAT [ HEAD.INIT -'
-    if pos == 'before':
-        lextype += '-prehead'
-        constraints += ', POSTHEAD -'
-    elif pos == 'after':
-        lextype += '-posthead'
-        constraints += ', POSTHEAD +'
-    if cms.get('specialmorph') == 'on':
-        for feat in cms.get('feat'):
-            lextype += '-' + feat.get('value')
-            #is this a problem? can the feature be in not head?
-            constraints += (', SYNSEM.LOCAL.CAT.HEAD.' + feat.get('name') + '.' + feat.get('value'))
-    constraints += ' ]].'
-    if cms.get('nominalization') == 'on':
-        if nmzRel == 'no':
-            lextype += '-nom-no-rel-subord-lex-item'
-            mylang.add(lextype + ' := nom-no-rel-subord-lex-item &' + constraints)
-        else:
-            lextype += '-nom-subord-lex-item'
-            mylang.add(lextype + ' := nom-subord-lex-item &' + constraints)
-    else:
-        lextype += '-subord-lex-item'
-        mylang.add(lextype + ' := subord-lex-item &' + constraints)
-    for freemorph in cms.get('freemorph'):
-        orth = freemorph.get('orth')
-        orthstr = orth_encode(orth)
-        pred = freemorph.get('pred')
-        lexicon.add(orthstr + ':= ' + lextype + ' &\
-                              [ STEM < "' + orthstr + '" >,\
-                           SYNSEM.LKEYS.KEYREL.PRED "' + pred + '"].\\')
-
-
-def add_subord_phrasal_types(mylang, rules, cms):
-    """
-    Add the phrase type definitions
-    """
-    pos = cms.get('position')
-    subpos = cms.get('subposition')
-    mylang.set_section('phrases')
-    if pos == 'before':
-        rules.add('adj-head-scop := adj-head-scop-phrase.')
-    elif pos == 'after':
-        rules.add('head-adj-scop := head-adj-scop-phrase.')
-    elif pos == 'either':
-        rules.add('adj-head-scop := adj-head-scop-phrase.')
-        rules.add('head-adj-scop := head-adj-scop-phrase.')
-    mylang.add('head-comp-phrase := basic-head-1st-comp-phrase & head-initial &\
-  [HEAD-DTR.SYNSEM.LOCAL.CAT.HEAD.INIT + ].')
->>>>>>> 192142e9
     mylang.add('comp-head-phrase := basic-head-1st-comp-phrase & head-final&\
       [HEAD-DTR.SYNSEM.LOCAL.CAT.HEAD.INIT - ].')
     rules.add('head-comp := head-comp-phrase.')
     rules.add('comp-head := comp-head-phrase.')
-<<<<<<< HEAD
 
   #rules.add('subj-head := subj-head-phrase.')
 
@@ -688,61 +579,6 @@
 
   mylang.set_section('verb-lex')
   mylang.add('verb-lex := [ SYNSEM.LOCAL.CAT.SUBPAIR nopair ].')
-=======
-    #rules.add('subj-head := subj-head-phrase.')
-
-def add_subordinator_pair_to_lexicon(lexicon, matrixtype, subordtype, pair):
-    """
-    Adds each member of a subordinator pair to the lexicon
-    """
-    if matrixtype == 'adv':
-        lexicon.add(pair.get('matrixorth') + ':= subpair-adv-lex-item &\
-  [ STEM < "' + pair.get('matrixorth') + '" >,\
-    SYNSEM.LKEYS.KEYREL.PRED "' + pair.get('matrixpred') + '" ].')
-    #elif matrixtype == 'comp'
-
-    if subordtype == 'comp':
-        lexicon.add(pair.get('subordorth') + ':= subpair-adv-lex-item &\
-     [ STEM < "' + pair.get('subordorth') + '" >,\
-       SYNSEM.LKEYS.KEYREL.PRED "' + pair.get('subordpred') + '" ].')
-        #elif subordtype == 'adv':
-
-def create_subpair_feature(mylang, morphpair):
-    """
-    adds the subpair feature to canonical synsem as well as adding constraints
-    to phrase types to pass it and mc up
-    """
-    mylang.set_section('addenda')
-    mylang.add('canonical-synsem :+ [ SUBPAIR subpair ].')
-    mylang.add('basic-head-comp-phrase :+ [ SYNSEM.LOCAL.CAT.MC #mc,\
-    HEAD-DTR.SYNSEM.LOCAL.CAT.MC #mc ].')
-    mylang.add('basic-head-mod-phrase-simple :+    [ SYNSEM.LOCAL.CAT.MC #mc,\
-      NON-HEAD-DTR.SYNSEM.LOCAL.CAT [ HEAD.MOD < [ SUBPAIR #subpair ] >,\
-				      MC #mc ],\
-      HEAD-DTR.SYNSEM.SUBPAIR #subpair ].')
-
-    mylang.add('basic-head-opt-subj-phrase :+ [ HEAD-DTR.SYNSEM.LOCAL.CAT.VAL.COMPS < > ].')
-    mylang.add('basic-head-spec-phrase-super :+ [ SYNSEM.SUBPAIR #subpair,\
-				  HEAD-DTR.SYNSEM.SUBPAIR #subpair,\
-				  NON-HEAD-DTR.SYNSEM [ SUBPAIR #pair,\
-							LOCAL.CAT.VAL [ SPEC < [ SUBPAIR #pair ] > ]]].')
-    mylang.add('basic-head-opt-comp-phrase :+ [ SYNSEM.SUBPAIR #subpair,\
-				HEAD-DTR.SYNSEM.SUBPAIR #subpair ].')
-    mylang.add('basic-head-opt-subj-phrase :+ [ SYNSEM.SUBPAIR #subpair,\
-				HEAD-DTR.SYNSEM.SUBPAIR #subpair ].')
-    mylang.add('adj-head-scop-phrase :+ [ SYNSEM.SUBPAIR #subpair,\
-			  NON-HEAD-DTR.SYNSEM.SUBPAIR #subpair ].')
-    mylang.add('adj-head-phrase :+ [ SYNSEM.SUBPAIR #subpair,\
-		     NON-HEAD-DTR.SYNSEM.SUBPAIR #subpair ].')
-
-    mylang.set_section('features')
-    #mylang.add(';;; Subordinator Pair Features')
-    mylang.add('subpair := *top*.')
-    mylang.add('nopair := subpair.')
-    for pair in morphpair:
-        subpair = pair.get('subordpred')
-        mylang.add(subpair + ' := subpair.')
->>>>>>> 192142e9
 
 def add_morphological_constraints(lextype, constraints, cms, type):
   for feat in cms.get('feat'):
@@ -760,7 +596,6 @@
         ARGS < [ SYNSEM.LOCAL.CAT.HEAD.' + feat.get('name') + ' #feat & ' + feat.get('value') + ' ] >')
   return lextype, constraints
 
-<<<<<<< HEAD
 def build_lex_type(lextype):
   type = ''
   type += lextype.pop()
@@ -936,13 +771,6 @@
   """
   mylang.set_section ('addenda')
   mylang.add('+nvcdmo :+ [ MOD < > ].')
-=======
-def customize_clausalmods(mylang, ch, lexicon, rules, irules):
-    """
-    The main clausal modifier customization routine
-    """
-    mylang.add('+nvcdmo :+ [ MOD < > ].')
->>>>>>> 192142e9
 
     for cms in ch.get('cms'):
         cmsnum = str(cms.iter_num())
@@ -952,7 +780,6 @@
     if cms.get('subordinator-type') == 'adverb':
       create_subordinated_feature(mylang, roots, cms)
 
-<<<<<<< HEAD
     if subord == 'free':
       add_subord_lex(mylang, lexicon, cms, ch)
       add_subord_phrasal_types(mylang, rules, cms, ch)
@@ -964,18 +791,4 @@
       add_subord_phrasal_types(mylang, rules, cms, ch)
 
     if subord == 'none':
-      add_morphological_subord_rel(mylang, cms, ch, rules)
-=======
-        if subord == 'free':
-            add_subord_lex(mylang, lexicon, cms, ch)
-            add_subord_phrasal_types(mylang, rules, cms)
-
-        if subord == 'pair':
-            matrixtype = cms.get('matrixtype')
-            subordtype = cms.get('subordtype')
-            create_subpair_feature(mylang, cms.get('morphpair'))
-            for pair in cms.get('morphpair'):
-                add_subordinator_pair_to_lexicon(lexicon, matrixtype, subordtype, pair)
-                #add_pair_lex_items()
-                #add_pair_phrasal_types()
->>>>>>> 192142e9
+      add_morphological_subord_rel(mylang, cms, ch, rules)