--- conflicted
+++ resolved
@@ -581,11 +581,7 @@
                             for c in children[p]:
                                 stopdets.add(c)
                                 if not c in next_parents:
-<<<<<<< HEAD
                                     next_parents.add(c)
-=======
-                                    next_parents.append(c)
->>>>>>> 5403239b
                     if not next_parents:
                         break
                     else:
@@ -652,7 +648,7 @@
     # Go through adjective position classes...
     for adj_pc in ch.get('morphology.adj-pc', ()):
         # check if any have "any adj" as input
-        if not adj_types['any_adj'] and 'adj' in adj_pc.get('inputs', '').split(', '):
+        if not adj_types['any_adj'] and 'adj' in adj_pc.get('inputs', ()):
             adj_types['any_adj'] = True
         # Additional checks for switching adjectives
         switching = adj_pc.get('switching',False)
@@ -695,7 +691,7 @@
         # Get all supertypes to check for redundant specifications
         all_supertypes, pathToRoot = get_all_supertypes(adj, ch)
         if not pathToRoot:
-            raise ValueError("No path to the root was found for type %s." % adj.get('name','') + \
+            raise ValueError("No path to the root was found for type %s. " % adj.get('name','') + \
                              "Please try validating your choices and compiling again.")
         # Keep track of redundancies
         supertype_redundancies = defaultdict(lambda: False)
@@ -918,7 +914,7 @@
                        section=pred_adj_map[form]['section'])
 
     # If adjective incorporation, add to mylanguage.tdl
-    if ch.get("adj_incorp",False):
+    if ch.get("lexicon.adj_incorp",False):
         mylang.add('''adj_incorporation-lex-rule := add-only-rule &
                     [ C-CONT [ RELS <! arg1-ev-relation &
                                        [ LBL #ltop,
