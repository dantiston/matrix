from gmcs.utils import get_name,TDLencode, orth_encode

from gmcs import constants
from gmcs.linglib import lexbase

######################################################################
# Clausal Complements
#   Create the type definitions associated with the user's choices
#   about clasual complements.

######################################################################

# Constants (specific to this module)
COMPS = 'comps' # choice name for clausal complement strategies
COMP = 'comp' # reserved head name for complementizers; should be a constant on some other page?
              # Also, the name for the choice for complementizer of a clausal complement strategy.
EXTRA = 'clause-pos-extra' # Choice name for extraposed complement
SAME = 'clause-pos-same' # Choice name for default noun position complement

BEF = 'comp-pos-before' # Choice name for complementizer attaching before embedded clause
AFT = 'comp-pos-after' # Choice name for complementizer attaching after embedded clause

COMPLEX = 'complex' # TDL file section name for complementizer lexical items

COMP_LEX_ITEM = 'comp-lex-item'

COMP_LEX_ITEM_DEF = COMP_LEX_ITEM + ' := raise-sem-lex-item & basic-one-arg &\
      [ SYNSEM.LOCAL.CAT [ HEAD comp &\
                                [ MOD < > ],\
                           VAL [ SPR < >,\
                                 SUBJ < >,\
                                 COMPS < #comps > ] ],\
        ARG-ST < #comps & \
                 [ LOCAL.CAT [ HEAD verb, MC -,\
                               VAL [ SUBJ < >,\
                                     COMPS < > ] ] ] > ].'

FORM = 'FORM' # FORM feature name
FORM_PATH = 'SYNSEM.LOCAL.CAT.VAL.COMPS.FIRST.LOCAL.CAT.HEAD' # FORM feature path

# Note: the below lists do not include V2 or free.
OV = ['sov', 'ovs', 'osv', 'v-final']
VFINAL = ['sov','osv','v-final']
VO = ['svo', 'vos', 'vso', 'v-initial']

CLAUSALCOMP = 'clausal'
COMPLEMENTIZER = 'stem' # Choices key for choices pertaining
                                  # to the complementizer defined for
                                  # a particular complementation strategy.

# Error messages:
EXTRA_VO = 'The only supporded word orders for extraposed complements are: SOV, VOS, OVS, OSV, v-final.'
SAME_OR_EXTRA = 'Please choose whether the clausal complement takes the same position as noun ' \
                        'complements or is extraposed to the end of the clause ' \
                        '(the latter valid only for strict OV orders).'
WO_WARNING = 'You chose a flexible word order; note that the order will indeed be flexible, ' \
             'including within the embedded clause.'

#### Methods ###

'''
Main function which will be called by customize.py.
Should fully cover all the customization needed for
what was specified on the Clausal Complements subpage
of the Questionnaire.
'''
def customize_clausalcomps(mylang,ch,lexicon,rules):
    if not COMPS in ch:
        return
    # Note: clausal verb type will be added by lexical_items.py.
    have_comp = add_complementizers_to_lexicon(lexicon,ch)
    add_types_to_grammar(mylang,ch,rules,have_comp)

def add_complementizers_to_lexicon(lexicon,ch):
    lexicon.add_literal(';;; Complementizers')
    have_comp = False
    for comp_strategy in ch[COMPS]:
        id = comp_strategy.full_key
        stype = id + '-' + COMP_LEX_ITEM
        #TODO: Perhaps turn complementizers into full-blown
        # lexical items and then can call insert_ids() from lexical_items.py instead
        # This would need to be done via redesigning the questionnaire a little.
        for complementizer in comp_strategy[COMPLEMENTIZER]:
            orth = orth_encode(complementizer.get('orth'))
            name = TDLencode(complementizer.get('name'))
            typedef = name + ' := ' + stype + ' & \
                          [ STEM < "' + orth + '" > ].'
            lexicon.add(typedef)
            have_comp = True
    return have_comp

def add_types_to_grammar(mylang,ch,rules,have_complementizer):
    if have_complementizer:
        mylang.set_section(COMPLEX)
        add_complementizer_supertype(mylang)
    wo = ch.get(constants.WORD_ORDER)
    init = use_init(ch, mylang, wo)
    extra = extra_needed(ch,mylang)
    for cs in ch.get(COMPS):
        clausalverb = find_clausalverb_typename(ch,cs)
        customize_clausal_verb(clausalverb,mylang,ch,cs,extra)
        typename = add_complementizer_subtype(cs, mylang,ch,extra) if cs[COMP] else None
        if wo in OV or wo in VO:
            general, additional = determine_head_comp_rule_type(ch.get(constants.WORD_ORDER),cs)
            customize_order(ch, cs, mylang, rules, typename, init,general,additional)
            if need_customize_hs(wo,cs):
                constrain_head_subj_rules(cs,mylang,rules,ch)
            if extra:
                constrain_for_extra(wo,general, additional, cs, mylang)
        elif wo == 'free':
            constrain_complementizer(wo,cs,mylang,typename)


def constrain_for_extra(wo,general, additional, cs, mylang):
    if cs[EXTRA] and additional_hcr_needed(cs, wo):
        mylang.add(additional + '-phrase := [ NON-HEAD-DTR.SYNSEM.LOCAL.CAT.HEAD.EXTRA + ].', merge=True)
        mylang.add(general + '-phrase := [ NON-HEAD-DTR.SYNSEM.LOCAL.CAT.HEAD.EXTRA - ].', merge=True)


def is_more_flexible_order(wo,ccs):
    """
    @param ch: choices
    @return: True if the word order in complex sentences
    subsumes the basic WO but not restricts it.
    E.g. If in a SOV order both OV and VO is allowed for clausal complements.
    Or if complementizers attach both before and after clause.
    If e.g. OV order is forbidden for clausal complements, must return False.
    """
    if not wo in OV and not wo in VO:
        return False
    if not ccs[COMP] == 'oblig':
        return False
    if wo in OV:
        #Either ccomps or compl. cannot use normal HCR.
        strict_extra_bef = not ccs[AFT] or not ccs[SAME]
        #complementizers can't use additional HCR.
        extra_strict_aft = ccs[AFT] and not ccs[BEF] and ccs[EXTRA]
        #ccomps can't use additional HCR.
        noextra_bef = ccs[BEF] and not ccs[EXTRA]
        restricted = strict_extra_bef or extra_strict_aft or noextra_bef
        if restricted:
            return False
    if wo in VO:
        strict_extra_aft = not ccs[BEF] or not ccs[SAME]
        extra_strict_bef = (ccs[BEF] and not ccs[AFT] and ccs[EXTRA])
        noextra_bef = ccs[AFT] and not ccs[EXTRA]
        restricted = strict_extra_aft or extra_strict_bef or noextra_bef
        if restricted:
            return False
    return True


def constrain_complementizer(wo,cs,mylang,typename):
    if not wo == 'free':
        raise Exception("This function is for free word order only.")
    if cs[COMP]:
        path = 'SYNSEM.LOCAL.CAT.HEAD'
        if cs[BEF] and not cs[AFT]:
            init_val = '+'
            default_init_val = '-'
            my_phrase = 'head-comp'
            other_phrase = 'comp-head'
        elif cs[AFT] and not cs[BEF]:
            init_val = '-'
            default_init_val = '+'
            my_phrase = 'comp-head'
            other_phrase = 'head-comp'
        if not init_val or not my_phrase or not other_phrase or not default_init_val:
            raise Exception('Illegal combination of choises for complementizer position.')
        constrain_lexitem_for_feature(typename,path,'INIT',init_val,mylang)
        mylang.add(my_phrase + '-phrase := [ HEAD-DTR.SYNSEM.LOCAL.CAT.HEAD.INIT ' + init_val + ' ].',
                   merge=True)
        mylang.add(other_phrase + '-phrase := [ HEAD-DTR.SYNSEM.LOCAL.CAT.HEAD.INIT ' + default_init_val + ' ].',
                   merge=True)

def use_init(ch, mylang, wo):
    init = False
    if wo in OV or wo in VO or wo == 'free':
        for cs in ch.get(COMPS):
            is_flex = is_more_flexible_order(wo,cs)
            init = init_needed(wo, cs, mylang, is_flex)
            if init:
                break
    return init

def add_complementizer_supertype(mylang):
    mylang.add(COMP_LEX_ITEM_DEF, section=COMPLEX)

def add_complementizer_subtype(cs, mylang,ch,extra):
    id = cs.full_key
    typename = id + '-' + COMP_LEX_ITEM
    mylang.add(typename + ' := ' + COMP_LEX_ITEM + '.', section=COMPLEX)
    constrain_for_features(typename,cs,mylang,'SYNSEM.LOCAL.CAT.VAL.COMPS.FIRST.',ch,is_nominalized_complement(cs))
    if cs['cformvalue']:
        constrain_lexitem_for_feature(typename,'SYNSEM.LOCAL.CAT.HEAD','FORM',cs['cformvalue'],mylang)
    if extra:
        if cs[EXTRA] and not cs[SAME]:
            mylang.add(typename + ':= [ SYNSEM.LOCAL.CAT.VAL.COMPS < [ LOCAL.CAT.HEAD.EXTRA + ] > ].',merge=True)
        elif cs[SAME] and not cs[EXTRA]:
            mylang.add(typename + ':= [ SYNSEM.LOCAL.CAT.VAL.COMPS < [ LOCAL.CAT.HEAD.EXTRA - ] > ].',merge=True)
    return typename

'''
Add and modify head-complement rules depending
on what kind of word order variations clausal complements
exhibit.
General and additional are default and new head-comp rule
(determined simply by the word order).
For example, if the order is OV, the general rule will
be comp-head, and the additional will be head-comp,
to accommodate non-default orders.
Typename is the name of the complementizer involved in this
complementation strategy.
cs is the complementation strategy.
init tells if the INIT feature is needed or not. The value must
be true if INIT feature will be used in at least one of
the complementation strategies in this grammar.
'''
def customize_order(ch, cs, mylang, rules, typename, init, general, additional):
    wo = ch.get(constants.WORD_ORDER)
    init_gen, init_add = which_init(general,additional)
    is_flex = is_more_flexible_order(wo,cs)
    #if is_flex and not init:
    constrain_lex_items_using_headtypes(ch,cs,typename,mylang)
    #else:
    constrain_lex_items(ch,cs,typename,init_add,init_gen,mylang,init)
    if need_customize_hc(wo,cs):
        if additional_hcr_needed(cs,wo):
            #if is_flex and not init:
            constrain_head_comp_rules_headtype(mylang,rules,additional,cs,ch)
            #else:
            constrain_head_comp_rules(mylang,rules,init,general,additional,cs,ch)
        add_special_complementizer_HCR(additional, cs, general, mylang, rules, wo,is_flex)

def need_customize_hc(wo,cs):
    return (wo in ['vos', 'v-initial', 'sov', 'v-final', 'osv', 'ovs'] and cs[EXTRA]) \
           or (wo in OV and cs[BEF]) \
           or (wo in VO and cs[AFT])

def need_customize_hs(wo,cs):
    return wo in ['vos'] and cs[EXTRA]

def constrain_head_subj_rules(cs,mylang,rules,ch):
    mylang.add('head-subj-ccomp-phrase := decl-head-subj-phrase & head-initial & '\
               '[ HEAD-DTR.SYNSEM.LOCAL.CAT.VAL.COMPS < [ LOCAL.CAT.HEAD.EXTRA + ] > ].',section='phrases')
    constrain_for_features('head-subj-ccomp-phrase',cs,mylang,
                           'HEAD-DTR.SYNSEM.LOCAL.CAT.VAL.COMPS.FIRST.',ch,is_nominalized_complement(cs))
    rules.add('head-subj-ccomp := head-subj-ccomp-phrase.')
    mylang.add('head-subj-phrase := [ HEAD-DTR.SYNSEM.LOCAL.CAT.VAL.COMPS < > ].',merge=True)

'''
An additional HCR will *not* be needed if:
The matrix order is VO and clausal complements are not extraposed,
and there is not a complementizer or
there is a complementizer but it can only use the normal HCR.
Note that this relies that for some situations, complementizer_head_comp_needed
will be called separately! (Which is bad of course and should be rewritten).
'''
def additional_hcr_needed(cs,wo):
    if wo in ['vos'] and cs[EXTRA] and cs[SAME] and cs[BEF] and cs[AFT]:
      return False #Because additional HSR instead
    if wo == 'v-initial' and cs[EXTRA] and cs[SAME] and not cs[AFT]:
      return False
    if wo == 'v-initial' and cs[SAME] and cs[BEF] and cs[AFT]:
      return False
    if wo in OV and not cs[EXTRA] and not cs[BEF]:
        return False
    if wo in VO and not cs[EXTRA] and not cs[AFT]:
        return False
    return True

#This assumes WO is in ['v-initial','vos','v-final'].
# This is an interesting function which should ideally be merged with
# additional_hcr_needed somehow, in the higher logic of the library.
# I think additional HEAD comp HCR is needed only in a couple cases.
def complementizer_comp_head_needed(wo,cs):
    if not wo in ['v-initial','vos','v-final']:
        return False
    if wo in ['vos'] and cs[EXTRA] and cs[SAME] and cs[BEF] and not cs[AFT]:
      return False
    if wo  == 'v-initial' and cs[EXTRA] and not cs[AFT]:
        return False
    if wo == 'vos' and cs[EXTRA] and cs[AFT]:
        return True
    if wo == 'v-final' and cs[EXTRA] and not cs[SAME] and cs[AFT]:
        return True
    if not wo == 'v-final' and cs[SAME] and cs[COMP] and (cs[EXTRA] or cs[AFT]):
        return True
    return False

def which_init(general, additional):
    supertype_gen = 'head-initial' if general.startswith(constants.HEAD_COMP) else 'head-final'
    supertype_add = 'head-initial' if additional.startswith(constants.HEAD_COMP) else 'head-final'
    init_general = '+' if supertype_gen == 'head-initial' else '-'
    init_add = '+' if supertype_add == 'head-initial' else '-'
    return (init_general,init_add)

'''
If an additional head-comp rule is needed, it may also need constraints
with respect to its head or the INIT feature. The default rule will
also need to be constrained with respect to INIT, if INIT is used in
the additional rule.
'''
def constrain_head_comp_rules(mylang,rules,init,general,additional,cs,ch):
    wo = ch.get(constants.WORD_ORDER)
    supertype = 'head-initial' if additional.startswith(constants.HEAD_COMP) else 'head-final'
    init_gen, init_add = which_init(general,additional)
    mylang.add(additional + '-phrase := basic-head-1st-comp-phrase & ' + supertype + '.'
           ,section = 'phrases',merge=True)
    rules.add(additional + ' := ' + additional + '-phrase.')
    if is_nominalized_complement(cs):
        mylang.add(additional + '-phrase := [ NON-HEAD-DTR.SYNSEM.LOCAL.CAT.HEAD.NMZ + ].'
               ,merge=True)
        if not cs[SAME]:
            mylang.add(general + '-phrase := [ NON-HEAD-DTR.SYNSEM.LOCAL.CAT.HEAD.NMZ - ].')
    if init:
        mylang.add(additional + '-phrase := [ HEAD-DTR.SYNSEM.LOCAL.CAT.HEAD.INIT ' + init_add + ' ].',
                   merge=True)
        mylang.add(general + '-phrase := [ HEAD-DTR.SYNSEM.LOCAL.CAT.HEAD.INIT ' + init_gen + ' ].',
                   merge=True)
    constrain_for_features(additional + '-phrase', cs, mylang,
                           'NON-HEAD-DTR.SYNSEM.',ch,is_nominalized_complement(cs))
    if need_low_subj_attachment(wo,cs,additional):
            enforce_low_subj(additional,mylang)

def constrain_head_comp_rules_headtype(mylang,rules,additional,cs,ch):
    wo = ch.get(constants.WORD_ORDER)
    supertype = 'head-initial' if additional.startswith(constants.HEAD_COMP) else 'head-final'
    head = determine_head(ch.get(constants.WORD_ORDER),cs)
    mylang.add(additional + '-phrase := basic-head-1st-comp-phrase & ' + supertype + '.'
           ,section = 'phrases',merge=True)
    rules.add(additional + ' := ' + additional + '-phrase.')
    if is_nominalized_complement(cs):
        mylang.add(additional + '-phrase := [ NON-HEAD-DTR.SYNSEM.LOCAL.CAT.HEAD.NMZ + ].'
               ,merge=True)
    mylang.add(additional + '-phrase := [ HEAD-DTR.SYNSEM.LOCAL.CAT.HEAD ' + head + ' ].',
                   merge=True)
    constrain_for_features(additional + '-phrase', cs, mylang,
                           'NON-HEAD-DTR.SYNSEM.',ch,is_nominalized_complement(cs))
    if need_low_subj_attachment(wo,cs,additional):
            enforce_low_subj(additional,mylang)

def constrain_for_features(typename,choice,mylang,path_prefix,ch,is_nmz):
    for f in choice['feat']:
        path = 'LOCAL.CAT.HEAD.'
        if nominalized_comps(ch) and not is_nmz:
            mylang.add(typename + ' := [ ' + path_prefix + path + 'NMZ - ].',merge=True)
        if f['name'] != 'nominalization':
            if f['name'] == 'mood' or f['name'] == 'aspect':
                path = 'LOCAL.CONT.HOOK.INDEX.E.'
            else:
                path = 'LOCAL.CAT.HEAD.'
            mylang.add(typename + ' := '
                                    '[ ' + path_prefix + path + f['name'].upper() + ' '
                       + f['value'] + ' ].', merge=True)
        else:
            path = 'LOCAL.CAT.HEAD.'
            mylang.add(typename + ' := [ ' + path_prefix + path + 'NMZ + ].',merge=True)


def need_low_subj_attachment(wo,cs,additional):
    if not additional_hcr_needed(cs,wo):
        return False
    relevant_order = wo in ['ovs', 'osv', 'v-initial','vos','v-final']
    is_head_fin = additional.startswith(constants.COMP_HEAD)
    vin = wo in ['v-initial','vos']
    return ((relevant_order and cs[EXTRA])) or ((vin and cs[AFT]) and not (vin and is_head_fin))

def enforce_low_subj(phrase_name,mylang):
    mylang.add(phrase_name + '-phrase := [ HEAD-DTR.SYNSEM.LOCAL.CAT.VAL.SUBJ < > ].',
        section='phrases',merge=True)


#TODO: This isn't really special cases. This is EXTRA feature handling,
# plus adding SUBJ <> in some cases,
# plus an actual special case(?) with complementizer.
def add_special_complementizer_HCR(additional, cs, general, mylang, rules, wo,is_more_flex):
    if complementizer_comp_head_needed(wo,cs) and not additional.startswith(constants.COMP_HEAD):
        # V-final and VOS will need and additional (to additional) HCR in some cases,
        # for the complementizer to be able to attach to an extraposed complement.
        # The situation should be symmetric for v-initial but we aren't yet supporting
        # extraposition to the beginning of the clause, so this doesn't fully come up.
        name = 'comp-head' if not general == 'comp-head' else 'comp-head-compl'
        if is_more_flex:
            mylang.add(name + '-phrase := basic-head-1st-comp-phrase & head-final '\
                   '& [ HEAD-DTR.SYNSEM.LOCAL.CAT.HEAD comp ].',section='phrases')
        else:
            mylang.add(name + '-phrase := basic-head-1st-comp-phrase & head-final '\
                   '& [ HEAD-DTR.SYNSEM.LOCAL.CAT.HEAD.INIT - ].',section='phrases')
        if not cs[SAME]:
            mylang.add(name + '-phrase := [ NON-HEAD-DTR.SYNSEM.LOCAL.CAT.HEAD.EXTRA + ].',
                       merge=True)
        rules.add(name + ' := ' + name + '-phrase.')

def determine_clausal_verb_comp_head(cs):
    head = ''
    if cs[COMP]:
        if cs[COMP] == 'oblig':
            head = 'comp'
        elif cs[COMP] == 'opt':
            head = '+vc'
    else:
        head = 'noun' if is_nominalized_complement(cs) else 'verb'
    return head


def find_clausalverb_typename(ch,cs):
    for v in ch.get(constants.VERB):
        if v.get(constants.VALENCE).endswith(cs.full_key):
<<<<<<< HEAD
            return get_name(v) + '-clausal-verb-lex'
=======
            name = get_name(v) + '-verb-lex' if not get_name(v).endswith('-verb-lex') else get_name(v)
            return name
>>>>>>> 900985eb


def constrain_transitive_verb(head,cs):
    return head == 'verb' \
           or (head == '+vc' and cs[EXTRA]
               and (not cs[SAME] or cs[COMP] == 'opt'))


def constrain_lex_items_using_headtypes(ch,cs,comptype, mylang):
    wo = ch.get(constants.WORD_ORDER)
    path = 'SYNSEM.LOCAL.CAT'
    head = determine_head(wo,cs)
    if cs[COMP]:
        if wo in VO:
            if cs[AFT] and not cs[BEF]:
                constrain_lexitem_for_feature(comptype,path,'HEAD',head,mylang)
        elif wo in OV:
            if cs[BEF] and not cs[AFT]:
                constrain_lexitem_for_feature(comptype,path,'HEAD',head,mylang)
    if comptype and nominalized_comps(ch) and not is_nominalized_complement(cs):
        mylang.add(comptype + ':= [ SYNSEM.LOCAL.CAT.VAL.COMPS < [ LOCAL.CAT.HEAD.NMZ - ] > ].',merge=True)


def constrain_lex_items(ch,cs,comptype, init_value, default_init_value,mylang,init):
    wo = ch.get(constants.WORD_ORDER)
    clausalverb = find_clausalverb_typename(ch,cs)
    path = 'SYNSEM.LOCAL.CAT.HEAD'
    if init:
        if cs[COMP]:
            if wo in VO:
                if cs[AFT] and not cs[BEF]:
                    constrain_lexitem_for_feature(comptype,path,'INIT',init_value,mylang)
                elif cs[BEF] and not cs[AFT]:
                    constrain_lexitem_for_feature(comptype,path,'INIT',default_init_value,mylang)
            elif wo in OV:
                if cs[BEF] and not cs[AFT]:
                    constrain_lexitem_for_feature(comptype,path,'INIT',init_value,mylang)
                elif cs[AFT] and not cs[BEF]:
                    constrain_lexitem_for_feature(comptype,path,'INIT',default_init_value,mylang)
        if wo in OV:
            if cs[EXTRA] and not cs[SAME]:
                constrain_lexitem_for_feature(clausalverb,path,'INIT',init_value,mylang)
            elif cs[SAME] and not cs[EXTRA]:
                constrain_lexitem_for_feature(clausalverb,path,'INIT',default_init_value,mylang)
        for pos in ['tverb','aux','det','cop']:
            if ch.get(pos) or pos in ['tverb']:
                name = lexbase.LEXICAL_SUPERTYPES[pos]
                mylang.add(name + ' := [ ' + path + '.INIT ' + default_init_value + ' ].'
                        , merge=True)
    if comptype and nominalized_comps(ch) and not is_nominalized_complement(cs):
        mylang.add(comptype + ':= [ SYNSEM.LOCAL.CAT.VAL.COMPS < [ LOCAL.CAT.HEAD.NMZ - ] > ].',merge=True)


def constrain_lexitem_for_feature(typename, feature_path, feature_name, feature_value,mylang):
    mylang.add( typename + ' := [ ' + feature_path + '.' + feature_name.upper() + ' ' + feature_value + ' ]. ',
                            merge=True)

'''
Determine whether the head of the additional head-comp rule
should be constrained to just verbs, just complementizers, or both.
'''
def determine_head(wo,cs):
    head = None
    if not cs[COMP]:
        head = 'verb'
    elif wo in OV:
        if cs[BEF]:
            if cs[EXTRA]:
                head = '+vc'
            elif cs[SAME]:
                head = 'comp'
        elif cs[AFT]:
            if cs[EXTRA]:
                head = 'verb'
    elif wo in VO:
        if cs[AFT]:
            if cs[EXTRA]:
                head = '+vc'
            elif cs[SAME]:
                head = 'comp'
        elif cs[BEF]:
            if cs[EXTRA]:
                head = '+vc'
    return head

'''
Determine which head-complement rule is the generally applicable one
and which one would be the secondary one, applicable only to complementizers
and/or clausal complement verbs.
'''
def determine_head_comp_rule_type(wo,cs):
    if wo == 'v2' or wo == 'free':
        # Note: it is possible that not much is needed here, as v2 and free are very flexible
        raise Exception('Currently only supporting strict VO/OV orders, but not V2 or free.')
    if wo=='v-initial' or wo == 'vos' and cs[EXTRA]:
            return(constants.HEAD_COMP, 'head-comp-ccomp')
    return (constants.HEAD_COMP, constants.COMP_HEAD) if wo in VO \
        else (constants.COMP_HEAD,constants.HEAD_COMP)


'''
Given word order and clausal complement choices,
determine whether the INIT feature will be used,
for this particular clausal complement strategy.
Note that once the INIT feaure has been used for
one strategy, you will need to keep it in mind
for all of them, so you will need to stop
calling this function once it returns True.
'''

def init_needed(wo, cs,mylang,is_flex):
    if is_flex:
        return False
    res = False
    if cs[COMP]:
        if wo in OV:
            if cs[COMP] == 'opt' and cs[EXTRA]:
                res = True
            elif cs[BEF]:
                if not cs[AFT]: # complementizer before clause only
                    res = True
                else: # complementizer both before and after clause
                    res = (cs[SAME] and not cs[EXTRA]) \
                          or (cs[EXTRA]and not cs[SAME])
            elif cs[AFT]:
                res = cs[EXTRA] == constants.ON
        elif wo in VO:
            res = (cs[AFT] == constants.ON)
        elif wo == 'free':
            res = (cs[AFT] and not cs[BEF]) or (cs[BEF] and not cs[AFT])
    else:
         res = wo in OV and cs[EXTRA] == 'on'
    if res:
        mylang.add('head :+ [ INIT bool ].', section='addenda')
    return res

def extra_needed(ch,mylang):
    res = ch.get(constants.WORD_ORDER) in ['v-initial','vos','v-final'] \
           and len([cs for cs in ch[COMPS] if cs[EXTRA]]) > 0
    if res:
        mylang.add('head :+ [ EXTRA bool ].', section='addenda')
        mylang.add('transitive-verb-lex := [ SYNSEM.LOCAL.CAT.VAL.COMPS < [ LOCAL.CAT.HEAD.EXTRA - ] > ].'
                       ,merge=True)
    return res

'''
Add clausal verb supertype to the grammar.
'''
# Note: this function is currently called from within lexical_items.py.
# It is possible that that call should be moved to this module.

def add_clausalcomp_verb_supertype(ch, mainorverbtype,mylang):
    head = ch.case_head()
    typedef = CLAUSALCOMP + '-verb-lex := ' + mainorverbtype + '&\
      [ SYNSEM.LOCAL.CAT.VAL.COMPS < #comps >,\
        ARG-ST < [ LOCAL.CAT.HEAD ' + head + ' ],\
                 #comps &\
                 [ LOCAL.CAT.VAL [ SPR < >, COMPS < >, SUBJ < > ] ] > ].'
    mylang.add(typedef,section='verblex')


def is_nominalized_complement(cs):
    return 'nominalization' in [ f['name'] for f in cs['feat'] ]

def customize_clausal_verb(clausalverb,mylang,ch,cs,extra):
    if not cs['cformvalue']:
        constrain_for_features(clausalverb,cs,mylang,
                               'SYNSEM.LOCAL.CAT.VAL.COMPS.FIRST.',ch,is_nominalized_complement(cs))
    else:
        mylang.add(clausalverb + ' := [ SYNSEM.LOCAL.CAT.VAL.COMPS < [ LOCAL.CAT.HEAD.FORM '\
                   + cs['cformvalue'] + ' ] > ].'
                    , merge=True)
    supertype = clausalverb_supertype(ch, cs)
    mylang.add(clausalverb +' := ' + supertype + '.',merge=True)
    if extra:
        val = None
        if cs[EXTRA] and not cs[SAME]:
            val = '+'
        elif cs[SAME] and not cs[EXTRA]:
            val = '-'
        if val:
            mylang.add(clausalverb + ' := [ SYNSEM.LOCAL.CAT.VAL.COMPS < [ LOCAL.CAT.HEAD.EXTRA '+ val + ' ] > ].'
                       , merge=True)


'''
Semantically non-empty nominalization requires that
the clausal verb takes nominalization_rel's ARG0
directly as its ARG2. In other cases, it wants
the embedded verb's handle.
'''
def clausalverb_supertype(ch, cs):
    supertype = None
    for f in cs['feat']:
        if f['name'] == 'nominalization':
            for ns in ch['ns']:
                if ns['name'] == f['value']:
                    if ns['nmzRel'] == 'yes' or ns['level'] in ['mid','low']:
                        supertype = 'transitive-lex-item'
    if not supertype:
        supertype = 'clausal-second-arg-trans-lex-item'
    return supertype


# This is currently called by lexical_items.py
def update_verb_lextype(ch,verb, vtype):
    suffix = ''
    head = ''
    val = verb.get(constants.VALENCE)
    for ccs in ch.get(COMPS):
        if val.endswith(ccs.full_key):
            suffix = val
            head = determine_clausal_verb_comp_head(ccs)
    if suffix:
        name = vtype[0:vtype.find('verb-lex')-1]
        rest = 'clausal-verb-lex'
        vtype = name + '-' + rest
    return vtype,head

def nonempty_nmz(cs,ch):
    for f in cs['feat']:
        if f['name'] == 'nominalization':
            for ns in ch['ns']:
                if ns['name'] == f['value']:
                    if ns['nmzRel'] == 'yes' or ns['level'] in ['mid','low']:
                        return True
    return False

def extraposed_comps(ch):
    return len([css for css in ch.get('comps') if css['clause-pos-extra']]) > 0

def nominalized_comps(ch):
    for ccs in ch.get(COMPS):
        for f in ccs['feat']:
            if f['name'] == 'nominalization':
                return True

def validate(ch,vr):
    if not ch.get(COMPS):
        pass
    matches = {}
    wo = ch.get(constants.WORD_ORDER)
    for ccs in ch.get(COMPS):
        if wo in ['free','v2']:
            vr.warn(ccs.full_key + '_'+ SAME,WO_WARNING)
        matches[ccs.full_key] = None
        for vb in ch.get('verb'):
            val = vb['valence']
            if val.endswith(ccs.full_key):
                matches[ccs.full_key] = vb.full_key
        for m in matches:
            if not matches[m]:
                vr.err(ccs.full_key + '_' + SAME,
                       'You did not enter any verbs in the Lexicon to go with this complementation strategy.')
        if not (ccs[EXTRA] or ccs[SAME]):
            vr.err(ccs.full_key + '_' + SAME, SAME_OR_EXTRA)
        if ccs[EXTRA]:
            if wo in ['free','v2','svo','vso']:
                vr.err(ccs.full_key + '_' + EXTRA,EXTRA_VO)
        for f in ccs['feat']:
            feat = find_in_other_features(f['name'],ch)
            if feat:
                if feat['type'] and feat['type'] == 'index':
                    vr.err(f.full_key + '_name','Custom semantic features are not supported here.')
        if ccs['cformvalue'] and not ccs[COMP] == 'oblig':
            vr.err(ccs.full_key + '_' + COMP,
                   'FORM on complementizers is only supported with obligatory complementizers.')
        if ccs['complementizer'] and not (ccs[COMP] == 'oblig' or ccs[COMP] == 'opt'):
            vr.err(ccs.full_key + '_' + COMP,
                   'Please choose whether the complementizer is obligatory or optional.')

def find_in_other_features(name,ch):
    for f in ch.get('feature'):
        if f['name'] == name:
            return f
    return None<|MERGE_RESOLUTION|>--- conflicted
+++ resolved
@@ -407,12 +407,8 @@
 def find_clausalverb_typename(ch,cs):
     for v in ch.get(constants.VERB):
         if v.get(constants.VALENCE).endswith(cs.full_key):
-<<<<<<< HEAD
-            return get_name(v) + '-clausal-verb-lex'
-=======
             name = get_name(v) + '-verb-lex' if not get_name(v).endswith('-verb-lex') else get_name(v)
             return name
->>>>>>> 900985eb
 
 
 def constrain_transitive_verb(head,cs):
