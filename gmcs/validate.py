### encoding: utf8
### $Id: validate.py,v 1.44 2008-09-30 23:50:02 lpoulson Exp $

######################################################################
# imports

import sys
import re
import os

from gmcs import tdl
from gmcs.choices import ChoicesFile
from gmcs.utils import get_name

import gmcs.linglib.case
import gmcs.linglib.morphotactics
import gmcs.linglib.negation
import gmcs.linglib.lexicon
import gmcs.linglib.clausalcomps


######################################################################
# ValidationResult class

class ValidationResult:
    def __init__(self):
        self.errors = {}
        self.warnings = {}
        self.infos = {}

    def has_errors(self):
        return len(self.errors) != 0

    def has_warnings(self):
        return len(self.warnings) != 0

    def has_infos(self):
        return len(self.infos) != 0

    def err(self, key, message, anchor=None, concat=True):
        """
        Add an error message to key (a choices variable).  If the key
        already has an error and 'concat' is set to true, concatenate
        the new message with the existing one. Otherwise replace the
        message.
        """
        if key in self.errors and concat:
            self.errors[key].add_message(message)
        else:
            self.errors[key] = ValidationMessage(key+"_error", message, anchor)

    def warn(self, key, message, anchor=None, concat=True):
        """
        Add an warning message to key (a choices variable).  If the key
        already has a warning and 'concat' is set to true, concatenate
        the new message with the existing one. Otherwise replace the
        message.
        """
        if key in self.warnings and concat:
            self.warnings[key].add_message(message)
        else:
            self.warnings[key] = ValidationMessage(key+"_warning", message, anchor)

    def info(self, key, message, anchor=None, concat=True):
        """
        Add an informational message to key (a choices variable).  If the key
        already has a message and 'concat' is set to true, concatenate
        the new message with the existing one.  Otherwise replace the message.
        """
        if key in self.infos and concat:
            self.infos[key].add_message(message)
        else:
            self.infos[key] = ValidationMessage(key+"_info", message, anchor)

#NTS: we only need to define an anchor for the main page versionsx
class ValidationMessage:
    def __init__(self, key, text, anchor):
        self.name = key
        self.message = text
        self.href = anchor

    def add_message(self, text):
        self.message += ' ' + text

######################################################################
# Namespace validation
#   A grammar produced by customization consists of several files
#   in TDL that define a number of types.  Some of the names of
#   these types are based on the user's choices.  The system
#   needs to prevent the user from choosing type names that
#   collide with existing types in the system (either types
#   in matrix.tdl or head-types.tdl, or types that the customization
#   system typically uses in grammars).

# type names reserved for the customization system
# TJT 2014-08-25: Making into tuple for speed
cust_types = (
    'case-marking-adp-lex',
    'dir-inv-scale',
    'comp-head-phrase',
    'head-comp-phrase',
    'subj-head-phrase',
    'head-subj-phrase',
    'head-final-head-nexus',
    'head-initial-head-nexus',
    'verbal-head-nexus',
    'comp-head-phrase-2',
    'head-comp-phrase-2',
    'head-spec-phrase',
    'bare-np-phrase',
    'comp-aux-phrase',
    'aux-comp-phrase',
    'neg-adv-lex',
    'verb-lex',
    'subj-v-inv-lrule',
    'int-cl',
    'complementizer-lex-item',
    'qpart-lex-item',
    'no-subj-drop-verb-lex',
    'subj-drop-verb-lex',
    'no-obj-drop-verb-lex',
    'obj-drop-verb-lex',
    'subj-drop-only-verb-lex',
    'obj-drop-only-verb-lex',
    'subj-obj-drop-verb-lex',
    'no-drop-verb-lex',
    'noun-lex',
    'obl-spr-noun-lex',
    'no-spr-noun-lex',
    'main-verb-lex',
    'aux-lex',
    'transitive-verb-lex',
    'intransitive-verb-lex',
    'subj-raise-aux',
    'subj-raise-aux-with-pred',
    'subj-raise-aux-no-pred',
    'arg-comp-aux',
    'arg-comp-aux-with-pred',
    'arg-comp-aux-no-pred',
    's-comp-aux',
    's-comp-aux-with-pred',
    's-comp-aux-no-pred',
    'determiner-lex',
    'word-to-lexeme-rule',
    # TJT 2014-08-25: adding mylanguage.tdl adjective and copula types
    'stative-pred-adj-lex',
    'basic-copula-verb-lex',
    'adj-comp-copula-verb-lex',
    'adj_incorporation-lex-rule',
)

# regex patterns for sets of names that are not available for
# user-defined types
forbidden_type_patterns = [
    'dir-inv-[0-9]+',
    'dir-inv-non-[0-9]+',
    '[a-z]+[0-9]+-top-coord-rule',
    '[a-z]+[0-9]+-mid-coord-rule',
    '[a-z]+[0-9]+-bottom-coord-rule',
    '[a-z]+[0-9]+-left-coord-rule',

    #type names that collide with the type names used by mtr.tdl
    '[aeihpuxAEIHPUX]',

    'context[0-9]+-decl-head-opt-subj-phrase'
]

def validate_names(ch, vr):
    # reserved_types contains type names that are not available
    # for user-defined types
    reserved_types = {}

    # read matrix types and head types from file
    try:
        filename = 'matrix-types'
        f = open(filename, 'r')
        for t in f.readlines():
            type_name = t.strip()
            reserved_types[type_name] = True
        f.close()
    except IOError:
        pass

    # add the types from cust_types above to reserved_types
    for ct in cust_types:
        reserved_types[ct] = True

    # if called for by current choices, add reserved types for:
    # case, direction, person, number, pernum, gender, tense, aspect,
    # situation, mood, form, nominalization, and trans/intrans verb types.
    if ch.get('case-marking', None) is not None:
        reserved_types['case'] = True

    if ch.get('scale', []):
        reserved_types['direction'] = True
        reserved_types['dir'] = True
        reserved_types['inv'] = True

    if ch.pernums():
        reserved_types['pernum'] = True
        persons = [p[0] for p in ch.persons()]
        numbers = [n[0] for n in ch.numbers()]
        for pernum in ch.pernums():
            if pernum[0] not in persons + numbers:
                reserved_types[pernum[0]] = True
    else:
        if ch.persons():
            reserved_types['person'] = True
            for person in ch.persons():
                reserved_types[person[0]] = True
        if ch.numbers():
            reserved_types['number'] = True

    if 'gender' in ch:
        reserved_types['gender'] = True

    if ch.tenses():
        reserved_types['tense'] = True

    if ch.aspects():
        reserved_types['aspect'] = True

    if ch.situations():
        reserved_types['situation'] = True

    if ch.moods():
        reserved_types['mood'] = True

    if ch.forms():
        reserved_types['form'] = True
        reserved_types['finite'] = True
        reserved_types['nonfinite'] = True

    if 'ns' in ch:
        reserved_types['nominalization'] = True

    for pattern in ch.patterns():
        p = pattern[0].split(',')
        dir_inv = ''
        if len(p) > 1:
            dir_inv = 'dir-inv-'
        c = p[0].split('-')

        if p[0] == 'intrans':
            reserved_types[dir_inv + 'intransitive-verb-lex'] = True
        elif p[0] == 'trans':
            reserved_types[dir_inv + 'transitive-verb-lex'] = True
        elif len(c) == 1:
            reserved_types[dir_inv +
                           c[0] + '-intransitive-verb-lex'] = True
        else:
            reserved_types[dir_inv +
                           c[0] + '-' + c[1] + '-transitive-verb-lex'] = True

    # fill out the user_types list with pairs:
    #   [type name, variable name]
    user_types = []

    for case in ['nom-acc-nom', 'nom-acc-acc',
                 'erg-abs-erg', 'erg-abs-abs',
                 'tripartite-s', 'tripartite-a', 'tripartite-o',
                 'split-s-a', 'split-s-o',
                 'fluid-s-a', 'fluid-s-o',
                 'split-n-nom', 'split-n-acc', 'split-n-erg', 'split-n-abs',
                 'split-v-nom', 'split-v-acc', 'split-v-erg', 'split-v-abs',
                 'focus-focus', 'focus-a', 'focus-o']:
        vn = case + '-case-name'
        if vn in ch:
            user_types += [[ch[vn], vn]]

    for case in ch.get('case', []):
        user_types += [[case.get('name'), case.full_key + '_name']]

    for number in ch.get('number', []):
        user_types += [[number.get('name'), number.full_key + '_name']]

    for gender in ch.get('gender', []):
        user_types += [[gender.get('name'), gender.full_key + '_name']]

    for feature in ch.get('feature', []):
        user_types += [[feature.get('name'), feature.full_key + '_name']]
        for value in feature.get('value', []):
            user_types += [[value.get('name'), value.full_key + '_name']]

    for tense in ['past', 'present', 'future', 'nonpast', 'nonfuture']:
        if tense in ch:
            user_types += [[tense, tense]]
            for st in ch.get(tense + '-subtype', []):
                user_types += [[st.get('name'), st.full_key + '_name']]

    for tense in ch.get('tense', []):
        user_types += [[tense.get('name'), tense.full_key + '_name']]

    for aspect in ch.get('aspect', []):
        user_types += [[aspect.get('name'), aspect.full_key + '_name']]

    for situation in ch.get('situation', []):
        user_types += [[situation.get('name'), situation.full_key + '_name']]

    for mood in ch.get('mood', []):
        user_types += [[mood.get('name'), mood.full_key + '_name']]

    for sf in ch.get('form-subtype', []):
        user_types += [[sf.get('name'), sf.full_key + '_name']]

    for noun in ch.get('noun', []):
        user_types += [[get_name(noun) + '-noun-lex',
                        noun.full_key + '_name']]

    for det in ch.get('det', []):
        user_types += [[get_name(det) + '-determiner-lex',
                        det.full_key + '_name']]

    for verb in ch.get('verb', []):
        user_types += [[get_name(verb) + '-verb-lex',
                        verb.full_key + '_name']]
        user_types += [[get_name(verb) + '-dir-inv-lex-rule',
                        verb.full_key + '_name']]
        user_types += [[get_name(verb) + '-dir-lex-rule',
                        verb.full_key + '_name']]
        user_types += [[get_name(verb) + '-inv-lex-rule',
                        verb.full_key + '_name']]

    # TJT 2014-08-25: Adding adj + cop; changing to tuple for speed
    for pcprefix in ('noun', 'verb', 'det', 'aux', 'adj', 'cop'):
        for pc in ch.get(pcprefix + '-pc', []):
            user_types += [[get_name(pc) + '-lex-rule',
                            pc.full_key + '_name']]
            user_types += [[get_name(pc) + '-rule-dtr',
                            pc.full_key + '_name']]
            for lrt in pc.get('lrt', []):
                user_types += [[get_name(lrt) + '-lex-rule',
                                lrt.full_key + '_name']]

    for ns in ch.get('ns'):
        user_types += [[ns.get('name'), ns.full_key + '_name']]

    # Cull entries in user_types where there's no type name (and assume
    # these will be caught by other validation).  This could happen, for
    # for example, if the user adds a value for number and specifies a
    # supertype but no name.  We don't want to issue a "duplicate type
    # names" error when '' == ''.
    user_types = [x for x in user_types if x[0]]

    # Force all the user_types into lower case (obeying the appropriate
    # Unicode character semantics), because TDL is case-insensitive.
    user_types = [[unicode(x[0], 'utf-8').lower().encode('utf-8'), x[1]]
                  for x in user_types]

    # Whew!  OK, now we have two sets of type names and a set of
    # patterns:
    #
    #   reserved_types: types that users may not use
    #   user_types: the types the user is trying to use
    #   forbidden_type_patterns: user types must not match these
    #
    # Pass through the list of user types, checking each one to see if
    # it's a reserved type or if it matches a forbidden pattern.  Also
    # sort the list by type name, and check to see if we have any
    # duplicates.  Mark all errors on the appropriate variables.

    user_types.sort(lambda x, y: cmp(x[0], y[0]))

    last_was_collision = False
    for i in range(len(user_types)):
        matrix_error = 'You must choose a different name to avoid ' + \
                       'duplicating the internal Matrix type name "' + \
                       user_types[i][0] + '".'

        if user_types[i][0] in reserved_types:
            vr.err(user_types[i][1], matrix_error)

        for forb in forbidden_type_patterns:
            if re.match(forb + '$', user_types[i][0]):
                vr.err(user_types[i][1], matrix_error)

        collision_error = \
            'You must choose a different name to avoid duplicating the ' + \
            'type name "' + user_types[i][0] + '".'

        if i < len(user_types) - 1 and user_types[i][0] == user_types[i+1][0]:
            vr.err(user_types[i][1], collision_error)
            last_was_collision = True
        else:
            if last_was_collision:
                vr.err(user_types[i][1], collision_error)
            last_was_collision = False

        invalids = [t for t in user_types[i][0] if not tdl.isid(t)]
        if len(invalids) > 0:
            vr.err(user_types[i][1],
                   '"' + user_types[i][0] + '" contains invalid characters: ' + \
                   ''.join(invalids))

######################################################################
# validate_general(ch, vr)
#   Validate the user's choices about general information

def validate_general(ch, vr):
    lang = ch.get('language')

    if not lang:
        vr.err('language', 'You must specify the name of your language')
    else:
        bad_lang = False
        if lang[0] in '.~':
            bad_lang = True
        for c in lang:
            if ord(c) < 32 or c in '?*:<>|/\\"^':
                bad_lang = True
        if bad_lang:
            vr.err('language', 'The language name contains an illegal character')

    iso = ch.get('iso-code')
    if len(iso) != 3:
        vr.warn('iso-code', 'ISO-639 codes should be three letter sequences.')
    else:
        url = "http://www.ethnologue.com/show_language.asp?code="+iso
        try:
            valid = False
            f = open('iso.tab')
            lines = f.readlines()
            for l in lines:
                toks = l.split('\t')
                if iso in toks[0]:
                    vr.info('iso-code', 'ISO 693-3 suggests the reference name for your language is: '+toks[6], anchor=url)
                    valid = True
            f.close()
            if not valid:
                vr.warn('iso-code',
                        'The three-letter code you provided is not in ISO-639-3.')
        except IOError:
            sys.stderr.write('''
[iso-code not validated] Get the latest code table file from sil.org and put it in
your installation root directory as iso.tab to enable iso validation:
\n$wget http://www.sil.org/iso639-3/iso-639-3_20120206.tab -O iso.tab\n\n''')

    if not ch.get('archive'):
        vr.warn('archive',
                'Please answer whether you will allow ' +
                'your answers to be retained.')

    if not ch.get('punctuation-chars'):
        vr.warn('punctuation-chars',
                'Please provide an answer about tokenization and punctuation ' + \
                'characters.')
    chars = unicode(ch.get('punctuation-chars-list',''), 'utf8')
    if chars:
        if ' ' in chars:
            vr.err('punctuation-chars',
                   'Spaces are not allowed as parsable punctuation.')
        if chars.count(',') > 1:
            vr.warn('punctuation-chars',
                    'No delimiters are necessary for the punctuation string.' + \
                    'If a comma appears in the string, it will become parsable.')

    # check punctuation chars in all orth fields.
    # LLD 12-03-2015 Excluded test sentences from this check, since they often
    # contain punctuation that is meant to be discarded.
    non_chars = [re.escape(c)
                 for c in u'!"&\'()*+,−./\;<>?@[]^`{|}~。！？…．　○●◎＊☆★◇◆'
                 if c not in chars]
    char_re = re.compile(r'(' + r'|'.join(non_chars) + r')')
    for (key, val) in ch.walk():
        if key.endswith('orth') and not key.startswith('sentence'):
            if char_re.search(unicode(val, 'utf8')):
                vr.warn(key, 'String contains an unparsable punctuation character.' + \
                        ' Please see the General subpage.')

######################################################################
# validate_person(ch, vr)
#   Validate the user's choices about person

def validate_person(ch, vr):
    person = ch.get('person')
    fp = ch.get('first-person')

    if not person:
        vr.err('person',
               'You must specify how many persons your language distinguishes.')
    else:
        if person in ['none', '2-non-2', '3-non-3']:
            if fp and fp != 'none':
                vr.err('first-person',
                       'If your language does not have the first person, it ' +
                       'cannot distinguish sub-values of the first person.')
        if person in ['1-2-3', '1-2-3-4', '1-non-1']:
            if not fp:
                vr.err('first-person',
                       'If your language has the first person, you must specify ' +
                       'whether it makes finer distinctions within that category.')


######################################################################
# validate_number(ch, vr)
#   Validate the user's choices about number

def validate_number(ch, vr):
    for number in ch.get('number'):
        if 'name' not in number:
            vr.err(number.full_key + '_name',
                   'You must specify a name for each number you define.')


######################################################################
# validate_gender(ch, vr)
#   Validate the user's choices about gender

def validate_gender(ch, vr):
    for gender in ch.get('gender'):
        if 'name' not in gender:
            vr.err(gender.full_key + '_name',
                   'You must specify a name for each gender you define.')


######################################################################
# validate_other_features(ch, vr)
#   Validate the user's choices about other features

def validate_other_features(ch, vr):
    for feature in ch.get('feature'):
        if 'name' not in feature:
            vr.err(feature.full_key + '_name',
                   'You must specify a name for each feature.')

        if 'type' not in feature:
            vr.err(feature.full_key + '_type',
                   'You must specify a type for each feature.')

        if 'cat' not in feature:
            vr.err(feature.full_key + '_cat',
                   'You must specify a category for each feature.')

        if 'new' not in feature:
            vr.err(feature.full_key + '_new',
                   'You must specify whether you want to use an existing value type or define a new one.')
        else:
            if feature['new'] == 'no':
                if 'existing' not in feature:
                    vr.err(feature.full_key + '_existing',
                           'You must specify which existing value type is used.')
                if 'value' in feature:
                    vr.err(feature.full_key + '_new',
                           'You must check [define a new value type] if you add a value.')
            else:
                if 'value' not in feature:
                    vr.err(feature.full_key + '_new',
                           'You must add a value if you check [define a new value type].')

        for value in feature.get('value', []):
            if 'name' not in value:
                vr.err(value.full_key + '_name',
                       'You must specify a name for each value you define.')
            if 'supertype' not in value:
                vr.err(value.full_key + '_supertype1_name',
                       'You must specify a supertype for each value you define.')



######################################################################
# validate_information_structure_msg(ch, vr, marker, _type, msg)
#   Leave an error msg for information structural affixes
def validate_information_structure_msg(ch, vr, marker, _type, msg):
    for m in ch.get(marker):
        if m['type'].strip() == _type:
            vr.err(m.full_key + '_type', msg)

######################################################################
# validate_information_structure_affix(ch, marker, values)
#   Validate the user's choices about information structure for each value
def validate_information_structure_affix(ch, marker, values):
    for cat in ['noun-pc', 'verb-pc']:
        for pc in ch.get(cat):
            for lrt in pc.get('lrt', []):
                for feat in lrt.get('feat', []):
                    if feat['name'] == 'information-structure meaning' and feat['value'] in values:
                        return True
    return False

######################################################################
# validate_information_structure_adp(ch, marker, values)
#   Validate the user's choices about information structure for each value
def validate_information_structure_adp(ch, marker, values):
    for adp in ch.get('adp'):
        for feat in adp.get('feat', []):
            if feat['name'] == 'information-structure meaning' and feat['value'] in values:
                return True
    return False

######################################################################
# validate_information_structure(ch, vr)
#   Validate the user's choices about information structure

def validate_information_structure(ch, vr):
    infostr_values = {
        'focus-marker' : ['focus', 'semantic-focus', 'contrast-focus', 'focus-or-topic', 'contrast-or-focus', 'non-topic'],
        'topic-marker' : ['topic', 'aboutness-topic', 'contrast-topic', 'frame-setting-topic', 'focus-or-topic', 'contrast-or-topic', 'non-focus'],
        'c-focus-marker' : ['contrast', 'contrast-focus', 'contrast-or-focus'],
        'c-topic-marker' : ['contrast', 'contrast-topic', 'contrast-or-topic']
    }

    infostr_markers = []
    for marker in infostr_values.keys():
        for m in ch.get(marker):
            if m['type'].strip() == 'affix' and marker not in infostr_markers:
                infostr_markers.append(marker)
                break
    for m in infostr_markers:
        if not validate_information_structure_affix(ch, m, infostr_values[m]):
            validate_information_structure_msg(ch, vr, m, 'affix', 'You must create at least one affix involving this feature on Morphology.')

    infostr_markers = []
    for marker in infostr_values.keys():
        for m in ch.get(marker):
            if m['type'].strip() == 'adp' and marker not in infostr_markers:
                infostr_markers.append(marker)
                break
    for m in infostr_markers:
        if not validate_information_structure_adp(ch, m, infostr_values[m]):
            validate_information_structure_msg(ch, vr, m, 'adp', 'You must create at least one adposition involving this feature on Lexicon.')



    for marker in infostr_values.keys():
        for m in ch.get(marker):
            if m['type'].strip() in ['affix', 'adp']:
                if m['pos'].strip() != '' or m['cat'].strip() != '' or m['orth'].strip() != '':
                    vr.err(m.full_key + '_type', 'You must either check a modifier or delete the choices following a modifier.')


    if ch.get('word-order') == 'free':
        warning_msg = 'Information structural modules for free word order languages are under development. If positions are multiply checked, your grammar may have some overgeneration.'
        if ch.get('focus-pos') != '' and ch.get('topic-first') != '':
            if ch.get('focus-pos') != 'clause-initial':
                vr.warn('focus-pos', warning_msg)

        if ch.get('focus-pos') != '' and ch.get('c-focus-pos') != '':
            if ch.get('focus-pos') != ch.get('c-focus-pos') != '':
                vr.warn('focus-pos', warning_msg)

        if ch.get('c-focus-pos') != '' and ch.get('topic-first') != '':
            if ch.get('c-focus-pos') != 'clause-initial':
                vr.warn('topic-first', warning_msg)


    if ch.get('topic-first') != '' and ch.get('topic-marker') != '':
        vr.warn('topic-first', 'You may need some additional constraint(s) on sentence positioning of topic-marked constituents.')

    if ch.get('focus-pos') == '' and ch.get('c-focus') != '':
        vr.err('c-focus', 'You must check a specific position for focus above.')
    if ch.get('c-focus') != '' and ch.get('c-focus-pos') != '':
        vr.err('c-focus', 'Your description is inconsistent. You must either check this or choose a specific position below.')



######################################################################
# validate_word_order(ch, vr)
#   Validate the user's choices about basic word order.

# There should be some value for word order
# If has-dets is true, there should be some value for noun-det-order
# If aux-verb is defined, then aux-order needs to be too
# I'm currently adding AUX as a feature in specialize_word_order()
# but wonder if instead (in addition?) we should be doing validation
# so that we don't find ourselves worrying about auxiliaries if we
# don't have any in the lexicon.

def validate_word_order(ch, vr):
    # General word order
    if (not ch.get('word-order')):
        vr.err('word-order',
               'You must specify a choice for the basic word order.')

    # Things to do with determiners
    if (not ch.get('has-dets')):
        vr.err('has-dets',
               'You must specify whether your language has determiners.')

    if ((ch.get('has-dets') == 'yes') and (not ch.get('noun-det-order'))):
        vr.err('noun-det-order',
               'If your language has determiners, ' +
               'you must specify their order with respect to nouns.')

    if (ch.get('noun-det-order') and (not ch.get('has-dets'))):
        vr.err('has-dets',
               'You specified an order of nouns and dets, ' +
               'but not whether your language has determiners at all.')

    if 'det' in ch and ch.get('has-dets') == 'no':
        vr.err('has-dets',
               'You specified lexical entries for determiners, ' +
               'but said your language has none.')

    # matrix-dev group rejected this validation step in Jan 2012
    # if (ch.get('has-dets') == 'yes') and (not 'det' in ch):
    #  vr.err('has-dets',
    #         'You specified that your language has determiners, ' +
    #         'you must define them on the lexicon page.')


    #Things to do with auxiliaries
    if (not ch.get('has-aux')):
        vr.err('has-aux',
               'You must specify whether your language has auxiliary verbs.')

    if ((ch.get('has-aux') == 'yes') and (not ch.get('aux-comp-order'))):
        vr.err('aux-comp-order',
               'If your language has auxiliaries, you must specify their order ' +
               'with respect to their complements.')

    if (ch.get('aux-comp-order') and (not ch.get('has-aux'))):
        vr.err('has-aux',
               'You specified an order for auxiliaries and their complements, ' +
               'but not whether your language has auxiliaries at all.')

    if ((ch.get('has-aux') == 'yes') and (not ch.get('aux-comp'))):
        vr.err('aux-comp',
               'If your language has auxiliaries, you must specify ' +
               'whether they take s, vp, or v complements.')

    wo = ch.get('word-order')
    co = ch.get('aux-comp-order')
    ac = ch.get('aux-comp')

    # Added check on whether question on more than one auxiliary is answered.
    # mwg: Antske says this check should only happen if wo is free
    if (wo == 'free' and (ch.get('has-aux') == 'yes') \
                and (not ch.get('multiple-aux'))):
        vr.err('multiple-aux',
               'If your language has free word order and auxiliaries, you must ' +
               'specify whether a clause may contain more than one of them.')

    # ASF 2009-12-21 Question on verbal clusters no longer exists, removed all
    # related checks.

    if (((wo == 'vso' and co == 'after') or (wo == 'osv' and co == 'before')) and ac == 'vp'):
        vr.err('aux-comp',
               'The general word order and aux-comp order ' +
               'are not compatible with vp complements.')

    #OZ 2017-11-13 Validate subordinate clauses word order.

    if (ch.get('subord-word-order')):
        if not (wo == 'v2' or ch.get('subord-word-order') == 'same'):
            vr.err('subord-word-order',
                   'V-final subordinate word order is ' +
                   'only supported with V2 matrix order.')
        elif wo == 'v2' and ch.get('subord-word-order') == 'vfinal' \
                and ch.get('has-aux') == 'yes' and ch.get('aux-comp') != 'v':
            vr.err('aux-comp','The only supported choice for auxiliary complement '
<<<<<<< HEAD
                              'type for v2/vfinal word order combination is V.')
=======
                   'type for v2/vfinal word order combination is V.')
>>>>>>> 562f3378


######################################################################
# validate_coordination(ch, vr)
#   Validate the user's choices about coordination.

def validate_coordination(ch, vr):
    used_patterns = set() # used later to check which aps were used in a cs
    for cs in ch.get('cs'):
        csnum = str(cs.iter_num())

        cs_n =     cs.get('n')
        cs_np =    cs.get('np')
        cs_vp =    cs.get('vp')
        cs_s =     cs.get('s')
        cs_pat =   cs.get('pat')
        cs_mark =  cs.get('mark')
        cs_order = cs.get('order')
        cs_orth =  cs.get('orth')

        if not (cs_n or cs_np or cs_vp or cs_s):
            mess = 'You must specify a phrase type for coordination strategy ' + csnum
            vr.err(cs.full_key + '_n', mess)
            vr.err(cs.full_key + '_np', mess)
            vr.err(cs.full_key + '_vp', mess)
            vr.err(cs.full_key + '_s', mess)

        if cs_pat == 'a':
            if cs_mark:
                mess = 'You must not specify word/affix ' + \
                       'for an asyndetic coordination strategy.'
                vr.err(cs.full_key + '_mark', mess)
            if cs_order:
                mess = 'You must not specify before/after ' + \
                       'for an asyndetic coordination strategy.'
                vr.err(cs.full_key + '_order', mess)
            if cs_orth:
                mess = 'You must not specify a spelling ' + \
                       'for an asyndetic coordination strategy.'
                vr.err(cs.full_key + '_orth', mess)
        else:
            if not cs_pat:
                mess = 'You must specify a pattern ' + \
                       'for coordination strategy ' + csnum
                vr.err(cs.full_key + '_pat', mess)
            if not cs_mark:
                mess = 'You must specify word/affix ' + \
                       'for coordination strategy ' + csnum
                vr.err(cs.full_key + '_mark', mess)
            if not cs_order:
                mess = 'You must specify before/after ' + \
                       'for coordination strategy ' + csnum
                vr.err(cs.full_key + '_order', mess)
            if not cs_orth:
                mess = 'You must specify a spelling ' + \
                       'for coordination strategy ' + csnum
                vr.err(cs.full_key + '_orth', mess)

        if cs_mark == 'affix' and (cs_np or cs_vp or cs_s):
            mess = 'Marking coordination with an affix is not yet supported ' + \
                   'on phrases (NPs, VPs, or sentences)'
            vr.err(cs.full_key + '_mark', mess)

        ##########################################################
        ### validation for agreement patterns attached to a cs ###
        ##########################################################

        # first, quickly check whether a cs has an ap but not for all arguments
        subj = False
        obj = False
        for csap in cs.get('csap'):
            target = csap.get('target')
            if target == 'all':
                subj = True
                obj = True
            elif target == 'subj':
                subj = True
            elif target == 'obj':
                obj = True
        if cs.get('csap') and (subj == False or obj == False):
            mess = 'You have added an agreement pattern but have not accounted for both subjects and objects. ' \
                   'In general, \'subject/object only\' is used with languages that, for example, use distinguished conjunct for ' \
                   'subject and feature resolution for the object. \'All arguments\' should be the default in most other cases.'
            vr.warn(csap.full_key+'_target', mess)



        # setup for tracking whether subjects or objects have been accounted for too often
        subj = False
        obj = False
        valid = True

        for csap in cs.get('csap'):
            used_patterns.add(csap.get('pat')) # used to check for unused aps later

            # ap named in a cs must exist
            if not ch.get(csap.get('pat')):
                mess = 'You have set this coordination strategy to use an agreement pattern that ' \
                       'doesn\'t exist.'
                vr.err(csap.full_key+"_pat", mess)

            # an ap must apply to N or NPs to do anything (although it won't break anything)
            if not (cs_n or cs_np):
                mess = 'You have attached an agreement pattern to this coordination strategy, but it won\'t do anything because ' \
                       'the coordination strategy doesn\'t coordinate nouns or NPs.'
                vr.warn(csap.full_key + "_pat", mess)

            # TODO flag if a cs has an ap but doesn't use them for all arguments (this is probably a mistake)

            # only one dconj pattern per subject/object per cs
            if csap.get('pat').startswith('dconj'):
                target = csap.get('target')
                if target == 'all':
                    if (subj == True or obj == True):
                        valid = False
                    subj = True
                    obj = True
                elif target == 'subj':
                    if subj == True:
                        valid = False
                    subj = True
                elif target == 'obj':
                    if obj == True:
                        valid = False
                    obj = True
                if not valid:
                    valid = True
                    mess = 'You can\'t choose more than one distinguished conjunct pattern for subject or objects \
                  within one coordination strategy.'
                    vr.err(csap.full_key+"_pat", mess)

    # feature resolution validation
    for fr in ch.get('fr'):
        feats = set()
        features = ch.features()

        # warn if a fr has been defined but not used
        if fr.full_key not in used_patterns:
            mess = "You defined an agreement pattern but didn't attach it to a coordination strategy. You must attach it to a" \
                   " coordination strategy before the rules will apply to coordinated N/NPs."
            vr.warn(fr.full_key+ '_name', mess)

        # have to have features defined
        # TODO not sure whether this actually needs to be an error instead of a warning (does it crash?)
        if not fr.get('feat'):
            mess = 'You have defined an agreement pattern but not added any features or rules.'
            vr.err(fr.full_key+'_name', mess)

        for feat in fr.get('feat'):
            # no feature in the same agreement pattern more than once
            if feat['name'] in feats and feat['name'] != 'pernum':
                mess = 'You have used this feature more than once in the same feature resolution pattern.'
                vr.err(feat.full_key + '_name', mess)
            feats.add(feat['name'])

            # features must exist in the grammar
            valid = False
            for f in features:
                if f[0] == feat['name']:
                    valid = True
            if not valid:
                mess = 'You have chosen a feature that does not exist in the grammar.'
                vr.err(feat.full_key + '_name', mess)

            # feature values must also exist
            values = ['any', 'same', 'nonmatching', ' ']
            for f in features:
                if f[0] == feat['name']:
                    for v in f[1].split(';'):
                        (vn, vf) = v.split('|')
                        values += [vn]

            # check all feature values used in rules
            for rule in feat.get('rule'):
                # break up the list into its constituent values
                left_rule_list = rule.get('left').split(", ")

                # no "any" in a list
                if len(left_rule_list) > 1 and "any" in left_rule_list:
                    mess = 'This list of feature values contains \"any,\" which shouldn\'t be necessary.' \
                           'The \'any\' value means that the value is underspecified, which should encompass all other values of that' \
                           ' feature, so a list shouldn\'t be necessary.'
                    vr.err(rule.full_key + "_left", mess)

                # no "same" in a list
                if len(left_rule_list) > 1 and "same" in left_rule_list:
                    mess = "This list contains \'the same,\' which is a special value that shouldn't be in a list. " \
                           "See the MatrixDoc pages for more information on how to use it."
                    vr.err(rule.full_key + "_left", mess)

                # no list + "the same" - possibly a misunderstanding of how to use "the same"
                if len(left_rule_list) > 1 and rule.get('right') == "same":
                    mess = 'You defined a list of feature values, then said the other child in the rule should be "the same."' \
                           ' If you meant to create a rule using identified values, choose "the same" for each identified value.'
                    vr.err(rule.full_key + "_left", mess)

                # must be at least 2 "the same" for identification to work
                if rule.get('right') == "same" or rule.get('left') == "same" or rule.get('par') == "same":
                    samecount = 0
                    for dir in ['left', 'right', 'par']:
                        if rule.get(dir) == "same":
                            samecount += 1
                    if samecount == 1:
                        mess = "You defined only one value as 'the same', but there must be at least two for identification to work properly."
                        vr.err(rule.full_key + "_left", mess)

                # don't allow values that don't exist (handle the list separately)
                if not (rule.get('right') and rule.get('par')) in values:
                    mess = 'This rule contains an invalid feature value.'
                    vr.err(rule.full_key + "_left", mess)

                for left in left_rule_list:
                    # don't allow values that don't exist
                    if not left in values:
                        mess = 'This rule contains an invalid feature value. (But if you open the list, then click save & stay, ' \
                               'it will disappear automatically.)'
                        vr.err(rule.full_key + "_left", mess)

                    # no any + any = any rules
                    if (left == 'any' and rule.get('right') == 'any' and rule.get('par') == 'any'):
                        mess = 'An any+any=any rule doesn\'t constrain or add any feature information,' \
                               'and will add to the complexity of your grammar. You should remove it.'
                        vr.warn(rule.full_key + "_left", mess)


                        # TODO make sure they split up PERNUM into person and number

                        # TODO add validation for "nonmatching" but not a list on the left

                        # TODO 'nonmatching' must have a list to the left

                        # TODO if they defined a feature, must also have rules

                        # TODO all non-optional fields should be defined

                        # TODO no conflicting rules? 1 + 2 = 3, 1 + 2 = 2

    for dconj in ch.get('dconj'):
        # warn if a dconj pattern has been defined but not used
        if dconj.full_key not in used_patterns:
            mess = "You defined an agreement pattern but didn't attach it to a coordination strategy. You must attach it to a" \
                   " coordination strategy before the rules will apply to coordinated N/NPs."
            vr.warn(dconj.full_key + "_name", mess)



######################################################################
# validate_yesno_questions(ch, vr)
#   Validate the user's choices about matrix yes/no questions.

def validate_yesno_questions(ch, vr):
    qinvverb = ch.get('q-inv-verb')
    qpartorder = ch.get('q-part-order')
    qpartorth = ch.get('q-part-orth')
    qinfltype = ch.get('q-infl-type')

    if ch.get('q-part'):
        if not qpartorder:
            mess = 'If you chose the question particle strategy ' + \
                   'for yes-no questions, you must specify ' + \
                   'where the question particle appears.'
            vr.err('q-part-order', mess)
        if not qpartorth:
            mess = 'If you chose the question particle strategy ' + \
                   'for yes-no questions, you must specify ' + \
                   'the form of the question particle.'
            vr.err('q-part-orth', mess)

    if ch.get('q-inv'):
        #    if qinvverb != 'aux' and qinvverb != 'main' and qinvverb != 'main-aux':
        #      mess = 'There is something wrong with the verb type (main/aux) for inverted questions.  Please contact developers.'
        #      vr.err('q-inv-verb', mess)
        if not qinvverb:
            mess = 'If you chose subject-verb inversion strategy ' + \
                   'for yes-no questions, you must specify ' + \
                   'which types of verbs invert.'
            vr.err('q-inv-verb', mess)
        if ch.get('word-order') == 'v-final' or \
                        ch.get('word-order') == 'v-initial' or \
                        ch.get('word-order') == 'free':
            mess = 'Subject-verb inversion strategy for yes-no questions ' + \
                   'is not supported for V-final, V-initial, or ' + \
                   'free word order languages.  If you believe you have ' + \
                   'a counterexample to this, please contact us.'
            vr.err('q-inv', mess)
        if ((qinvverb == 'aux' or qinvverb == 'aux-main') and
                    ch.get('has-aux') != 'yes'):
            mess = 'You have not indicated on the word order page ' + \
                   'that your language has auxiliaries.'
            vr.err('q-inv-verb', mess)

    if ch.get('q-infl'):
        # need to search inflectional rules for one that specifies 'question'
        ques_aff = any([feat.get('name','') == 'question'
                        for pcprefix in ('noun', 'verb', 'det', 'aux')
                        for pc in ch[pcprefix + '-pc']
                        for lrt in pc.get('lrt',[])
                        for feat in lrt.get('feat',[])])
        if not ques_aff:
            mess = 'If matrix yes-no questions are expressed through affixation, ' + \
                   'you must specify a lexical rule with the "question" feature ' + \
                   'in the morphology page.'
            vr.err('q-infl', mess)

            # the above change was implemented as a first-pass to allow a student to
            # complete their grammar, but it should be revised (or reviewed) to make
            # sure it is a correct solution. When it has been revised, please delete
            # the following lines of commented code.
            #
            # if (not ch.get('q-infl-type')):
            #   mess = 'If matrix yes-no questions are expressed through affixation, ' +\
            #          'you must specify what the affix attaches to.'
            #   vr.err('q-infl-type', mess)
            # if (not ch.get('ques-aff')):
            #   mess = 'If matrix yes-no questions are expressed through affixation, ' +\
            #          'you must specify whether it\'s a prefix or a suffix'
            #   vr.err('ques-aff', mess)
            # if (not ch.get('ques-aff-orth')):
            #   mess = 'If matrix yes-no questions are expressed through affixation, ' +\
            #          'you must specify the form of the affix'
            #   vr.err('ques-aff-orth', mess)
            # if ((qinfltype == 'aux' or qinfltype == 'aux-main') and
            #     ch.get('has-aux') != 'yes'):
            #   mess = 'You have not indicated on the word order page ' +\
            #          'that your language has auxiliaries.'
            #   vr.err('q-infl-type', mess)

# validate_tanda(ch, vr)
#   Validate the user's choices about tense, aspect (viewpoint and
#   situation) and form features

def validate_tanda(ch, vr):
    """
    Validate the user's choices about tense, aspect (viewpoint and situation), mood and form features
    """

    ## validate tense
    chosen = False
    ten = ('past', 'present', 'future', 'nonpast', 'nonfuture')
    for t in ten:
        if ch.get(t):
            chosen = True
        elif t + '-subtype' in ch:
            mess = 'You cannot add a subtype if the supertype is not selected.'
            for st in ch[t + '-subtype']:
                vr.err(st.full_key + '_name', mess)

    if ch.get('tense-definition') == 'choose' and not chosen:
        mess = 'You have chosen to select among hierarchy elements. ' + \
               'You need to select at least one tense element.'
        for t in ten:
            vr.err(t, mess)

    if ch.get('tense-definition') == 'build':
        if 'tense' not in ch:
            mess = 'You have chosen to build your own tense hierarchy ' + \
                   'so you must enter at least one tense subtype.'
            vr.err('tense-definition', mess)

        for tense in ch.get('tense'):
            if 'name' not in tense:
                vr.err(tense.full_key + '_name',
                       'You must specify a name for each tense subtype you define.')
            if 'supertype' not in tense:
                vr.err(tense.full_key + '_supertype1_name',
                       'You must specify a supertype for each tense subtype you define.')

    ## validate aspect
    for aspect in ch.get('aspect'):
        if 'name' not in aspect:
            vr.err(aspect.full_key + '_name',
                   'You must specify a name for each ' +
                   'viewpoint aspect subtype you define.')
        if 'supertype' not in aspect:
            vr.err(aspect.full_key + '_supertype1_name',
                   'You must specify at least one supertype for each ' +
                   'viewpoint aspect subtype you define.')

    ## validate situation
    for situation in ch.get('situation'):
        if 'name' not in situation:
            vr.err(situation.full_key + '_name',
                   'You must specify a name for each ' +
                   'situation aspect subtype you define.')
        if 'supertype' not in situation:
            vr.err(situation.full_key + '_supertype1_name',
                   'You must specify at least one supertype for each ' +
                   'situation aspect subtype you define.')

    ## validate mood
    for mood in ch.get('mood'):
        if 'name' not in mood:
            vr.err(mood.full_key + '_name',
                   'You must specify a name for each ' +
                   'mood subtype you define.')
        if 'supertype' not in mood:
            vr.err(mood.full_key + '_supertype1_name',
                   'You must specify at least one supertype for each ' +
                   'mood subtype you define.')

    ## validate form
    if ch.get('has-aux') == 'yes' and not ch.get('form-fin-nf') == 'on':
        mess = 'You have indicated on the word order page that ' + \
               'your language has auxiliaries or picked a sentential negation strategy' \
               'that assumes auxiliaries, but have not initialized a FORM hierarchy.'
        vr.err('form-fin-nf', mess)

<<<<<<< HEAD
        # if ch.get('has-aux') == 'no' and not (ch.get('noaux-fin-nf') == 'on'):
        #     if 'nf-subform' in ch:
        #         mess = 'You have indicated that your language has no auxiliaries ' + \
        #                'but you have entered subforms of finite or non-finite.'
        #         vr.err('noaux-fin-nf', mess)
=======
    # if ch.get('has-aux') == 'no' and not (ch.get('noaux-fin-nf') == 'on'):
    #     if 'nf-subform' in ch:
    #         mess = 'You have indicated that your language has no auxiliaries ' + \
    #                'but you have entered subforms of finite or non-finite.'
    #         vr.err('noaux-fin-nf', mess)
>>>>>>> 562f3378

######################################################################
# validate_test_sentences(ch, vr)
#   Validate the user's choices about test sentences.

def validate_test_sentences(ch, vr):
    pass

######################################################################
# validate_extra_constraints()
#   Some extra constraints we want to put on the random grammars
#   for the regression/other testing

def validate_extra_constraints(ch, vr):

    if ch.get('aux-sem') == 'pred':
        mess = 'Only semantically empty auxiliaries in test grammars.'
        vr.err('aux-sem', mess)
    if ch.get('has-dets') == 'yes' and not ch.get('det1_stem1_orth'):
        mess = 'To get uniform semantics, we always want det1 specified.'
        vr.err('det1_stem1_orth', mess)
    if ch.get('cs1_n') != 'on' and ch.get('cs2_n') != 'on':
        mess = 'The test grammars must have some way to coordinate nouns.'
        vr.err('cs1_n', mess)
#  if ch.get('multi-neg') != '':
#    if ch.get('infl-neg') != 'on' or ch.get('adv-neg') != 'on':
#      mess = 'Giving a value for multi-neg means you have selected both neg. strategies.'
#      vr.err('multi-neg', mess)
#   if ch.get('infl-neg') == '':
#     if ch.get('neg-infl-type') != '' or \
#        ch.get('neg-aff') != '' or \
#        ch.get('neg-aff-orth') != '' :
#       mess = 'You have not selected inflectional negation.'
#       vr.err('infl-neg', mess)
#   if ch.get('adv-neg') == '':
#     if ch.get('neg-adv') != '' or \
#        ch.get('neg-mod') != '' or \
#        ch.get('neg-order') != '' or \
#        ch.get('neg-adv') != '' or \
#        ch.get('neg-sel-adv') != '' :
#       mess = 'You have not selected adverbial negation.'
#       vr.err('adv-neg', mess)


######################################################################
# Validation of TDL type names

def validate_types(ch, vr):
    """
    Consider every choice that results in the definition of a type in
    the output TDL, and make sure that (a) the types are legal and (b)
    they're unique.
    """
    pass


######################################################################
# Validation of features and feature values

def validate_features(ch, vr):
    """
    Consider every choice that results in the definition of a feature or
    a feature value.  Make sure that the features are actually defined
    by the current choices, and that values are appropriate for the
    features for which they're specified.
    """
    # Make two lists:
    # 1) a list of feature name variables and their values
    # 2) a list of feature value variables and their values, along with
    #    the feature name each is the value of
    name_list = []
    value_list = []

    for scale in ch.get('scale'):
        for feat in scale.get('feat', []):
            name_list += \
                [[ feat.full_key + '_name', feat.get('name') ]]
            value_list += \
                [[ feat.full_key + '_value', feat.get('name'), feat.get('value') ]]

    for lexprefix in ('noun', 'verb', 'det', 'aux', 'adj'):
        for lex in ch.get(lexprefix):
            for feat in lex.get('feat', []):
                name_list += \
                    [[ feat.full_key + '_name', feat.get('name') ]]
                value_list += \
                    [[ feat.full_key + '_value', feat.get('name'), feat.get('value') ]]

    for pcprefix in ('noun', 'verb', 'det', 'aux', 'adj'):
        for pc in ch.get(pcprefix + '-pc'):
            for lrt in pc.get('lrt', []):
                for feat in lrt.get('feat', []):
                    name_list += \
                        [[ feat.full_key + '_name', feat.get('name') ]]
                    value_list += \
                        [[ feat.full_key + '_value', feat.get('name'), feat.get('value') ]]


    for context in ch.get('context',[]):
        for feat in context.get('feat',[]):
            name_list += \
                [[ feat.full_key + '_name', feat.get('name') ]]
            value_list += \
                [[ feat.full_key + '_value', feat.get('name'), feat.get('value') ]]

    ## LLD 12-29-2015 Check that argument structure choices are currently defined
    for lex in ch.get('verb'):
        if lex.get('valence', []):
            value_list += \
                [[ lex.full_key + '_valence', 'argument structure', lex.get('valence') ]]

    # Check the name list to ensure they're all valid features
    features = ch.features()
    for item in name_list:
        var = item[0]   # choices variable name
        name = item[1]  # feature name
        valid = False
        for f in features:
            if f[0] == name:
                valid = True
        if not valid:
            vr.err(var, 'You have selected an invalid feature name.')

    # Check the value list to ensure they're all valid values
    features = ch.features()
    for item in value_list:
        var = item[0] or ''    # choices variable name
        name = item[1] or ''   # feature name
        value = item[2] or ''  # feature value
        for subval in value.split(', '):
            valid = False
            for f in features:
                if f[0] == name:
                    for v in f[1].split(';'):
                        (vn, vf) = v.split('|')
                        if vn == subval:
                            valid = True
            if not valid:
                break
        if not valid:
            vr.err(var, 'You have selected an invalid feature value.')


def validate_hierarchy(ch, vr):
    """
    Check that hierarchies are well-formed. Check for vacuous inheritance, cycles,
    and supertypes that are not defined in the current choices.
    """

    # LLD 1-3-2016
    # Check that supertypes have been defined. This needs to be handled slightly differently
    # across categories.
    for section in ['number', 'gender']:
        valid_types = [section]
        for feat in ch.get(section, []):
            valid_types += [feat.get('name')]
        for feat in ch.get(section, []):
            for st in feat.get('supertype', []):
                if st.get('name') not in valid_types:
                    vr.err(st.full_key + '_name', 'You have specified an invalid supertype.')

    for section in ['feature']:
        valid_types = []
        for feat in ch.get(section, []):
            valid_types += [feat.get('name')]
            for value in feat.get('value'):
                valid_types += [value.get('name')]
        for feat in ch.get(section, []):
            for value in feat.get('value', []):
                for st in value.get('supertype', []):
                    if st.get('name') not in valid_types:
                        vr.err(st.full_key + '_name', 'You have specified an invalid supertype.')

    # Adjectives have a similar check already in place.
    for lexprefix in ['verb', 'noun']:
        valid_types = ['']
        for lex in ch.get(lexprefix, []):
            valid_types += [lex.full_key]
        for lex in ch.get(lexprefix, []):
            for st in lex.get('supertypes', '').split(", "):
                if st not in valid_types:
                    vr.err(lex.full_key + '_supertypes', 'You have specified an invalid supertype.')


    # LLD 1-3-2016 Check for cycles and vacuous inheritance. The lexicon section has its own
    # version of this code, so I left those alone for now.

    # xsts is a dictionary that contains some item x's supertypes.
    xsts = {}
    for type in ['number', 'gender']:
        xsts[type] = [] # 'number' and 'gender' can be supertypes, so they need a dict entry.
        for x in ch.get(type, []):
            sts = []
            for st in x.get('supertype',''):
                sts.append(st.get('name'))

            xsts[x.get('name')] = sts

        for x in ch.get(type, []):
            st_anc = [] #used to check for vacuous inheritance
            seen = []
            paths = []
            xkey = x.get('name','')

            for st in xsts[xkey]:
                paths.append([xkey, st])
            parents = xsts[xkey]
            while (True):
                next_parents = []
                for p in parents:
                    if p:
                        # add sts to the next generation
                        to_be_seen = []
                        for r in paths:
                            if r[-1] == p: #this is the path to extend
                                paths.remove(r)
                                if p in xsts:
                                    for q in xsts[p]:
                                        if q not in st_anc:
                                            st_anc.append(q)
                                        if q in r:
                                            vr.err(x.full_key + '_name', "This hierarchy "+
                                                   "contains a cycle. The type "+q+" was found "+
                                                   "at multiple points in the inheritance path: "+
                                                   str(r+[q]), concat=False)
                                        else:
                                            new_path = r + [q]
                                            paths.append(new_path)
                                        if (q != ''):
                                            if not (q in seen):
                                                next_parents.append(q)
                                                to_be_seen.append(q)
                        seen = seen + to_be_seen

                if len(next_parents) == 0:
                    break

                parents = next_parents

            # Check for vacuous inheritance by finding the intersection of supertypes
            # and the supertypes's ancestors
            for t in xsts[xkey]:
                if t in st_anc:
                    vr.err(x.full_key + '_name', "This hierarchy contains a "+
                           "redundant link that will result in an LKB error. The type '"+t+
                           "' is an immediate supertype of '"+x.get('name','')+"' and also "+
                           "an ancestor of another supertype.")

def validate_arg_opt(ch, vr):
    """Check to see if the user completed the necessary portions of the arg
     opt page and see that the OPT feature is used correctly elsewhere"""

    if ch.get('subj-drop') and not ch.get('subj-mark-drop'):
        vr.err('subj-mark-drop',
               'You must select whether a subject marker is ' +
               'required, optional, or not permitted with subject dropping.')

    if ch.get('subj-drop') and not ch.get('subj-mark-no-drop'):
        vr.err('subj-mark-no-drop',
               'You must select whether a subject marker is ' +
               'required, optional, or not permitted with an overt subject.')

    if ch.get('obj-drop') and not ch.get('obj-mark-drop'):
        vr.err('obj-mark-drop',
               'You must select whether an object marker is ' +
               'required, optional, or not permitted with object dropping.')

    if ch.get('obj-drop') and not ch.get('obj-mark-no-drop'):
        vr.err('obj-mark-no-drop',
               'You must select whether a object marker is ' +
               'required, optional, or not permitted with an overt object.')

    for context in ch.get('context',[]):
        for feat in context.get('feat',[]):
            if not feat.get('head'):
                mess = 'You must choose where the feature is specified.'
                vr.err(feat.full_key+'_head',mess)

    verbslist =  ch.get('verb')
    for v in verbslist:
        for feat in v['feat']:
            if feat.get('name') == 'OPT' and not feat.get('head') in ['subj','obj']:
                mess = "The OPT feature on verbs should be specified " + \
                       "on the subject NP or the object NP."
                vr.err(feat.full_key+'_head',mess)

<<<<<<< HEAD
######################################################################
# Validation of clausal modifiers
def validate_clausalmods(ch, vr):
    """Check to see if the user completed the necessary portions of the
       Clausal Modifiers page and check for unsupported combinations of choices"""
    for cms in ch.get('cms'):
        # First check the choices that are required for all clausal mod strategies
        if not cms.get('position'):
            mess = 'You must select a position for the clausal modifier.'
            vr.err(cms.full_key + '_position', mess)
        if not cms.get('modifier-attach'):
            mess = 'You must select VP or S attachment for the clausal modifier.'
            vr.err(cms.full_key + '_modifier-attach', mess)
        if not cms.get('subordinator'):
            mess = 'You must select a subordinator type.'
            vr.err(cms.full_key + '_subordinator', mess)

        # Next check the choices required for free and pair subordinators
        if cms.get('subordinator') == 'free' or cms.get('subordinator') == 'pair':
            if not cms.get('subposition'):
                mess = 'You must select a position for the subordinator.'
                vr.err(cms.full_key + '_subposition', mess)
            if not cms.get('subordinator-type'):
                mess = 'You must makes a selection for whether the subordinator is an adverb or head.'
                vr.err(cms.full_key + '_subordinator-type', mess)
            if cms.get('subordinator-type') == 'adverb':
                if not cms.get('adverb-attach'):
                    mess = 'You must makes a selection for whether the subordinator attaches to a VP or S.'
                    vr.err(cms.full_key + '_adverb-attach', mess)

        # Check the choices required for free subordinators only
        if cms.get('subordinator') == 'free':
            if not cms.get('freemorph'):
                mess = 'You must add at least one free subordinator morpheme.'
                vr.err(cms.full_key + '_freemorph', mess)


        # Check the choices required for pair subordinators only
        if cms.get('subordinator') == 'pair':
            if not cms.get('matrix-subposition'):
                mess = 'You must select a position for the adverb in the matrix clause.'
                vr.err(cms.full_key + '_matrix-subposition', mess)
            if not cms.get('matrix-adverb-attach'):
                mess = 'You must makes a selection for whether the adverb' + \
                       ' in the matrix clause attaches to a VP or S.'
                vr.err(cms.full_key + '_matrix-adverb-attach', mess)
            if not cms.get('morphpair'):
                mess = 'You must add at least one free subordinator morpheme pair.'
                vr.err(cms.full_key + '_morphpair', mess)


        # Warnings for no subordinator morpheme
        if cms.get('subordinator') == 'none':
            if not cms.get('pred'):
                mess = 'If you do not enter a predication for this strategy' + \
                    ' a generic _subord_rel will be added.'
                vr.warn(cms.full_key + '_pred', mess)
            if not cms.get('feat'):
                mess = 'You have not added any subordinator (free or bound) to this strategy.'
                vr.warn(cms.full_key + '_subordinator', mess)

        # Check for unsupoorted combinations with nominalization
        if cms.get('subordinaotor-type') == 'adverb':
            for feat in cms.get('feat'):
                if feat.get('name') == 'nominalization':
                    mess = 'Nominalization is not supported of the adverb analysis.'
                    vr.err(feat.full_key + '_name', mess)
        for feat in cms.get('feat'):
            if feat.get('name') == 'nominalization':
                mess = 'If multiple nominalization strategies are allowed in the grammar,' +\
                        ' and clausal modifiers require nominalization, the produced grammar' +\
                        ' will allow any nominalinalization strategy for the clausal modifier strategy.'
                vr.warn(feat.full_key + '_name', mess)

        # Check for unsupported features
        for feat in cms.get('feat'):
            if feat.get('type') == 'index':
                mess = 'Index besides aspect and mood are not supported at this time.'
                vr.err(feat.full_key + '_type', mess)
            if feat.get('name') == 'situation':
                mess = 'Situation aspect is not supported at this time.'
                vr.err(feat.full_key + '_type', mess)






=======
# validate_clausalmods(ch, vr)
#   Validate the user's choices clausal modifiers.

def validate_clausalmods(ch, vr):
    for cms in ch.get('cms'):
        pos = cms.get('position')
        subord = cms.get('subordinator')
        subpos = cms.get('subposition')

        if subord == 'free':
            pass

        if subord == 'pair':
            pass

        if subord == 'none':
            pass
>>>>>>> 562f3378

######################################################################
# Validation nominalized clauses
def validate_nominalized_clauses(ch, vr):
    """Check to see if the user completed the necessary portions of the
       Nominalized Clauses page and check for conflicts with word order"""
    for ns in ch.get('ns'):
        if not ns.get('name'):
            mess = 'You must enter a name for the nominalization strategy.'
            vr.err(ns.full_key + '_name', mess)
<<<<<<< HEAD
        if ns.get('level') == 'high':
            if not ns.get('nmzRel'):
                mess = 'You must select whether the nominalization is syntactic only' + \
                       ' or if it should be refelcted in the semantics.'
                vr.err(ns.full_key + '_nmzRel', mess)
=======
        level = ns.get('level')
        if level in ['mid','low'] and not ns['nmzRel'] == 'yes':
            vr.err(ns.full_key + '_level','Mid and low nominalization must be specified as having semantics.')
        if not ns['nmzRel'] == 'yes' and not ns['nmzRel'] == 'no':
            vr.err(ns.full_key + '_nmzRel','Please choose whether nominalization contributes to the semantics.')
>>>>>>> 562f3378
        if ns.get('level') == 'mid':
            if ch.get('word-order') == 'vso' or ch.get('word-order') == 'osv':
                mess = 'The analysis for your word order does not include a' + \
                       ' VP constituent. You must select V or S nominalization.'
                vr.err(ns.full_key + '_level', mess)
<<<<<<< HEAD

=======
>>>>>>> 562f3378

def validate(ch, extra = False):
    """
    Validate the ChoicesFile ch.  Return a ValidationResult that
    contains any errors and warnings.
    """
    vr = ValidationResult()

    validate_names(ch, vr)
    validate_general(ch, vr)
    gmcs.linglib.case.validate(ch, vr)
    validate_person(ch, vr)
    validate_number(ch, vr)
    validate_gender(ch, vr)
    validate_other_features(ch, vr)
    validate_word_order(ch, vr)
    validate_information_structure(ch, vr)
    validate_tanda(ch, vr)
    gmcs.linglib.negation.validate(ch, vr)
    validate_coordination(ch, vr)
    validate_yesno_questions(ch, vr)
    gmcs.linglib.lexicon.validate_lexicon(ch, vr)
    gmcs.linglib.morphotactics.validate(ch, vr)
    validate_test_sentences(ch, vr)
    gmcs.linglib.clausalcomps.validate(ch, vr)
<<<<<<< HEAD
    validate_clausalmods(ch, vr)
    validate_nominalized_clauses(ch, vr)

=======
    validate_nominalized_clauses(ch, vr)
>>>>>>> 562f3378
    validate_types(ch, vr)
    validate_features(ch, vr)
    validate_hierarchy(ch, vr)
    validate_arg_opt(ch, vr)

    if extra:
        validate_extra_constraints(ch, vr)

    return vr

def validate_choices(choices_file, extra = False):
    """
    Validate the choices file found in choices_file.  Return a
    ValidationResult that contains any errors and warnings.
    """
    ch = ChoicesFile(choices_file)
    return validate(ch, extra)


###############################################################
# Allow validate_choices() to be called directly from the
# command line or shell scripts, and print out the errors
# that result.

if __name__ == "__main__":
    print "hello"
    vr = validate_choices(sys.argv[1])

    print sys.argv[1]
    for k in vr.errors.keys():
        print '  ' + k + ':'

        print '   ',
        column = 4
        for w in vr.errors[k].split():
            if column + len(w) > 70:
                print
                print '    ' + w,
                column = len(w) + 5
            else:
                print w,
                column += len(w) + 1
        print
    print
<|MERGE_RESOLUTION|>--- conflicted
+++ resolved
@@ -748,11 +748,7 @@
         elif wo == 'v2' and ch.get('subord-word-order') == 'vfinal' \
                 and ch.get('has-aux') == 'yes' and ch.get('aux-comp') != 'v':
             vr.err('aux-comp','The only supported choice for auxiliary complement '
-<<<<<<< HEAD
-                              'type for v2/vfinal word order combination is V.')
-=======
                    'type for v2/vfinal word order combination is V.')
->>>>>>> 562f3378
 
 
 ######################################################################
@@ -1160,19 +1156,11 @@
                'that assumes auxiliaries, but have not initialized a FORM hierarchy.'
         vr.err('form-fin-nf', mess)
 
-<<<<<<< HEAD
-        # if ch.get('has-aux') == 'no' and not (ch.get('noaux-fin-nf') == 'on'):
-        #     if 'nf-subform' in ch:
-        #         mess = 'You have indicated that your language has no auxiliaries ' + \
-        #                'but you have entered subforms of finite or non-finite.'
-        #         vr.err('noaux-fin-nf', mess)
-=======
     # if ch.get('has-aux') == 'no' and not (ch.get('noaux-fin-nf') == 'on'):
     #     if 'nf-subform' in ch:
     #         mess = 'You have indicated that your language has no auxiliaries ' + \
     #                'but you have entered subforms of finite or non-finite.'
     #         vr.err('noaux-fin-nf', mess)
->>>>>>> 562f3378
 
 ######################################################################
 # validate_test_sentences(ch, vr)
@@ -1459,7 +1447,6 @@
                        "on the subject NP or the object NP."
                 vr.err(feat.full_key+'_head',mess)
 
-<<<<<<< HEAD
 ######################################################################
 # Validation of clausal modifiers
 def validate_clausalmods(ch, vr):
@@ -1548,25 +1535,6 @@
 
 
 
-=======
-# validate_clausalmods(ch, vr)
-#   Validate the user's choices clausal modifiers.
-
-def validate_clausalmods(ch, vr):
-    for cms in ch.get('cms'):
-        pos = cms.get('position')
-        subord = cms.get('subordinator')
-        subpos = cms.get('subposition')
-
-        if subord == 'free':
-            pass
-
-        if subord == 'pair':
-            pass
-
-        if subord == 'none':
-            pass
->>>>>>> 562f3378
 
 ######################################################################
 # Validation nominalized clauses
@@ -1577,28 +1545,17 @@
         if not ns.get('name'):
             mess = 'You must enter a name for the nominalization strategy.'
             vr.err(ns.full_key + '_name', mess)
-<<<<<<< HEAD
         if ns.get('level') == 'high':
             if not ns.get('nmzRel'):
                 mess = 'You must select whether the nominalization is syntactic only' + \
                        ' or if it should be refelcted in the semantics.'
                 vr.err(ns.full_key + '_nmzRel', mess)
-=======
-        level = ns.get('level')
-        if level in ['mid','low'] and not ns['nmzRel'] == 'yes':
-            vr.err(ns.full_key + '_level','Mid and low nominalization must be specified as having semantics.')
-        if not ns['nmzRel'] == 'yes' and not ns['nmzRel'] == 'no':
-            vr.err(ns.full_key + '_nmzRel','Please choose whether nominalization contributes to the semantics.')
->>>>>>> 562f3378
         if ns.get('level') == 'mid':
             if ch.get('word-order') == 'vso' or ch.get('word-order') == 'osv':
                 mess = 'The analysis for your word order does not include a' + \
                        ' VP constituent. You must select V or S nominalization.'
                 vr.err(ns.full_key + '_level', mess)
-<<<<<<< HEAD
-
-=======
->>>>>>> 562f3378
+
 
 def validate(ch, extra = False):
     """
@@ -1624,13 +1581,9 @@
     gmcs.linglib.morphotactics.validate(ch, vr)
     validate_test_sentences(ch, vr)
     gmcs.linglib.clausalcomps.validate(ch, vr)
-<<<<<<< HEAD
     validate_clausalmods(ch, vr)
     validate_nominalized_clauses(ch, vr)
 
-=======
-    validate_nominalized_clauses(ch, vr)
->>>>>>> 562f3378
     validate_types(ch, vr)
     validate_features(ch, vr)
     validate_hierarchy(ch, vr)
