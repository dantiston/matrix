## $Id: matrixdef,v 1.37 2008-09-30 23:50:02 lpoulson Exp $

Section general "General Information"

Label "<h3>Language</h3>"

Text language "Language name" "<p>Name of your language: " "<br>" 50
Text iso-code "ISO code" "<a href=\"http://www.sil.org/iso639-3/codes.asp\">ISO code</a> for your language: " " (optional) </p>" 6

Label "<h3>String-processing</h3><p>Your grammar will include a basic tokenizer file for string-level processing (<span class='tt'>vanilla.rpp</span>, see <a href='http://moin.delph-in.net/ReppTop/'>ReppTop</a> documentation).  We have three default options for this file.  If you do not answer, your grammar will include a tokenizer which will discard most ascii punctuation (except the hyphen, colon, and equals [-,:,=]).<br />"

Radio punctuation-chars "Punctuation characters" "<br />" ""
. discard-all "discard-all" "" "split on, and then discard all punctuation characters found in this default list (all lower ascii punctuation except \x22 \"): <span class='tt'>!#$%&#38;'()*+,-./:;&lt;=&gt;?@[]^_`{|}~\</span><!--we can't currently do anything about the unicode characters... maybe later 。！？…．　○●◎＊☆★◇◆--><br />"
. keep-all "keep-all" "" "only split space and tab characters, all other characters can occur in tokens<br />"
. keep-list "keep-list" "" "place characters into a list of characters that can occur within tokens (you can copy and paste from the default list above; do not use any commas or spaces to delimit characters)."

Text punctuation-chars-list "Punctuation characters" "&nbsp;&nbsp;Punctuation characters to parse:" "<br />" 50

Label "<h3>Archiving and Version Control</h3>"

Label "<p>The developers of the Grammar Matrix project would like to
retain your answers to this questionnaire in an archive.  We hope
that, as the number of linguistic phenomena covered by the
questionnaire grows, these archived sets of answers can be used as the
basis for a database that will be useful to linguistic typological
research. We welcome answers from users of all experience levels.</p>"

Radio archive "Archive" "<p>May we retain your answers to this questionnaire?<br>" ""
. yes "Yes" "" " yes (recommended)<br>"
. no "No" "" " no</p>"

Label "<p>If you answered \"yes\", we ask that you also (optionally)
provide the information below.  This information will be used to
distinguish multiple linguists working on the same language, to help
us improve the Grammar Matrix, and possibly to contact you in the
future.  We will not share your answers or identifying information
outside the project, unless required by law.</p>"

Text email "Email address" "<table id='feedback'><tr><td>Your email address: <td>" "</tr>" 40
one-name
Text affiliation "Affiliation" "<tr><td>Your affiliation: <td>" "</tr>" 40

Text motivation "Motivation" "<tr><td>Your reason for using this system: <td>" "<br>(e.g. descriptive linguistic research, for a class)</tr>" 80

TextArea comment "Comments" "<tr><td>Comments on your implementation of the grammar: <td>" "<br>(e.g. Choice of analyses, sources of information, etc.)</tr></table>" 80x6

Label "<p>We recommend that you use version control for your grammar development, and aim to facilitate that in two ways.  First, you can choose to have your grammar's code initialized into a Git or Mercurial repository.  Please see <a href=\"http://wiki.delph-in.net/moin/VersionControlForGrammarDevelopment\">this wiki page</a> for information on how to use these systems. The wiki also includes information on how to use Subversion (svn) with your grammar.</p>"

Radio vcs "Version Control System" "<p>Version Control System.<br>" ""
. none "None" "" " None<br>"
. hg "Mercurial (hg)" "" " Mercurial (hg)<br>"
. git "Git" "" " Git<br>"

Label "<p>You may also wish to have your repository hosted through an open source hosting service (e.g., Google Code or GitHub).  This provides off-site back-up and facilitates sharing your grammar and collaborating with others.  The wiki (linked above) includes information on how to set that up.  Note that Google Code can host Mercurial or Subversion repositories, and GitHub hosts Git repositories. If you do host your grammar on one of these sites, please let us know that you have, by emailing matrix-dev -at- uw.edu.</p>"

Section word-order "Word Order"

Label "<p>"

Radio word-order "Basic word order" "Please indicate which pattern best describes the basic word order of your language in matrix (main) clauses:<br>" "</p>"
. sov "Subject, Object, Verb" "" "SOV<br>"
. svo "Subject, Verb, Object" "" "SVO<br>"
. vso "Verb, Subject, Object" "" "VSO<br>"
. osv "Object, Subject, Verb" "" "OSV<br>"
. ovs "Object, Verb, Subject" "" "OVS<br>"
. vos "Verb, Subject, Object" "" "VOS<br>"
. v-final "Verb-final" "" "V-final<br>"
. v-initial "Verb-initial" "" "V-initial<br>"
. free "Free word order" "" "free (pragmatically determined word order)<br>"
. v2 "v2 word order" "" "finite verb or auxiliary in second position, else free word order<br>"
. v2 "v2 word order" "" "finite verb second, non-finite verb clause-finally"

Separator

Radio has-dets "Has determiners" "Does your language have determiners (as independent words)?" ""
. yes "Yes" "" "yes"
. no "No" "" "no<br>"

Radio noun-det-order "Order of determiners and nouns" "If so, what is the order of determiners with respect to nouns?" ""
. noun-det "Noun-Det" "" "Noun-Det"
. det-noun "Det-Noun" "" "Det-Noun<br><br>"

Separator

Radio has-aux "Has auxiliaries" "Does your language have auxiliary verbs?" ""
. yes "Yes" "" "yes"
. no "No" "" "no<br>"

Label "<p>If so, please specify the following auxiliary properties:</p>"
Label "<div style=\"padding-left: 30px\">"

  Radio aux-comp-order "Order of auxiliary and complement" "<b>Word Order:</b> Does an auxiliary verb appear before or after its complement?<br>" ""
  . before "Before" "" "before <br>"
  . after "After" "" "after <br><br>"

  Radio aux-comp "Aux {i} complement" "<b>Complements:</b> The complements of auxiliaries are:<br>" ""
  . s "S" "" "saturated sentences<br>"
  . vp "VP" "" "VPs, raising the subject<br>"
  . v "V" "" "Vs, raising all of its arguments (argument composition)<br><br>"

Label "(If you work with a language where the complement type (V, VP,
or S) varies depending on the auxiliary please let us know.)<br><br>"

  Radio multiple-aux "multiple auxiliaries" "Can there be more than one auxiliary in a clause?<br>" ""
  . yes "Yes" "" "yes<br>"
  . no "No" "" "no<br><br>"

Label "NOTE: If your language has free word order and allows more than one auxiliary per clause, we assume that the verbal group forms a cluster (i.e. that all verbal forms are adjacent to each other). If your language reveals different behavior, please let us know."


Label "<p><span style=\"color:red\">NOTE: As Modules for V2 order are
still under development, relative order of auxiliaries and their
complements have not been implemented yet.</span></p>"

Separator 

Label "<p>The word order in subordinate clauses is:</p>"

  Radio subord-word-order "Clausal Complement Type {i} clause word order" "" ""
  . same "same as in indicative" "" "Same as in the matrix clause<br>" 
  . vfinal "Verb Final" "" "Verb-final (assuming matrix order is V2, like in German)"
  
Label "<p> NOTE: We assume that the order in all subordinate clauses 
(e.g. clausal modifiers and clausal complements)
is the same. If your language reveals different behavior, 
please let us know.</p>"

Label "</div>"

Section number "Number"

Label "<p><span class=\"dfn\">Number</span> is a grammatical category
that distinguishes between different numbers of real-world entities.
For example, many languages distinguish a <span
class=\"dfn\">singular</span> number from a <span
class=\"dfn\">plural</span>, the former begin associated with one
entity and the latter with more than one.  Other languages distinguish
still more number values, including a <span class=\"dfn\">dual</span>
(two entities) and a <span class=\"dfn\">paucal</span> (a few
entities).  It is important to distinguish between number, described
here, and numerals, which cannot currently be described in this
questionnaire.  The answers you provide on this page will determine
the values available on the lexicon page for the <span
class=\"feat\">number</span> feature (or the <span
class=\"feat\">pernum</span> feature, about which see the Person
section of the questionnaire for more details).</p>"

Label "<p>Please describe the number hierarchy in your language.  Add
all the values of number that the language's grammar distinguishes.
For each you may provide one or more supertypes, using the other
number values you have defined or the root type
<span class=\"tt\">number</span> (which
will be assumed if no supertype is provided).  If your language does
not have number as a grammatical category, leave this section
blank.</p>"

BeginIter number{i} "a Number" 1

  Text name "Number {i} name" "Number name: " "" 20

  BeginIter supertype{j} "a Supertype"

    Select name "Number {i} supertype {j} name" "Supertype: " ""
    fillregex p=number[0-9]+_name n=1
    . number "Number" "number"

  EndIter supertype

EndIter number


Section person "Person"

Label "<p><span class=\"dfn\">Person</span> is a grammatical category
that distinguishes between different discourse participants.  Natural
languages generally distinguish up to three discourse participants:
the speaker (the <span class=\"dfn\">first person</span>), the person
spoken to (the <span class=\"dfn\">second person</span>), and anyone
else (the <span class=\"dfn\">third person</span>).  Some languages
are analyzed as having an additional <span class=\"dfn\">fourth
person</span> category, whose meaning varies from language to
language.  The answers you provide on this page will determine what
values are available later in the questionnaire for the <span
class=\"feat\">person</span> feature (or the <span
class=\"feat\">pernum</span> feature; see below).</p>"

Radio person "Person" "<p>Which values of person are distinguished in your language?<br>" ""
. none "None" "" "none<br>"
. 1-2-3 "First, second, and third" "" "First, second, and third<br>"
. 1-2-3-4 "First, second, third, and fourth" "" "First, second, third, and fourth<br>"
. 1-non-1 "First and non-first" "" "First and non-first<br>"
. 2-non-2 "Second and non-second" "" "Second and non-second<br>"
. 3-non-3 "Third and non-third" "" "Third and non-third</p>"

Label "<p>Some languages are best analyzed as having subtypes of the
first person for some values of the <span class=\"feat\">number</span>
feature.  For example, <span class=\"dfn\">inclusive/exclusive</span>
languages make a distinction in the non-singular between the first
person <span class=\"dfn\">exclusive</span>, which does not include
the person spoken to, and the first person <span
class=\"dfn\">inclusive</span>, which does.  In <span
class=\"dfn\">minimal/augmented</span> languages, three distinctions
are made: speaker and one person spoken to, speaker and one other
(third) person, and speaker and more than one other person.</p>"

Radio first-person "First person" "<p>What subtypes does your language distinguish in the first person?<br>" ""
. none "None" "" " none<br>"
. incl-excl "Inclusive/exclusive" "" " inclusive and exclusive"

MultiSelect incl-excl-number "Inclusive/exclusive number" " in the: " "<br>"
fillnumbers


Radio first-person "First person" "" ""
. other "Other" "" " other:</p>"

Label "<div style=\"padding-left: 16px\">"

Label "Please provide names for the subtypes distinguished by your
language.  The names you provide below will be prefixed with the
appropriate person and number value; for example, if you enter a
subtype named \"excl\" of the first person for the number values
<span class=\"tt\">dual</span> and <span class=\"tt\">plural</span>, the system will produce two
subtypes named <span class=\"tt\">1dual_excl</span> and <span class=\"tt\">1plural_excl</span>.)<br>"

BeginIter person-subtype{i} "a Subtype"

  Text name "Subtype {i} name" "Name: " "" 20

  MultiSelect number "Subtype {i} number" " in the first person: " ""
  fillnumbers

EndIter person-subtype

Label "</div>"


Section gender "Gender"

Label "<p>Hockett (1958) defines grammatical <span
class=\"dfn\">gender</span>s as \"classes of nouns reflected in the
behavior of associated words.\" Gender is, therefore, a phenomenon
that appears in patterns of agreement.  Some languages have no
genders, others divide nouns into two genders (e.g. <span
class=\"dfn\">masculine</span> and <span
class=\"dfn\">feminine</span>, <span class=\"dfn\">animate</span> and
<span class=\"dfn\">inanimate</span>, or <span
class=\"dfn\">rational</span> and <span
class=\"dfn\">non-rational</span>), while still others have more.
Some languages have genders that are subtypes of other genders; for
example, a language may distinguish between inanimate nouns and
animate nouns, and within the animate nouns, between masculine and
feminine.  Any number of genders and the relationship between them can
be described by creating a type hierarchy, below.  The hierarchy you
define will determine what values of the <span
class=\"feat\">gender</span> feature are available later in the
questionnaire.</p>"

Label "<p>Please describe the gender hierarchy in your language.  Add
all the values of gender that the language's grammar distinguishes.
For each you may provide one or more supertypes, using the other
gender values you have defined or the root type <span class=\"tt\">gender</span>
(which will be assumed if no supertype is provided).  If your language does
not have gender as a grammatical category, leave this section
blank.</p>"

BeginIter gender{i} "a Gender" 1

  Text name "Gender {i} name" "Gender name: " "" 20

  BeginIter supertype{j} "a Supertype"

    Select name "Gender {i} supertype {j} name" "Supertype: " ""
    fillregex p=gender[0-9]+_name n=1
    . gender "Gender" "gender"

  EndIter supertype

EndIter gender

Label "<h4>References</h4>"
Label "<div style=\"font-size:2\">"
Label "<p>Hockett, Charles F. 1958. A Course in Modern
Linguistics. New York: Macmillan.</p>"
Label "</div>"


Section case "Case"

Label "<p>Blake (2001) defines <span class=\"dfn\">case</span> as
&quot;a system of marking dependent nouns for the type of relationship
they bear to their heads.&quot; For example, case commonly marks the
subject or the direct object of a verb. The marking might consist of
affixation or some other morpholological process that marks words, or
it might be an adposition that marks whole noun phrases.</p>"

Label "<p>This questionnaire allows you to describe <span
class=\"dfn\">core case marking</span> in your language; that is, the
pattern of cases marking the mandatory arguments of transitive and
intransitive verbs.  Following Dixon (1968), we refer to the
grammatical relations commonly expressed by case using the following
abbreviations: A refers to the agent of a transitive verb; O refers to
the patient (or object) of a transitive verb; and S refers to the lone
argument (or subject) of intransitive verbs.</p>"

Radio case-marking "Core case marking" "<p>What type of core case marking does your language exhibit?</p>" ""
. none "None" "<p style=\"margin-left:20px;text-indent:-20px\">" "<b>None</b><br>(Verbal argument roles are determined only by word order, by intonation, or pragmatically.)</p>"
. nom-acc "Nominative-accusative" "<p style=\"margin-left:20px;margin-bottom:0px;text-indent:-20px\">" "<b>Nominative-accusative</b><br></p>"

Label "<p style=\"margin-left:20px;margin-top:0px\">"
Text nom-acc-nom-case-name "Nominative case name" "S and A take a case named the " " (e.g. nominative, subjective)<br>" 20
Text nom-acc-acc-case-name "Accusative case name" "O takes a case named the " " (e.g. accusative, objective)<br>" 20
Label "</p>"


Radio case-marking "Core case marking" "" ""
. erg-abs "Ergative-absolutive" "<p style=\"margin-left:20px;margin-bottom:0px;text-indent:-20px\">" "<b>Ergative-absolutive</b><br></p>"

Label "<p style=\"margin-left:20px;margin-top:0px\">"
Text erg-abs-erg-case-name "Ergative case name" "A takes a case named the " " (e.g. ergative, relative, narrative)<br>" 20
Text erg-abs-abs-case-name "Absolutive case name" "S and O take a case named the " " (e.g. absolutive, nominative)<br>" 20
Label "</p>"


Radio case-marking "Core case marking" "" ""
. tripartite "Tripartite" "<p style=\"margin-left:20px;margin-bottom:0px;text-indent:-20px\">" "<b>Tripartite</b><br></p>"

Label "<p style=\"margin-left:20px;margin-top:0px\">"
Text tripartite-s-case-name "S case name" "S takes a case named the " " (e.g. nominative, subjective)<br>" 20
Text tripartite-a-case-name "A case name" "A takes a case named the " " (e.g. ergative, agentive)<br>" 20
Text tripartite-o-case-name "O case name" "O takes a case named the " " (e.g. absolutive, patientive)<br>" 20
Label "</p>"


Radio case-marking "Core case marking" "" ""
. split-s "Split-S" "<p style=\"margin-left:20px;margin-bottom:0px;text-indent:-20px\">" "<b>Split-S</b><br></p>"

Label "<p style=\"margin: 0px 0px 0px 20px\">(The S argument of some intransitive verbs is marked by the
same case as the agent of transitives, while for other verbs the S
argument is marked by the same case as the patient.)</p>"

Label "<p style=\"margin-left:20px;margin-top:0px\">"
Text split-s-a-case-name "A case name" "A takes a case named the " " (e.g. ergative, agentive)<br>" 20
Text split-s-o-case-name "O case name" "O takes a case named the " " (e.g. absolutive, patientive)<br>" 20
Label "</p>"


Radio case-marking "Core case marking" "" ""
. fluid-s "Fluid-S" "<p style=\"margin-left:20px;margin-bottom:0px;text-indent:-20px\">" "<b>Fluid-S</b><br></p>"

Label "<p style=\"margin: 0px 0px 0px 20px\">(The S argument of some intransitive verbs is marked by the
same case as the agent of transitives, while for other verbs the S
argument is marked by the same case as the patient, and for still
other verbs the S argument can be marked by either case, depending on
pragmatic factors (e.g. whether the S is perceived as being in control
of the action.)</p>"

Label "<p style=\"margin-left:20px;margin-top:0px\">"
Text fluid-s-a-case-name "A case name" "A takes a case named the " " (e.g. ergative, agentive)<br>" 20
Text fluid-s-o-case-name "O case name" "O takes a case named the " " (e.g. absolutive, patientive)<br>" 20
Label "</p>"


Radio case-marking "Core case marking" "" ""
. split-n "Split N" "<p style=\"margin-left:20px;margin-bottom:0px;text-indent:-20px\">" "<b>Split conditioned on features of the noun phrase arguments</b><br></p>"

Label "<p style=\"margin: 0px 0px 0px 20px\">(Some classes of noun phrases (e.g. pronouns) show a
nominative-accusative pattern, while others (e.g. common nouns) show
an ergative-absolutive pattern.  You will have an opportunity to
define these classes on the Lexicon page.)</p>"

Label "<p style=\"margin-left:20px;margin-top:0px\">"
Text split-n-nom-case-name "Nominative case name" "S and A take a case named the " " (e.g. nominative, subjective)<br>" 20
Text split-n-acc-case-name "Accusative case name" "O takes a case named the " " (e.g. accusative, objective)<br>" 20
Text split-n-erg-case-name "Ergative case name" "A takes a case named the " " (e.g. ergative, relative, narrative)<br>" 20
Text split-n-abs-case-name "Absolutive case name" "S and O take a case named the " " (e.g. absolutive, nominative)<br>" 20
Label "</p>"


Radio case-marking "Core case marking" "" ""
. split-v "Split V" "<p style=\"margin-left:20px;margin-bottom:0px;text-indent:-20px\">" "<b>Split conditioned on features of the verb</b><br></p>"

Label "<p style=\"margin: 0px 0px 0px 20px\">(Depending on some feature of the verb (e.g. tense or aspect),
the core arguments are sometimes marked in a nominative-accusative
pattern and other times in an ergative-absolutive pattern.  You will
have an opportunity to define these features on the Lexicon
page.)</p>"

Label "<p style=\"margin-left:20px;margin-top:0px\">"
Text split-v-nom-case-name "Nominative case name" "S and A take a case named the " " (e.g. nominative, subjective)<br>" 20
Text split-v-acc-case-name "Accusative case name" "O takes a case named the " " (e.g. accusative, objective)<br>" 20
Text split-v-erg-case-name "Ergative case name" "A takes a case named the " " (e.g. ergative, relative, narrative)<br>" 20
Text split-v-abs-case-name "Absolutive case name" "S and O take a case named the " " (e.g. absolutive, nominative)<br>" 20
Label "</p>"


Radio case-marking "Core case marking" "" ""
. focus "Focus" "<p style=\"margin-left:20px;margin-bottom:0px;text-indent:-20px\">" "<b>Focus-case</b><br></p>"

Label "<p style=\"margin: 0px 0px 0px 20px\">(A number of Austronesian languages, including several
Philippine languages, have a system where A and O are marked by cases.
An additional case, sometimes called the <span
class=\"dfn\">focus</span>, is mandatory in every clause and has its
grammatical role assigned by the morphology of the verb.  You will
have an opportunity to define this morphology on the Morphology
page.)</p>"

Label "<p style=\"margin-left:20px;margin-top:0px\">"
Text focus-focus-case-name "Focus case name" "The focus case is named the " "<br>" 20
Text focus-a-case-name "A case name" "A takes a case named the " " (e.g. ergative, relative, narrative)<br>" 20
Text focus-o-case-name "O case name" "O takes a case named the " " (e.g. accusative, objective)<br>" 20
Label "</p>"


Label "<p><b>Additional Cases</b></p><p>If your language has any
additional cases not covered above that occur in simple intransitive
or transitive clauses (e.g. if you language has verbs whose O is
marked by the dative), define those cases here:</p>"

BeginIter case{i} "a Case"

  Text name "Case {i} name" "Name: " "" 20

EndIter case

Label "<h4>References</h4>"
Label "<div style=\"font-size:2\">"
Label "<p>Blake, Barry J. 2001. Case. Cambridge: Cambridge University
Press.</p>"
Label "<p>Dixon, R. M. W. 1968. The Dyirbal Language of North
Queensland. Ph.D. thesis, University of London.</p>"
Label "</div>"


Section direct-inverse "Direct-inverse"

Label "<p>In some languages, the pattern of marking of verbal
arguments (or verbs themselves) is sensitive to a grammatical <span
class=\"dfn\">scale</span> that ranks argument noun phrases according
to how natural they are in the role of agent; for example, a language
might rank animate NPs as more natural agents than inanimate NPs.  In
such languages, transitive sentences in which the agent outranks the
patient are marked differently from those in which the patient
outranks the agent.  Such sentences are said to differ in <span
class=\"dfn\">direction</span>.  Sentences where the agent outranks
the patient are called <span class=\"dfn\">direct</span>, while
sentences where the patient outranks the agent are called <span
class=\"dfn\">inverse</span>.  The difference between direct and
inverse sentences may be marked by a different verb form, by different
cases on the argument NPs, or both.  Creating a direct-inverse scale
here will make available, on the Lexicon page, argument structures for
verbs that are sensitive to the scale, and also the <span
class=\"feat\">direction</span> feature for use in verbal
inflection.</p>"

Label "<p>If your language shows the direct-inverse pattern, please
describe the features that define the scale below.  The scale entries
should be entered in order from the highest (most agent-like) to the
lowest (most patient-like).</p>"

BeginIter scale{i} "a Scale Entry" 1

  Label "<b>Scale entry {i}</b><br>Features:"

  BeginIter feat{j} "a Feature" 0 1

    Select name "Scale entry {i} feature {j} name" "Name: " " "
    fillnames c=noun

    Select value "Scale entry {i} feature {j} value" "Value: " ""
    fillvalues p=scale{i}_feat{j}_name

  EndIter feat

EndIter scale

Select scale-equal "Direction when equal" "<p>When the agent and patient have the same scale value, the main verb is " "<br>(The other form may be something like a reflexive.  If you select \"some other form\", the resulting grammar will not parse sentences where the agent and patient are equally ranked.  You will need to edit the starter grammar manually to add the other form.)</p>"
. direct "Direct" "direct"
. other "Some other form" "some other form"


Section tense-aspect-mood "Tense, Aspect and Mood"

Label "<p>You may define semantic features directly related to
tense, aspect and mood on this page as well as a syntactic feature related
to verb forms. If additional features are needed for defining tense, aspect or mood  in your language,e.g., for defining arbitrary or
quasi-semantic verb classes, you may define them on the Other Features
page.</p>"

Label "<h3>Semantic Features</h3>"
Label "<div style=\"padding-left: 16px\">"

Label "<h4><span class=\"feat\">tense</span></h4>"

Label "Comrie (1985:9) defines <span class=\"dfn\">tense</span> as
\"... grammaticalized expression of location in time\". Which
categories of tense are grammaticalized varies across languages. You
may create a hierarchy of values for the feature <span
class=\"feat\">tense</span> as appropriate for your language. If your
language does not have tense as a grammatical category, leave this
section blank."

Label "You may define a hierarchy of values for the <span
class=\"feat\">tense</span> feature in one of two ways:"

Label "<ul><li>Select among the following common hierarchy elements
and supplement with subtypes as needed, or <li>Build your own
hierarchy.</ul>"

Radio tense-definition "Tense hierarchy definition style" "" ""
. choose "Choose" "" "<strong>Select among common hierarchy elements</strong><br>"

Label "<div style=\"padding-left: 35px\">"

Label "<br>Which of the following are tense hierarchy elements in your
language?<br><br>"

Check past "Past" "" "<b>past</b><br>"
  BeginIter past-subtype{i} "a subtype"
    Text name "Past subtype {i} name" "Subtype: " "" 20
  EndIter past-subtype

Check present "Present" "<br><br>" "<b>present</b><br>"
  BeginIter present-subtype{i} "a subtype"
    Text name "Present subtype {i} name" "Subtype: " "" 20
  EndIter present-subtype

Check future "Future" "<br><br>" "<b>future</b><br>"
  BeginIter future-subtype{i} "a subtype"
    Text name "Future subtype {i} name" "Subtype: " "" 20
  EndIter future-subtype

Check nonpast "Non-Past" "<br><br>" "<b>nonpast</b> &nbsp;&nbsp;&nbsp;&nbsp; <span style=\"font-size:-1\">(note: If present and/or future are also selected they are assumed to be subtypes of nonpast.)<br></span>"
  BeginIter nonpast-subtype{i} "a subtype"
    Text name "Non-Past subtype {i} name" "Subtype: " "" 20
  EndIter nonpast-subtype

Check nonfuture "Non-Future" "<br><br>" "<b>nonfuture</b> &nbsp;&nbsp;&nbsp;&nbsp; <span style=\"font-size:-1\">(note: If present and/or past are also selected they are assumed to be subtypes of nonfuture.)<br></span>"
  BeginIter nonfuture-subtype{i} "a subtype"
    Text name "Non-Future subtype {i} name" "Subtype: " "" 20
  EndIter nonfuture-subtype

Label "</div>"

Radio tense-definition "Tense hierarchy definition style" "" ""
. build "Build" "" "<strong>Build your own <span class=\"feat\">tense</span> hierarchy</strong><br>"

Label "<div style=\"padding-left: 35px\">"
Label "<br>Build your hierarchy from the top down starting with
subtypes of the supertype: tense.<br>"

BeginIter tense{i} "a tense type" 1

  Text name "tense {i} name" "Tense name: " "" 20
  BeginIter supertype{j} "a Supertype" 0 1

    Select name "Tense {i} supertype {j} name" "Supertype: " ""
    fillregex p=tense[0-9]+_name n=1
    . tense "Tense" "tense"

  EndIter supertype

EndIter tense
Label "</div>"

Label "<h4><span class=\"feat\">aspect</span></h4>"

Label "<p>According to Kibort (2008), \"The term 'aspect' designates
the perspective taken on the internal temporal organisation of the
situation, and so 'aspects' distinguish different ways of viewing the
internal temporal constituency of the same situation (Comrie
1976:3ff,...; Bybee 2003:157). The 'situation' is meant here as [a]
general term covering events, processes, states, etc., as expressed by
the verb phrase or the construction. Unlike tense, which is
situation-external time, aspect is situation-internal and non-deictic,
as it is not concerned with relating the time of the situation to any
other time point.\""

Label "<p>\"Aspectual meaning of a clause can be broken up into two
independent aspectual components (Smith 1991/1997): Aspectual
viewpoint [and] Situation type ... .\" Aspectual viewpoint conveys
\"the temporal perspective from which the situation is presented.\"
Situation type \"classifies the situation according to its temporal
properties.\" (Kibort 2008)"

Label "<p>See references below, especially Kibort (2008), for more
detail."

Label "<div style=\"padding-left: 35px\">"

Label "<p><b>Viewpoint Aspect</b>"

Label "<p>Viewpoint aspect is also commonly referred to as grammatical
aspect.  The most common viewpoint opposition is
perfective/imperfective.You may create a hierarchy consisting of only this opposition or you may create a hierarchy of your own, as appropriate for your language. If your language does not have viewpoint aspect (also commonly referred to as grammatical aspect) as a grammatical category, leave this section blank.<br><br>"

Check perimper "Perfective/Imperfective" "" "Create a hierarchy consisting of just the values <b>perfective</b> and <b>imperfective</b> as subtypes of aspect."

Label "<p>Build your own hierarchy of values for the feature <span class=\"feat\">aspect</span>. Note: this is an alternative to choosing the binary opposition above -- if hierarchy elements are defined below the choice above is overridden."

BeginIter aspect{i} "an aspect type" 1

  Text name "aspect {i} name" "Aspect name: " "" 20
  BeginIter supertype{j} "a Supertype" 0 1

    Select name "Aspect {i} supertype {j} name" "Supertype: " ""
    fillregex p=aspect[0-9]+_name n=1
    . aspect "Aspect" "aspect"

  EndIter supertype

EndIter aspect

Label "<p><b>Situation Aspect</b>"

Label "<p>The term \"situation aspect\" overlaps with, or subsumes,
lexical aspect, inherent aspect and some uses of the term
Aktionsart. Situation aspect values may be conveyed by the meaning of
the verb or through overt morphological marking however situation
aspect values may depend on qualities of verbal arguments or
sentential adjuncts (for example). In this case the values are
compositionally derived."

Label "<p><span style=\"color:red\">Note: The implementation of
situation aspect is still under development; There is, as yet, no
implementation of compositionally derived situation aspect. Currently
the <span class=\"feat\">situation</span> feature may be used to
represent inherent lexical qualities or those conveyed through overt
morphological marking. This more accurately reflects uses of the term
\"lexical aspect\".</span></p>"

Label "<p>You may create a hierarchy of values for the feature <span
class=\"feat\">situation</span>, reflecting inherent or
morphologically marked situation aspect. If this is not appropriate
for your language, leave this section blank."

BeginIter situation{i} "a situation type" 1

  Text name "situation {i} name" "Situation name: " "" 20
  BeginIter supertype{j} "a Supertype" 0 1

    Select name "Situation {i} supertype {j} name" "Supertype: " ""
    fillregex p=situation[0-9]+_name n=1
    . situation "Situation" "situation"

  EndIter supertype

EndIter situation

Label "</div>"
Label "</div>"

Label "<div style=\"padding-left: 16px\">"
Label "<h4><span class=\"feat\">mood</span></h4>"

Label "According to Palmer (1986), the term 'mood' is generally used to refer to modality reflected in verbal inflection. The broader category modality is a somewhat vague grammatical category that is quite language specific. However, modality may be roughly described as relating to the opinions or attitudes of the speaker. Modality may include mood (e.g., subjunctive), modal systems and notions of hearsay or evidentiality. While we call this feature <span class=\"feat\">mood</span> it may be used to define values of the broader category of modality, if desired."

Label "You may define values for the feature <span class=\"feat\">mood</span> below. You may select a simple set of values for the feature, reflecting a subjunctive/indicative contrast, or you may define a hierarchy of values for the feature as appropriate for your language. If you would like, you may leave this section blank.<br><br>"

Check subjind "Subjunctive/Indicative" "" "Create a hierarchy consisting of just the values <b>subjunctive</b> and <b>indicative</b> as subtypes of mood."

Label "<p>Build your own hierarchy of values for the feature <span class=\"feat\">mood</span>. Note: this is an alternative to choosing the binary opposition above -- if hierarchy elements are defined below the choice above is overridden."

BeginIter mood{i} "a mood type" 1

  Text name "mood {i} name" "Mood name: " "" 20
  BeginIter supertype{j} "a Supertype" 0 1

     Select name "Mood {i} supertype {j} name" "Supertype: " ""
     fillregex p=mood[0-9]+_name n=1
     . mood "Mood" "mood"

  EndIter supertype

EndIter mood

Label "</div>"

Separator

Label "<h3>Syntactic Feature</h3>"

Label "<div style=\"padding-left: 16px\">"
Label "<h4><span class=\"feat\">form</span></h4>"
Label "<p>In addition to the semantic features tense and aspect, your
grammar may utilize a syntactic feature characterizing the form the
verb takes. The <span class=\"feat\">form</span> feature distinguishes
finite from non-finite forms and can be used to constrain auxiliary
complement forms. If not applicable, you may leave this section
blank.</p>"clausal
Label "<p>If you have indicated on the word order page that your
language has auxiliary verbs, your grammar will include
<span class=\"tt\">finite</span> and <span class=\"tt\">nonfinite</span> as values of <span
class=\"feat\">form</span>. If your language does not have auxiliaries
you may still include <span class=\"tt\">finite</span> and <span class=\"tt\">nonfinite</span> as values
of <span class=\"feat\">form</span> in your grammar:<br>"
Check noaux-fin-nf "Finite-nonfinite" "" "My language has no auxiliaries but does make a syntactically relevant finite/non-finite distinction.</p>"

Label "<p>It is often the case that languages have multiple non-finite
forms, e.g., English: infinitive, past participle, present
participle. If applicable, you may expand the hierarchy of verb <span
class=\"feat\">form</span> values in your grammar by providing
subtypes of <span class=\"tt\">finite</span> and <span class=\"tt\">nonfinite</span>:</p>"

Label "<div style=\"padding-left: 35px\">"

Label "<b>nonfinite</b>:"
  BeginIter nf-subform{i} "a subtype"
    Text name "Nonfinite subtype {i} name" "nonfinite subtype name: " "" 20
  EndIter nf-subform

Label "<br><br><b>finite</b>:"
  BeginIter fin-subform{i} "a subtype"
    Text name "Finite subtype {i} name" "finite subtype name: " "" 20
  EndIter fin-subform

Label "</div>"
Label "</div>"

Label "<h4>References</h4>"
Label "<div style=\"font-size:2\">"
Label "<p>Bybee, Joan L. 2003. Aspect. In: Frawley, W.J. (ed.)
International Encyclopedia of Linguistics. Second Edition. Oxford:
OUP. 157-158."
Label "<p>Comrie, Bernard. 1976. Aspect. Cambridge: CUP."
Label "<p>Comrie, Bernard. 1985. Tense. Cambridge: CUP."
Label "<p>Kibort, Anna. \"Aspect.\" Grammatical Features. 7 January
2008. <a
href=\"http://www.features.surrey.ac.uk/features/aspect.html\">http://www.features.surrey.ac.uk/features/aspect.html</a>."
Label "<p>Palmer, Frank R. 1986. Mood and Modality. Cambridge: CUP."
Label "<p>Smith, Carlota. 1997. The Parameter of Aspect. (Second
Edition). Dordrecht: Kluwer Academic Publishers. (Revised version of
Smith, Carlota. 1991. The Parameter of Aspect. Dordrecht: Kluwer
Academic Publishers)."
Label "</div>"



Section other-features "Other Features"

Label "<p>If your language has other features beyond those that can be
defined elsewhere in this questionnaire, you can define those features
here.  For example, if your language has merged features (e.g. <span
class=\"feat\">pernum</span> instead of <span
class=\"feat\">person</span> and <span class=\"feat\">number</span>,
<span class=\"feat\">gendnum</span> instead of <span
class=\"feat\">gender</span> and <span class=\"feat\">number</span>),
they can be defined below.</p>"

Label "<p>For each feature, you will define a type hierarchy, which
consists of a root type you will name (e.g. <span
class=\"feat\">pernum</span>), and then a series of other values of
the feature, each of which is the subtype of at least one of the other
values, possibly the root.</p>"

Label "<input type=\"hidden\" name=\"existing_value_type1_name\"  value=\"bool\">
<input type=\"hidden\" name=\"existing_value_type2_name\"  value=\"luk\">"

BeginIter feature{i} "a Feature" 1

  Text name "Feature {i} name" "Feature name: " "<br>" 20

  Radio type "Feature {i} type" "Is this feature:<br>" ""
  . head "Head" "" " a syntactic feature (which will go under <span class=\"feat\">head</span>)?<br>"
  . index "Index" "" " a semantic feature (which will go under <span class=\"feat\">index</span>)?<br><br>"

  Radio cat "Feature {i} cat" "Is this feature for:<br>" ""
  . noun "noun" "" " nominal categories?<br>"
  . verb "verb" "" " verbal categories?<br>"
  . both "both" "" " both categories?<br><br>"

  Label "Values in the feature hierarchy:<br>"

  Radio new "Value {i} type" "" ""
  . no "existing" "" " use an existing value type: " "remove_element_all('feature{i}', 'value');"

  Select existing "existing" "" "<br>" "remove_element_all('feature{i}', 'value'); check_radio_button('feature{i}_new', 'no');"
  fillregex p=(existing_value_type[0-9]+_name) n=1
  fillnames2 c=both

  Radio new "Value {i} type" "" ""
  . yes "new" "" " define a new value type<br>" "empty_value('feature{i}_existing', 0);"

  Label "<div id='feature{i}_region'>"

  BeginIter value{j} "a Value" 1

   Text name "Feature {i} Value {j} name" "Value name: " "" 20

    BeginIter supertype{k} "a Supertype" 0 1

      Select name "Feature {i} Value {j} supertype {k} name" "Supertype: " ""
      fillregex p=(feature{i}_name|feature{i}_value[0-9]+_name) n=1

    EndIter supertype

  EndIter value

  Label "</div>"

EndIter feature

Section sentential-negation "Sentential Negation"

Cache verbpcs verb-pc[0-9]+$ name

Label "<p>On this page you can select a strategy that your language uses for sentential negation.  In most cases, morpheme classes that you can further modify will be created on the morphology page.</p>"

Label "<p>Sentential negation constructions can be classified based on the number
of overt morphemes required by the construction.
What's the morphosyntactic exponence of the negation construction you'd like to model?<p>"


Radio neg-exp "neg exp" "" ""
. 0 "0" "" "zero" "set_negexp('0')"
. 1 "1" "" "simple" "set_negexp('1')"
. 2 "2" "" "bipartite" "set_negexp('2')"
. 3 "3" "" "tripartite" "set_negexp('3')"
. more "n" "" "more?!" "set_negexp('more')"

Label "<hr /><a id='anobutton' onclick='toggle_display_lex(\"asymmetric_negation_options\",\"anobutton\")'>&#9658;
asymmetric negation options</a><div id='asymmetric_negation_options' style='display:none'>"


Label "<div id='anhdiv'><a id='anhbutton'
onclick='toggle_display_lex(\"asymmetric_negation_help\", \"anhbutton\")'>&#9658;
asymmetric negation help</a>
<div id='asymmetric_negation_help' style='display:none'><p>Negation
is marked with respect to affirmation (Givón 1984).
In many languages, there are certain tenses/moods/aspects
which are not compatible with negation.
You might model this by enabling a HEAD feature,
[NEGATED luk], set this to '+' on negated verbs and have certain constructions
and/or lexical types specify an incompatible value.</p>

<p>Alternatively, you can have negation specify the values for particular features,
and use an agreement mechanism to trigger the presence of any appropriate marking.
For example, in Maung [mph],  irrealis marking is obligatory with negation.
So you might have the negator specify an AGR feature of irrealis,
then make sure that the head that it is attaching to agrees.</p>

<pre>
ŋi-udba
1sg.3-put
'I put.'

ŋi-udba-ji
1SG.3-put-IRR.NPST
'I can put.'

marig ŋi-udba-ji
NEG 1SG.3-put-IRR.NPST
'I do not put.', 'I cannot put.'

*marig  ŋi-udba
NEG 1SG.3-put
I do not put.
</pre>

</div></div>"
Check neg-head-feature "enable negated head feature" "<p>" "Enable a HEAD feature
([NEGATED luk]) which is appropriate for heads of type verb.<br />"
Label "</div><hr />"


Label "<div id='zero-neg' class='neg_exp_switch' style='display:none'>
<p>Negation without an overt marker.  In some south Dravidian languages such as
(Historical Kannada [kan]), sentential negation was marked by the <em>absence</em>
of the tense marking morpheme that appeared in the corresponding affirmative.
This sort of phenomenon is typologically rare.</p><p>You can model omissive
negation as a phonologically empty inflectional rule ('lexical rule type/instance')
which targets a particular position class in your morphotactic system.
You'll then have to specify at least one other morpheme that canuoccur
in this position class so that negation is indicated by the lack of phonological
material in this position.</p>"

#Select vpc-0-neg "0 neg vpc" "<p>I can create a phonologically
#empty negation affix for you here.  Choose a position class from the verbal
#position classes that you've defined (on the morphology page),
#or choose \"create\" to create a new pc for use with zero neg:" "
#You'll see the result of this choice as a lexical rule instance with no affix and a
#feature called [NEGATION] with the value \"plus\".
#This 'feature' is not a grammatical one---it won't appear in your grammar,
#it only indicates to the customization system that negative semantics should be added
#to this morpheme at customize time.</p>"
#fillcache c=verbpcs
#. create "Create" "create new pc"

Label "</div>"


Label "<div id='uni-neg' class='neg_exp_switch' style='display:none'><p>
Negation can be indicated by the presence of a single negative morpheme.
Your negative morpheme might be bound (negation by inflection) or it might be free
(one of the other choices). Your free negator might be a syntactic head (a verb),
or it might be a dependent (a complement or a modifier).  Specify it's syntax below.</p>"

Check infl-neg "Negation by inflection" "<p>" "Inflectional negation:
Checking this box enables a feature called <span class=\"feat\">negation</span>
with possible value <span class=\"tt\">plus</span> for use in defining morphemes
on the morphology page.  Defining morphemes that specify [<span class=\"feat\">negation</span>
<span class=\"tt\">plus</span>] will produce lexical rules that add the semantics of negation.</p>"

Check neg-aux "Negation by auxiliary verb" "<p>" "Negative auxiliary verb:
Checking this box creates a neg-aux type which contributes a neg_rel that
outscopes it's complement's handle.  This lexical type will show up on the
lexicon page where you'll need to further specify its syntax.</p>"

Text neg-aux-index "index for neg aux" "<span style='display:none'>" "</span>" 1

Check adv-neg "Adverbial negation" "" "An adverb which is a modifier of:<br />"

Radio neg-mod "Negative adverb modifies" "" ""
. s "S" "" "S "
. vp "VP" "" "VP "
. v "V" "" "V "

Radio neg-order "Negative adverb order" "and appears " ""
. before "before" "" "before "
. after "after" "" "after "
. either "either" "" "on either side of the category it modifies.<br>"

Text neg-adv-orth "Negative adverb spelling" "...and which is spelled: " "" 20

Check comp-neg "Negation by selected complement" "<p>" "An adverb like particle
which is a selected complement.  This option will create a non-inflecting lexical
rule that maps plain Vs to Vs which select for negation in addition to their regular COMPS.</p>" "neg_comp()"

Label "<div style='margin-left:10px'>"
Radio comp-neg-head "neg selected by" "Is neg selected by" "<br />"
. aux "aux" "" "a (sub-)class of aux-verbs" "neg_comp()"
. v   "v"   "" "any (finite) verb" "neg_comp()"

Radio comp-neg-order "neg ordered" "How is neg ordered with respect to other COMPS?" "<br />(NB:
After other complements order is only available for non-argument composing auxiliaries.)<br />"
. before "before" "" "before "
. after "after" "" "after "

Text comp-neg-orth "neg spelling" "What's the ORTH value for neg?" "" 20


Label "</div></div>"

Label "<div id='bi-neg' class='neg_exp_switch' style='display:none'>
<p> Negation can be indicated by the required presence of two negative morphemes.
You'll have to specify their morphosyntax and their interactions.</p>"

Hidden bineg-type "bineg type"

Label "<p>We can label the two morphemes NEG1 and NEG2 and ask about the syntactic
properties of each.  Perhaps in your language one of the two negative morphemes
is more closely associated with the contribution of negative force to the sentence,
and the other functions as a resumptive or specifying marker.  Call the primary
indicator of negation NEG1 and the secondary one NEG2.  Please choose the morpheme
type for each exponent of negation:</p>"

Radio neg1-type "NEG1 type" "NEG1" "<br />"
. b "bound" "" "bound" "display_neg_form()"
. fh "free-H" "" "free, syntactic head" "display_neg_form()"
. fc "free-comp" "" "free, syntactic complement" "display_neg_form()"
. fm "free-mod" "" "free, syntactic modifier" "display_neg_form()"



Radio neg2-type "NEG2 type" "NEG2" ""
. b "bound" "" "bound" "display_neg_form()"
. fh "free-H" "" "free, syntactic head" "display_neg_form()"
. fc "free-comp" "" "free, syntactic complement" "display_neg_form()"
. fm "free-mod" "" "free, syntactic modifier" "display_neg_form()"


Label "<div id=\"infl-infl-neg\" class='bineg_switch' style='display:none'>
<p>If both NEG1 and NEG2 are bound to the same root, you can set up the dendency
using the morphotactics system on the morphology page. Only specify that one of your
LRIs is 'negation plus' (you only need one <em>neg_rel</em>), and set up a requires
relation between the two morphemes.</p><p>If NEG1 is bound to an auxiliary and NEG2
is bound to a lexical verb, check the box below.  This will enable several options
for you as you define your lexical rules for NEG1 and NEG2 on the morphology page.
A value for FORM 'negform' will be added to your grammar (as a subtype of nonfinite).
Indicate the lexical rule corresponding to NEG1 by setting [NEGATION +] (this adds the
negative semantics) and the requirement that the complement be [FORM negform].
For the second negator, you can create it in the normal way using the morphology page.
Be sure that the FORM value for your NEG2 morpheme is set to negform.
This will set up the NEG2 lexical rule to change the FORM value on its head to negform.
In this way, auxiliary verbs inflected by NEG1 will require their complement to be headed
by a verb which has been inflected by NEG2.</p>"
Check neg1b-neg2b "neg1 bound to aux requires neg2 bound to lexical verb" "neg1 bound
to aux requires neg2 bound to lexical verb" "</div>"

Label "<div id='infl-head-neg' class='bineg_switch' style='display:none'>
<p>You have selected a negation construction with a negative auxiliary verb
and an inflectional rule.  When you save this page, the negative auxiliary will be
created for you on the lexicon page (where you can further define and constrain its syntax.
A subtype of nonfinite (part of the FORM value hierarchy) called 'negform' has
also been created and your negative auxiliary should select for a complement
which is [FORM negform].  Indicate your negation lexical rule by marking
it as [negation plus] on the morphology subpage.  This rule will change the FORM of
verbs to which it attaches to [FORM negform].</p></div>"

Label "<div id='infl-comp-neg' class='bineg_switch' style='display:none'><p>You have
selected a construction with a negative inflectional rule and a negative selected complement.
Define your lexical rule on the morphology subpage and indicate it with [negation plus].
Please provide some specifics about the negative complement here:</p>"

Radio comp-neg-head-infl-comp-neg "neg selected by" "Is neg selected by" "<br />"
. aux "aux" "" "a (sub-)class of aux-verbs" "neg_comp()"
. v   "v"   "" "any (finite) verb" "neg_comp()"

Radio comp-neg-order-infl-head "neg ordered" "How is neg ordered with resepct
to other COMPS?" "<br />(NB: After other complements order is only available
for non-argument composing auxiliaries.)<br />"
. before "before" "" "before "
. after "after" "" "after "

Text comp-neg-orth "neg spelling" "What's the ORTH value for neg?" "" 20
Label "</div>"

Label "<div id='infl-mod-neg' class='bineg_switch' style='display:none'>
<p>You have selected a negation construction with a negative inflectional
rule and a negative word attached through a head-modifier rule.
Define your lexical rule on the morphology subpage and indicate it with [negation plus].
Please provide some further information about the negative modifier here:</p><p>"

Radio neg-mod-infl-mod-neg "negative adv modifies" "NEG adverb modifies:" "<br />"
. s "S" "" "S "
. vp "VP" "" "VP "
. v "V" "" "V "

Radio neg-mod-order-infl-mod-neg "negative adverb order" "NEG adverb is ordered: " ""
. before "before" "" "before "
. after "after" "" "after "
. either "either" "" "on either side of the category it modifies.<br>"

Text neg-mod-orth "negative adverb spelling" "NEG adverb is spelled: " "" 20
Label "</div>"

Label "<div id='head-head-neg' class='bineg_switch' style='display:none'><p>Two negative heads is not available.  Please contact matrix-dev if you believe this is the best analysis for your language.</p></div>"
Label "<div id='head-comp-neg' class='bineg_switch' style='display:none'><p>You have selected a negative construction with a negative auxiliary verb and a negative selected complement.  When you save the page, the negative auxiliary verb will be created for you on the lexicon page where you can further define its syntax.  Please provide some more information about the negative complement here:</p><p>"

## in head-comp neg, the comp should be a comp of the head (an auxiliary),
## so we don't need this choice
# Radio comp-neg-head "neg selected by" "Is NEG complement selected by" "<br />"
# . aux "aux" "" "a (sub-)class of aux-verbs" "neg_comp()"
# . v   "v"   "" "any (finite) verb" "neg_comp()"

Radio comp-neg-order-head-comp "neg ordered" "How is NEG complement ordered with resepct to other COMPS?" "<br />(NB: After other complements order is only available for non-argument composing auxiliaries.)<br />"
. before "before" "" "before "
. after "after" "" "after "

Text comp-neg-orth "neg spelling" "What's the ORTH value for NEG complement?" "</p>" 20
Label "</div>"

Label "<div id='head-mod-neg' class='bineg_switch' style='display:none'><p>You have selected a negation construction with a negative auxiliary verb and a negative adverb attached through a head-modifier rule.  The negative auxiliary verb will be created for you on the lexicon page where you can further specify its syntax.  Please provide some further information about the negative modifier here:</p>"

Radio neg-mod-head-mod-neg "negative adv modifies" "NEG adverb modifies:" "<br />"
. s "S" "" "S "
. vp "VP" "" "VP "
. v "V" "" "V "

Radio neg-mod-order-head-mod-neg "negative adverb order" "NEG adverb is ordered: " ""
. before "before" "" "before "
. after "after" "" "after "
. either "either" "" "on either side of the category it modifies.<br>"

Text neg-mod-orth "negative adverb spelling" "NEG adverb is spelled: " "" 20
Label "</div>"

Label "<div id='comp-comp-neg' class='bineg_switch' style='display:none'><p>You have selected a construction with two negative complements.  Please provide some further information about the two complements here:</p><p>"

Radio comp-neg1-head "neg1 selected by" "Is NEG1 selected by" "<br />"
. aux "aux" "" "a (sub-)class of aux-verbs" "neg_comp()"
. v   "v"   "" "any (finite) verb" "neg_comp()"

Radio comp-neg1-order "neg1 ordered" "How is NEG1 ordered with resepct to other COMPS?" "<br />(NB: After other complements order is only available for non-argument composing auxiliaries.)<br />"
. before "before" "" "before "
. after "after" "" "after "

Text comp-neg1-orth "neg1 spelling" "What's the ORTH value for NEG1?" "</p><p>" 20

Radio comp-neg2-head "neg2 selected by" "Is NEG2 selected by" "<br />"
. aux "aux" "" "a (sub-)class of aux-verbs" "neg_comp()"
. v   "v"   "" "any (finite) verb" "neg_comp()"

Radio comp-neg2-order "neg2 ordered" "How is NEG2 ordered with resepct to other COMPS?" "<br />(NB: After other complements order is only available for non-argument composing auxiliaries.)<br />"
. before "before" "" "before "
. after "after" "" "after "

Text comp-neg2-orth "neg2 spelling" "What's the ORTH value for NEG2?" "</p>" 20
Label "</div>"

Label "<div id='comp-mod-neg' class='bineg_switch' style='display:none'><p>You have selected a negation construction with a negative complement and a negative modifier.  Please provide some further information here:</p><p>"

Radio comp-neg-head-comp-mod "neg selected by" "Is NEG complement selected by" "<br />"
. aux "aux" "" "a (sub-)class of aux-verbs" "neg_comp()"
. v   "v"   "" "any (finite) verb" "neg_comp()"

Radio comp-neg-order-comp-mod "neg ordered" "How is NEG ordered with resepct to other COMPS?" "<br />(NB: After other complements order is only available for non-argument composing auxiliaries.)<br />"
. before "before" "" "before "
. after "after" "" "after "

Text comp-neg-orth "neg spelling" "What's the ORTH value for the NEG complement?" "</p><p>" 20

Radio neg-mod-comp-mod-neg "negative adv modifies" "NEG adverb modifies:" "<br />"
. s "S" "" "S "
. vp "VP" "" "VP "
. v "V" "" "V "

Radio neg-mod-order-comp-mod-neg "negative adverb order" "NEG adverb is ordered: " ""
. before "before" "" "before "
. after "after" "" "after "
. either "either" "" "on either side of the category it modifies.<br>"

Text neg-mod-orth "negative adverb spelling" "NEG adverb is spelled: " "</p>" 20
Label "</div>"

Label "<div id='mod-mod-neg' class='bineg_switch' style='display:none'><p>You have selected a negation construction with two negative modifiers.  Please provide some further information here:</p><p>"

Radio neg1-mod "negative adv modifies" "NEG1 modifies:" "<br />"
. s "S" "" "S "
. vp "VP" "" "VP "
. v "V" "" "V "

Radio neg1-mod-order "negative adverb order" "NEG1 is ordered: " ""
. before "before" "" "before "
. after "after" "" "after "
. either "either" "" "on either side of the category it modifies.<br>"

Text neg1-mod-orth "negative adverb spelling" "NEG1 is spelled: " "</p>" 20

Radio neg2-mod "negative adv modifies" "NEG2 modifies:" "<br />"
. s "S" "" "S "
. vp "VP" "" "VP "
. v "V" "" "V "

Radio neg2-mod-order "negative adverb order" "NEG2 is ordered: " ""
. before "before" "" "before "
. after "after" "" "after "
. either "either" "" "on either side of the category it modifies.<br>"

Text neg2-mod-orth "negative adverb spelling" "NEG2 is spelled: " "" 20
Label "</div>"

Label "<div id=\"bineg_fb\"></div></div>"

Label "<div id='tri-neg' class='neg_exp_switch' style='display:none'><p> Negation by three morphemes has been reported in some languages of Vanuatu like Lewo [lww].</p></div>"

Label "<div id='x-neg' class='neg_exp_switch' style='display:none'><p>We're not aware of natural languages reported to require more than 3 morphemes as an integral part of a negation construction.  Please send e-mail about this language to the matrix-dev mailing list.</p></div>"

Label "<hr /><p>Notes: This section is under construction.  Expect problems.  Currently, some menu options (under bipartite negation) are only present as previews of future implementations and as of now provide no functionality.</p>"

Label "<h5>References</h5>
<ol>
<li>Givón, Talmy. 1984. <em>Syntax: a typological-functional introduction [vol. III].</em>  John Benjamins. Amsterdam, Philidelphia.</li>
</ol>"



Section coordination "Coordination"

Cache pats (fr|dconj)[0-9]+$ name

Label "<p>Languages can have multiple strategies for marking
coordination that differ among the various parts of speech. The Matrix
supports both lexical and morphological marking of coordination and
several different marking patterns, including:</p>"

Label "<div style=\"padding-left: 16px\"><p><span
class=\"dfn\">Monosyndeton</span><br>&nbsp;&nbsp;&nbsp;&nbsp;&quot;A B
and C&quot; (last coordinand is marked; also allows &quot;A and B and
C&quot;)<br><span
class=\"dfn\">Polysyndeton</span><br>&nbsp;&nbsp;&nbsp;&nbsp;&quot;A
and B and C&quot; (all coordinands but the first are marked)<br><span
class=\"dfn\">Omnisyndeton</span><br>&nbsp;&nbsp;&nbsp;&nbsp;&quot;and
A and B and C&quot; (all coordinands are marked)<br><span
class=\"dfn\">Asyndeton</span><br>&nbsp;&nbsp;&nbsp;&nbsp;&quot;A B
C&quot; (no marking; also known as <span
class=\"dfn\">juxtaposition</span>)</div>"

Label "<p>You may define any number of coordination strategies below.
You may also leave this section blank, in which case the starter
grammar produced will not support coordination.</p>"

BeginIter cs{i} "a Coordination Strategy" 1

  Label "<p>Coordination Strategy {i}:<br>&nbsp;&nbsp;&nbsp;&nbsp;in which"

  Check n "Coordination Strategy {i} coordinates Ns" "" "nouns "
  Check np "Coordination Strategy {i} coordinates NPs" "" "NPs "
  Check vp "Coordination Strategy {i} coordinates VPs" "" "VPs "
  Check s "Coordination Strategy {i} coordinates Ss" "" "sentences<br>"

  Radio pat "Coordination Strategy {i} pattern" "&nbsp;&nbsp;&nbsp;&nbsp;are marked in a " ""
  . mono "Monosyndeton" "" "monosyndeton "
  . poly "Polysyndeton" "" "polysyndeton "
  . omni "Omnisyndeton" "" "omnisyndeton "
  . a "Asyndeton" "" "asyndeton &nbsp; pattern<br>"

  Radio mark "Coordination Strategy {i} mark" "&nbsp;&nbsp;&nbsp;&nbsp;by a " ""
  . word "Word" "" "word "
  . affix "Affix" "" "affix spelled "

  Text orth "Coordination Strategy {i} spelling" "" "" 10

  Radio order "Coordination Strategy {i} order" "that comes " ""
  . before "Before" "" "before "
  . after "After" "" "after the coordinand<br>"

  BeginIter csap{j} "an agreement pattern (optional)" 1

    Select pat "Coordination Strategy {i} agreement name" "&nbsp;&nbsp;&nbsp;&nbsp;and uses the " ""
    fillcache c=pats

    Select target "Coordination Strategy {i} agreement target" "agreement pattern for " ""
      . all "all arguments" "all"
      . subj "subjects only" "subj"
      . obj "objects only" "obj"

  EndIter csap

  Label "</p>"

EndIter cs

Label "<h3 style='display:inline'>Agreement Features in Coordinated Phrases</h3>"

Label "<p>You may describe how agreement features work in coordinated structures. You can then link coordination strategies with a defined agreement pattern. You may also leave this section blank and not attach any agreement patterns to a coordination Type, in which case the top node of coordinated phrases will be underspecified for agreement features.</p>"

Label "<b>Feature Resolution</b>"

Label "<p>In a <b>feature resolution</b> pattern, the feature value of a coordinated phrase is derived from the values of both the child nodes. <p>For example, in many languages, person values follow a hierarchy in which any coordinated phrase with a 1st person conjunct will have 1st person value in the top node, phrases with a 2nd person conjunct (but no 1st person conjunct) will be 2nd person, and phrases with only 3rd person conjuncts will be 3rd person. You may also define feature resolution patterns for features such as gender and number. <p> You'll have to specify the rules that apply to each feature you wish to model.</p>"

BeginIter fr{i} "a feature resolution pattern" 1
  
  Label "<p>(Optionally) give this pattern a name: "
  
  Text name "Feature resolution agreement pattern {i}'s name: " "" "" 10

  Label "<p>This feature resolution pattern uses the following features: <br> "

  BeginIter feat{j} "a Feature"

    Select name "Feature resolution pattern {i} feature {j} name" "Feature: " " "
    fillnames c=noun
    
    BeginIter rule{k} "a Rule"

      MultiSelect left "Feature resolution pattern {i} feature {j} value" "Child 1: " ""
      fillvalues p=fr{i}_feat{j}_name 
        . any "any" "any"  
	. same "the same" "the same" 

      Select right "Feature resolution pattern {i} feature {j} value" "Child 2:" ""
      fillvalues p=fr{i}_feat{j}_name
        . any "any" "any" 
	. same "the same" "the same"  
	. nonmatching "any non-matching value in that list" "any non-matching value in that list"

      Select par "Feature resolution pattern {i} feature {j} value" "Parent: " ""
      fillvalues p=fr{i}_feat{j}_name
        . any "any" "any" 
	. same "the same" "the same"  

    EndIter rule

  EndIter feat

EndIter fr

Label "<p><b>Distinguished Conjunct</b>"

Label "<p>In a <b>distinguished conjunct</b> pattern, the feature value of a coordinated phrase is the same as the value of a particular conjunct. Typically, this conjunct is either the closest one to the verb (closest conjunct), or always in a particular position (first or last conjunct)."

BeginIter dconj{i} "a distinguished conjunct pattern" 1
  
  Label "<p>(Optionally) give this pattern a name: "

  Text name "Distinguished conjunct pattern {i}'s name: " "" "" 10

  Label "<p>This agreement pattern uses agreement features from the<br> "

  Radio order "Coordination Strategy {i} order" "" ""
  . first "Before" "" "first "
  . last "After" "" "last conjunct"
  . closest "After" "" "closest conjunct to the verb"

EndIter dconj


Section matrix-yes-no "Matrix Yes/No Questions"

Label "<p>Please indicate which strategy your language uses to form
matrix yes-no questions.  You may leave this section blank, in which
case your grammar will not include a question-forming strategy.</p>"

Check q-part "Yes/No question particle" "" "A separate question particle: "

Radio q-part-order "Question particle order" "" ""
. before "Before" "" "sentence initial "
. after "After" "" "sentence final<br>"

Text q-part-orth "Question particle spelling" "&nbsp;&nbsp;&nbsp;&nbsp;Spelling of question particle: " "<br>" 40

Check q-infl "Inflection" "<p>" "Verbal inflection: Checking this box enables a feature called <span class=\"feat\">question</span> with possible value <span class=\"tt\">plus</span> for use in defining lexical rules on the morphology page.  Defining lexical rules that specify [<span class=\"feat\">question</span> <span class=\"tt\">plus</span>] will produce lexical rules in the grammar that add the semantics of questions.</p>"

Check q-inv "Subject-verb inversion" "" "Subject-verb inversion: "

Radio q-inv-verb "Inverted verb in questions" "" ""
. main "Main" "" "main verbs only "
. aux "Auxiliary" "" "auxiliaries only "
. main-aux "Main and auxiliary" "" "any verb<br>"




Section info-str "Information Structure"

Label "<p> Information structure, consisting of topic (what an
utterance is about) and focus (the new information an utterance
provides), refers to how speakers structure the content they wish to
convey to listeners. Different languages use different phonological,
morphological, and syntactic means of marking information structure in
sentences. <br><br>
Note: Modules for constraining positions of information structural components in FREE word order languages are currently under development. If your language uses free word order and multiple positions are checked, the grammar may not work properly. </p>"

Label	"<input type=\"hidden\" name=\"cat_type1_name\" value=\"nouns\">
     	 <input type=\"hidden\" name=\"cat_type2_name\" value=\"verbs\">
         <input type=\"hidden\" name=\"pos_type1_name\" value=\"before\">
         <input type=\"hidden\" name=\"pos_type2_name\" value=\"after\">"

Label "<h3>Focus</h3>"

Radio focus-pos "Focus position" "My language places focused constituents in a specific position. The position is<br>" ""
  . clause-initial "clause-initial" "&nbsp;&nbsp;&nbsp;&nbsp;" "clause-initial.<br> "
  . clause-final "clause-final" "&nbsp;&nbsp;&nbsp;&nbsp;" "clause-final.<br> "
  . preverbal "preverbal" "&nbsp;&nbsp;&nbsp;&nbsp;" "preverbal.<br> "
  . postverbal "postverbal" "&nbsp;&nbsp;&nbsp;&nbsp;" "postverbal.<br> "


BeginIter focus-marker{i} "a Focus Marker" 1

Radio type "Focus {i} marker" "This marker is<br>" ""
  . affix "Affix" "" "an affix (You should create this affix on Morphology.)<br>"
  . adp "Adposition" "" "an adposition (You should create this adposition on Lexicon.)<br>"
  . modifier "Modifier" "" "a modifier"

  MultiSelect pos "Focus {i} marker pos" "and appears" ""
  fillregex p=(pos_type[0-9]_name) n=1

  MultiSelect cat "Focus {i} marker cat" "" ""
  fillregex p=(cat_type[0-9]_name) n=1

  Text orth "Focus {i} marker orth" " Spelling: " "<br>" 10

EndIter focus-marker


Label "<h3>Topic</h3>"

Check topic-first "Specific position for topic" "" "Topic always occurs sentence-initially in my language.<br> "

BeginIter topic-marker{i} "a Topic Marker" 1

Radio type "Topic {i} marker" "This marker is<br>" ""
  . affix "Affix" "" "an affix (You should create this affix on Morphology.)<br>"
  . adp "Adposition" "" "an adposition (You should create this adposition on Lexicon.)<br>"
  . modifier "Modifier" "" "a modifier"

  MultiSelect pos "Topic {i} marker pos" "that appears" ""
  fillregex p=(pos_type[0-9]_name) n=1

  MultiSelect cat "Topic {i} marker cat" "" ""
  fillregex p=(cat_type[0-9]_name) n=1

  Text orth "Topic {i} marker orth" " Spelling: " "<br>" 10

EndIter topic-marker


Label "<h3>Contrastive Focus</h3>"


Check c-focus "Contrastive focus" "" "My language uses the same position to express contrastive focus as non-contrastive focus.<br>" "uncheck_all('c-focus-pos');"

Radio c-focus-pos "Contrastive focus position" "<br>My language places contrastively focused constituents in a specific position. The position is<br>" ""
  . clause-initial "clause-initial" "&nbsp;&nbsp;&nbsp;&nbsp;" "clause-initial.<br> " "uncheck_all('c-focus');"
  . clause-final "clause-final" "&nbsp;&nbsp;&nbsp;&nbsp;" "clause-final.<br> " "uncheck_all('c-focus');"
  . preverbal "preverbal" "&nbsp;&nbsp;&nbsp;&nbsp;" "preverbal.<br> " "uncheck_all('c-focus');"
  . postverbal "postverbal" "&nbsp;&nbsp;&nbsp;&nbsp;" "postverbal.<br> " "uncheck_all('c-focus');"

BeginIter c-focus-marker{i} "a Contrastive Focus Marker" 1

Radio type "Contrastive focus {i} marker" "This marker is<br>" ""
  . affix "Affix" "" "an affix (You should create this affix on Morphology.)<br>"
  . adp "Adposition" "" "an adposition (You should create this adposition on Lexicon.)<br>"
  . modifier "Modifier" "" "a modifier"

  MultiSelect pos "Contrastive focus {i} marker pos" "that appears" ""
  fillregex p=(pos_type[0-9]_name) n=1

  MultiSelect cat "Contrastive focus {i} marker cat" "" ""
  fillregex p=(cat_type[0-9]_name) n=1

  Text orth "Contrastive focus {i} marker orth" " Spelling: " "<br>" 10

EndIter c-focus-marker


Label "<h3>Contrastive Topic</h3>"

BeginIter c-topic-marker{i} "a Contrastive Topic Marker" 1

Radio type "Contrastive topic {i} marker" "This marker is<br>" ""
  . affix "Affix" "" "an affix (You should create this affix on Morphology.)<br>"
  . adp "Adposition" "" "an adposition (You should create this adposition on Lexicon.)<br>"
  . modifier "Modifier" "" "a modifier"

  MultiSelect pos "Contrastive topic {i} marker pos" "that appears" ""
  fillregex p=(pos_type[0-9]_name) n=1

  MultiSelect cat "Contrastive topic {i} marker cat" "" ""
  fillregex p=(cat_type[0-9]_name) n=1

  Text orth "Contrastive topic {i} marker orth" " Spelling: " "<br>" 10

EndIter c-topic-marker


Label "<h4>References</h4>"
Label "<font size=\"2\">"
Label "<p>Lambrecht, Knud. 1996. Information Structure and Sentence Form: Topic, Focus, and the Mental Representations of Discourse Referents. Cambridge, UK: Cambridge University Press.</p>"
Label "<p>Gundel, Jeanette K. 1999. On Different Kinds of Focus. In Peter Bosch and Rob van der Sandt (eds.), Focus: Linguistic, Cognitive, and Computational Perspectives, pages 293-305, Cambridge: Cambridge University Press.</p>"
Label "<p>Krifka, Manfred. 2008. Basic Notions of Information Structure. Acta Linguistica Hungarica 55(3), 243-276.</p>"
Label "<p>Fery, Caroline and Krifka, Manfred. 2008. Information Structure: Notional Distinctions, Ways of Expression. Unity and Diversity of Languages pages 123-136.</p>"
Label "<p>Song, Sanghoun and Bender, Emily M. 2011. Using Information Structure to Improve Transfer-based MT. Proceedings of the 18th International Conference on Head-Driven Phrase Structure Grammar, pages 348-368, Stanford: CSLI Publications.</p>"
Label "<p>Song, Sanghoun and Bender, Emily M. 2012. Individual Constraints for Information Structure. Proceedings of the 19th International Conference on Head-Driven Phrase Structure Grammar, pages 330–348, Stanford: CSLI Publications.</p>"
Label "</font>"



Section arg-opt "Argument Optionality"

Label "<p> Languages place different restrictions on argument
optionality.  Some require that subjects (and objects of transitive
verbs) always be overtly realized as separate words. Others allow
subjects and/or objects to be dropped for all verbs or only for
certain verbs or in particular contexts.  For example, English always
requires overt subjects (<i>I studied</i>) whereas in Arabic the
corresponding sentence does not require a pronoun (<i>darastu</i>).
In languages which allow arugment dropping a marker is often attached
to the verb that contains all of the information that a pronoun
would--person, number, and gender.  This is not always the case,
however.  Japanese for instance allows subject dropping but does not
mark the verb for person, number or gender (Dryer 2008).</p>"

Label "<p>Does your language allow argument optionality?  If so,
choose the option that best describes your language.  If not, leave
this page blank.</p>"
Label "<p> NOTE: The questionnaire is only able to handle subject and
object marking that occurs on the verb.  It is unable to handle
clitics which can attach to words other than the verb.</p>"

Label "<h3>Subject Dropping</h3>"
Label "<p>In some languages subjects can always be dropped and in
others they can only be dropped for certain verbs or in certain
contexts.  Tamil generally allows subject dropping but does not allow
verbs relating to the weather to drop their subjects (Asher 1985).
Arabic allows subjects to be dropped for all verbs, tenses and persons
whereas Hebrew does not allow subjects to be dropped in the present
tense (Vainikka and Levy 1999).  If your language only allows subjects
to be dropped for certain combinations of verb tenses/aspects and
persons/number, please choose the feature values for those
combinations.</p>"

Radio subj-drop "Subject Drop" "<p>Subject dropping can occur </p>" ""
. subj-drop-all "Subj Drop Always" "" "with any verb<br>"
. subj-drop-lex "Subj Drop Some" "" "only with certain verbs"

Label "<p>NOTE: When completing the lexicon page, for each verb type
which does not allow subject dropping, select the feature <span
class=\"feat\">OPT</span> - and marked on the subject.</p>"

Radio subj-mark-drop "Subj Mark Drop" "<p>When a subject is dropped, a subject marker on the verb is</p>" ""
. subj-mark-drop-req "Subj Mark Req" "" "required<br>"
. subj-mark-drop-opt "Subj Mark Opt" "" "optional<br>"
. subj-mark-drop-not "Subj Mark Not" "" "not permitted"

Radio subj-mark-no-drop "Subj Mark No Drop" "<p>When a subject is overt (not dropped), a subject marker on the verb is</p>" ""
. subj-mark-no-drop-req "Subj Mark Req" "" "required<br>"
. subj-mark-no-drop-opt "Subj Mark Opt" "" "optional<br>"
. subj-mark-no-drop-not "Subj Mark Not" "" "not permitted"

Label "<p>NOTE: When completing the morphology page, for each morpheme
that is optional or required when a subject is dropped and not
permitted when an overt subject is present, select <span
class=\"feat\">overt-arg</span> not permitted and marked on the
subject.</p>"

Label "<p> For each morpheme that is not permitted when a subject is
dropped and required or optional when an overt subject is present,
select <span class=\"feat\">drp-arg</span> not permitted and marked on
the subject.</p>"

Label "<p> For each morpheme that is optional when a subject is
dropped and required when an overt subject is present, select
<span class=\"feat\">dropped-arg</span>  permitted and marked
on the subject.</p>"

Label "<p>For each morpheme that is required when a subject is dropped and
optional when an overt subject is present, select
<span class=\"feat\">overt-arg</span> permitted and marked on the subject.</p>"

Radio subj-con  "Subject Context" "<p>Subject dropping occurs in </p>" ""
. subj-con-always "Subj Context All" "" "all contexts<br>"
. subj-con-some "Subj Context Some" "" "some contexts"

Label "<p><b>Contexts</b></p>"

BeginIter context{i} "a Context" 1
  Label "<b>Context {i}</b><br>"
  Label "Features:"

  BeginIter feat{j} "a Feature" 0 1

    Select name "Context {i} feature {j} name" "Name: " " "
    fillnames c=both

    MultiSelect value "Context {i} feature {j} value" "Value: " ""
    fillvalues p=context{i}_feat{j}_name

    Select head "Context {i} feature {j} head" "Specified on: " ""
    . verb "The verb" "the verb"
    . subj "The subject" "the subject NP"
    . obj "The object" "the object NP"
    . higher "Higher-ranked" "the higher-ranked NP"
    . lower "Lower-ranked" "the lower-ranked NP"

  EndIter feat

EndIter context

Label "<h3>Object Dropping</h3>"
Label "<p>Some languages allow all transitive verbs to drop their
objects. In other languages object dropping is restricted to certain
verbs.  English is an example of the latter.  In general transitive
verbs must have an overt object, but there are a few verbs such as eat
which allow object dropping.</p>"

Radio obj-drop "Object Drop" "<p>Object dropping is </p>" ""
. obj-drop-all "Obj Drop Always" "" "always allowed<br>"
. obj-drop-lex "Obj Drop Lex" "" "lexically licensed"

Label "<p>NOTE: When completing the lexicon page, for each verb which does not allow object dropping, select the feature <span
class=\"feat\">OPT</span> - and marked on the object.</p>"

Radio obj-mark-drop "Obj Mark Drop" "<p>When an object is dropped, an object marker on the verb is  </p>" ""
. obj-mark-drop-req "Obj Mark Req" "" "required<br>"
. obj-mark-drop-opt "Obj Mark Opt" "" "optional<br>"
. obj-mark-drop-not "Obj Mark Not" "" "not permitted<br>"

Radio obj-mark-no-drop "Obj Mark Drop" "<p>When an object is overt (not dropped), an object marker on the verb is</p>" ""
. obj-mark-no-drop-req "Obj Mark Req" "" "required<br>"
. obj-mark-no-drop-opt "Obj Mark Opt" "" "optional<br>"
. obj-mark-no-drop-not "Obj Mark Not" "" "not permitted<br>"

Label "<p>NOTE: When completing the morphology page, for each morpheme
that is optional or required when an object is dropped and not
permitted when an overt object is present, select <span
class=\"feat\">overt-arg</span> not permitted and marked on the
object.</p>"

Label "<p> For each morpheme that is not permitted when an object is
dropped and required or optional when an overt object is present,
select <span class=\"feat\">drp-arg</span> not permitted and marked on
the object.</p>"

Label "<p> For each morpheme that is optional when an object is
dropped and required when an overt object is present, select
<span class=\"feat\">dropped-arg</span>  permitted and marked
on the object.</p>"

Label "<p>For each morpheme that is required when an object is dropped and
optional when an overt object is present, select
<span class=\"feat\">overt-arg</span> permitted and marked on the object.</p>"


Label "<h4>References</h4>"
Label "<div style=\"font-size:2\">"
Label "<p>Asher, R.E. 1985. Tamil. London:Croom-Helm.</p>"
Label "<p>Dryer, M. 2008. \"Expression of Pronominal Subjects.\"
WALS. <a
href=\"http://wals.info/feature/description/101\">http://wals.info/feature/description/101</a></p>"
Label "<p> Vainikka, A and Levy, Y. 1999. \"Empty Subjects in Finnish
and Hebrew.\" Natural Language and Linguistic Theory 17: 614-71.</p>"
Label "</div>"

Section nominalclause "Nominalized Clauses"

Label "<p>If your language uses nominalization in the context of clausal complements
and/or clausal modifiers, define the nomminalization strategies here. They will then be available on the Clausal Complements, Clausal Modifers, and Morphology pages.</p>"

BeginIter ns{i} "a Nominalization Strategy" 1

  Text name "Nominalization Strategy {i} Name" "<b>Nominalization Strategy {i}</b>:<br/>Nominalization Strategy Name: " " " 20

    Radio level "Nominalization Strategy {i} Level" "<br><b>The nominalization of the clause happens:</b><br>" ""
  . low "Low" "" "at V"
  . mid "Mid" "" "at VP"
  . high "High" "" "at S"

  Radio nmzRel "Nominalization Strategy {i} Relation" "<br><br><b>If nominalization happens at the clause level (if you selected S above), is the nominalization syntactic only or should it also be reflected in the semantics?
  </b><br>" ""
    . no "No" "" "Nominalization is syntactic only<br>"
    . yes "Yes" "" "Nominalization should be reflected in the semantics<br>"

EndIter ns

Section clausalmods "Clausal Modifiers"

Label "<p>There are several possible strategies for clausal subordination, 
many of which may be exhibited in clausal modifiers. Three strategies are supported in the
Matrix for contributing a predication for clausal modifiers:</p>"

Label "<div style=\"padding-left: 16px\"><p><span
class=\"dfn\">Free Subordinating Morpheme</span><br>&nbsp;&nbsp;&nbsp;&nbsp;A free morpheme
that marks the subordinate clause<br><span
class=\"dfn\">Bound Subordinating Morpheme</span><br>&nbsp;&nbsp;&nbsp;&nbsp;Either a bound morpheme 
marking the verb in the subordinate clause that adds a semantic predication or a non-finite form 
that pairs with another subordination strategy that adds a predication<br><span
class=\"dfn\">Free Subordinating Morpheme Pair</span><br>&nbsp;&nbsp;&nbsp;&nbsp;A pair of subordinator 
morphemes, one  of which marks the subordinate clause, the other of which marks the matrix clause<br></div>"

Label "<p>Clausal modifiers may also be marked by special verbal morphology, nominalization of the subordinate
clause, special word order in the subordinate clause, and subject raising. You may define any number of 
clausal modifier strategies by combinging these characteristics. You may also leave this section blank, in which 
case the starter grammar produced will not support clausal modifiers.</p>"


BeginIter cms{i} "a Clausal Modifier Strategy" 1

  Label "<p>Clausal Modifier Strategy {i}:<br>"

    Radio position "Clause Position" "<b>The clausal modifier is positioned:</b><br>" ""
  . before "Before" "" "before the matrix clause<br>"
  . after "After" "" "after the matrix clause<br>"
  . either "Either" "" "either before or after the matrix clause<br><br>"

    Radio modifier_attachment "Clause Position" "<b>Does the clausal modifier attach to/modify a VP or an S?:</b><br>" ""
  . vp "VP" "" "it modifies a VP<br>"
  . s "S" "" "it modifies an S<br>"
  . either "Either" "" "it can modify either a VP or an S <br><br>"

    Radio subordinator "Clausal Modifier Strategy {i} pattern" "<b>The subordinate predication is contributed by:</b><br><br>" ""
  . free "Free Subordinator" "" "a free subordinator morpheme<br>"
    Label "<p>Free Subordinator Morpheme{i}:<br>"

  Radio subposition "Subordinator Position" "&nbsp;&nbsp;&nbsp;&nbsp;&nbsp;&nbsp;The free subordinator morpheme is positioned:<br>&nbsp;&nbsp;&nbsp;&nbsp;&nbsp;&nbsp;" ""
  . before "Before" "" "before the VP or S it attaches to<br>&nbsp;&nbsp;&nbsp;&nbsp;&nbsp;&nbsp;"
  . after "After" "" "after the VP or S it attaches to<br>"

<<<<<<< HEAD
  Radio subordinator-type "Subordinator Position" "&nbsp;&nbsp;&nbsp;&nbsp;&nbsp;&nbsp;Is the free subordinator morpheme treated as the head of its clause or as and adverbial?:<br>&nbsp;&nbsp;&nbsp;&nbsp;&nbsp;&nbsp;" ""
=======
  Radio subordinator_type "Subordinator Position" "&nbsp;&nbsp;&nbsp;&nbsp;&nbsp;&nbsp;Is the free subordinator morpheme treated as the head of its clause or as and adverbial?:<br>&nbsp;&nbsp;&nbsp;&nbsp;&nbsp;&nbsp;" ""
>>>>>>> 3d8858fc
  . head "Head" "" "it is the head of the subordinate clause<br>&nbsp;&nbsp;&nbsp;&nbsp;&nbsp;&nbsp;"
  . adverb "Adverb" "" "it is an adverb (not the head of its clause)<br>"

  Radio adverb_attaches "Subordinator Position" "&nbsp;&nbsp;&nbsp;&nbsp;&nbsp;&nbsp;&nbsp;&nbsp;&nbsp;&nbsp;&nbsp;&nbsp;If the subordinator is an adverb, does it attach to VP, S or both?:<br>&nbsp;&nbsp;&nbsp;&nbsp;&nbsp;&nbsp;&nbsp;&nbsp;&nbsp;&nbsp;&nbsp;&nbsp;" ""
  . vp "VP" "" "VP<br>&nbsp;&nbsp;&nbsp;&nbsp;&nbsp;&nbsp;&nbsp;&nbsp;&nbsp;&nbsp;&nbsp;&nbsp;"
  . s "S" "" "S<br>&nbsp;&nbsp;&nbsp;&nbsp;&nbsp;&nbsp;&nbsp;&nbsp;&nbsp;&nbsp;&nbsp;&nbsp;"
  . both "Both" "" "Both VP and S"

        BeginIter freemorph{j} "a Free Subordinator Morpheme" 0

            Label "<p>Free Subordinator Morpheme {i}:<br>"
                Text orth "subord {i} stem {j} spelling" "Spelling: " "" 30 "fill_pred('subord{i}_stem{j}', 's')"
                Text pred "subord {i} stem {j} predicate" " Predicate: " "" 30<br>
         EndIter freemorph


    Radio subordinator "Clausal Modifier Strategy {i} pattern" "<br><br>" ""
  . pair "Subordinator Pair" "" "a free subordinator morpheme pair: one in the subordinate clause and one in the main clause<br>"
    Label "<p>Free Subordinator Morpheme Pair{i}:<br>"

  Radio subposition "Subordinator Position" "&nbsp;&nbsp;&nbsp;&nbsp;&nbsp;&nbsp;Does the morpheme in the subordinate clause attach to the beginning or end of the clause?:<br>&nbsp;&nbsp;&nbsp;&nbsp;&nbsp;&nbsp;" ""
  . before "Before" "" "before the VP or S it attaches to<br>&nbsp;&nbsp;&nbsp;&nbsp;&nbsp;&nbsp;"
  . after "After" "" "after the VP or S it attaches to<br>"

<<<<<<< HEAD
  Radio subordinator-type "Subordinator Position" "&nbsp;&nbsp;&nbsp;&nbsp;&nbsp;&nbsp;Is the morpheme in the subordinate clause treated as the head of its clause or as and adverbial?:<br>&nbsp;&nbsp;&nbsp;&nbsp;&nbsp;&nbsp;" ""
=======
  Radio subordinator_type "Subordinator Position" "&nbsp;&nbsp;&nbsp;&nbsp;&nbsp;&nbsp;Is the morpheme in the subordinate clause treated as the head of its clause or as and adverbial?:<br>&nbsp;&nbsp;&nbsp;&nbsp;&nbsp;&nbsp;" ""
>>>>>>> 3d8858fc
  . head "Head" "" "it is the head of the subordinate clause<br>&nbsp;&nbsp;&nbsp;&nbsp;&nbsp;&nbsp;"
  . adverb "Adverb" "" "it is an adverb (not the head of its clause)<br>"

  Radio adverb_attaches "Subordinator Position" "&nbsp;&nbsp;&nbsp;&nbsp;&nbsp;&nbsp;&nbsp;&nbsp;&nbsp;&nbsp;&nbsp;&nbsp;If the morpheme in the subordinate clause is an adverb, does it attach to VP, S or both?:<br>&nbsp;&nbsp;&nbsp;&nbsp;&nbsp;&nbsp;&nbsp;&nbsp;&nbsp;&nbsp;&nbsp;&nbsp;" ""
  . vp "VP" "" "VP<br>&nbsp;&nbsp;&nbsp;&nbsp;&nbsp;&nbsp;&nbsp;&nbsp;&nbsp;&nbsp;&nbsp;&nbsp;"
  . s "S" "" "S<br>&nbsp;&nbsp;&nbsp;&nbsp;&nbsp;&nbsp;&nbsp;&nbsp;&nbsp;&nbsp;&nbsp;&nbsp;"
  . both "Both" "" "Both VP and S"

  Radio subposition "Subordinator Position" "<br>&nbsp;&nbsp;&nbsp;&nbsp;&nbsp;&nbsp;Does the morpheme in the matrix clause attach to the beginning or end of the clause?:<br>&nbsp;&nbsp;&nbsp;&nbsp;&nbsp;&nbsp;" ""
  . before "Before" "" "before the VP or S it attaches to<br>&nbsp;&nbsp;&nbsp;&nbsp;&nbsp;&nbsp;"
  . after "After" "" "after the VP or S it attaches to<br>"

  Radio adverb_attaches "Subordinator Position" "&nbsp;&nbsp;&nbsp;&nbsp;&nbsp;&nbsp;&nbsp;&nbsp;&nbsp;&nbsp;&nbsp;&nbsp;Does the morpheme in the matrix clause attach to VP, S or both?:<br>&nbsp;&nbsp;&nbsp;&nbsp;&nbsp;&nbsp;&nbsp;&nbsp;&nbsp;&nbsp;&nbsp;&nbsp;" ""
  . vp "VP" "" "VP<br>&nbsp;&nbsp;&nbsp;&nbsp;&nbsp;&nbsp;&nbsp;&nbsp;&nbsp;&nbsp;&nbsp;&nbsp;"
  . s "S" "" "S<br>&nbsp;&nbsp;&nbsp;&nbsp;&nbsp;&nbsp;&nbsp;&nbsp;&nbsp;&nbsp;&nbsp;&nbsp;"
  . both "Both" "" "Both VP and S"


        BeginIter morphpair{j} "a Free Subordinator Morpheme Pair" 0
            Label "<p>Free Subordinator Morpheme Pair{i}:<br>"
                Text matrixorth "subord {i} stem {j} spelling" "Matrix Morpheme Spelling: " "" 30<br> "fill_pred('subord{i}_stem{j}', 's')"

		Text matrixpred "matrix {i} stem {j} predicate" "<br>Predicate: " "" 30

                Text subordorth "matrix {i} stem {j} spelling" "<br>Subordinator Morpheme Spelling: " "" 30<br> "fill_pred('subord{i}_stem{j}', 's')"

                Text subordpred "matrix {i} stem {j} predicate" "<br>Predicate: " "" 30

         EndIter morphpair


    Radio subordinator "Clausal Modifier Strategy {i} pattern" "<br><br>" ""
    . bound "Bound Subordinator" "" "a bound subordinator morpheme<br>"
    Label "<p>Bound Subordinator Morpheme{i}:<br>"
        BeginIter boundmorph{j} "a Bound Subordinator Morpheme" 0
            Label "<p>Bound Subordinator Morpheme {i}:<br>"
                Text orth "subord {i} stem {j} spelling" "Spelling: " "" 30 "fill_pred('subord{i}_stem{j}', 's')"
                Text pred "subord {i} stem {j} predicate" " Predicate: " "" 30
         EndIter boundmorph
	 

Label "<p><b>Select additional characteristics that apply to this clausal modification strategy</b><br></p?"

Check wordorder "Special Word Order" "" "Special Word Order<br>"

Check subjraise "Subject Raising" "" "Subject Raising<br>" 

Check specialmorph "Special Morphology" "" "Special Morphology<br>"

Check nominalization "Nominalization" "" "Nominalization<br>"

Select nominalization_strategy "Clausal Modifier strategy {i} Nominalization Strategy {j}" "If your language uses nominalization, select a nominalization strategy: " " "
    fillvalues p=nominalization l=1

EndIter cms


<<<<<<< HEAD
=======
Section clausal-comp "Clausal Complements"

Define strategies for <b>sentential,
or clausal, complements</b> here.<br><br> 


 
Label "<p>You may define several types of object clausal complements below.
You may also leave this section blank, in which case the starter
grammar produced will not support clausal complements.</p>"

Cache otherfeatures feature[0-9]+$ name

BeginIter comps{i} "a Clausal Complement Type" 1

  Label "<p>Clausal Complement Type {i}:<br>&nbsp;&nbsp;&nbsp;&nbsp;in which object complement clauses are placed:<br>"

  Check clause-pos-same "Clause Same Position" "" "in the same position as regular noun complements <br>"
  Check clause-pos-extra "Clause Extraposed" "" "in the extraposed position at the end of sentence.<br>"
  
  Label "<p>The complement clauses are marked by
  a complementizer that comes "

  Check comp-pos-before "Complementizer Position Before" "" "before"
  Check comp-pos-after "Complementizer Position After" "" "or after the complement clause"<br>

  Radio comp "Clausal Complement Type {i} comp" " and is " ""
  . opt "Optional Complementizer" "" "optional or"
  . oblig "Obligatory Complementizer" ""  "obligatory."

        BeginIter complementizer{j} "a Complementizer" 0

                Text orth "subord {i} stem {j} spelling" "Spelling: " "" 30 ""

         EndIter complementizer

  Label "<p> The embedded verb has the following features 
  (e.g. finite, nonfinite (define in Other Features), nominalization:</p>"
  
    BeginIter feat{k} "a Feature"

      Select name "Clausal Complement Type {i} Embedded Verb Feature {k} Name" "Name: " ""
	  fillnames2 c=verb
 
      MultiSelect value "Clausal Complement Type {i} Embedded Verb Feature {k} Value" "Value: " ""
      fillvalues p=comps{i}_feat{k}_name

    EndIter feat

EndIter comps

Label "<p>
NOTE: The current version
of the questionnaire only covers objectival clausal complements.
</p>"

Label "<p>NOTE: You will need to specify the word order in the complement
clauses on the Word Order page. If your language employs different orders
in different clausal complement types, please let us know.</p>"

Label "<p>
NOTE: You will need to specify the position classes for non-finite verbal morphology 
(including nominalized, which can have a special paradigm) in the Morphology section. 
You will need to specify which verbs can take which type of complement in the Lexicon section.
</p>"
>>>>>>> 3d8858fc

Section lexicon "Lexicon"

Cache nounlrs noun-pc[0-9]+(_lrt[0-9]+)?$ name
Cache verbpcs verb-pc[0-9]+$ name
Cache verblrs verb-pc[0-9]+(_lrt[0-9]+)?$ name
Cache adjlrs adj-pc[0-9]+(_lrt[0-9]+)?$ name
Cache detlrs det-pc[0-9]+(_lrt[0-9]+)?$ name

Label "<p>On this page you will define <span class=\"dfn\">lexical
types</span> and <span class=\"dfn\">lexical items</span> within those
types.  For most lexical items you must provide both the spelling of
the stem and a <span class=\"dfn\">predicate</span> (or <span
class=\"dfn\">relation</span>) that identifies the stem's semantic
contribution (e.g. <span class=\"tt\">_cat_n_rel</span> for the noun relation
contributed by <i>cat</i> or <span class=\"tt\">_sleep_v_rel</span> for the verb
relation contributed by <i>sleep</i>).  If the predicate is empty
upon adding a spelling the page will create a predicate value based
on the <a href=http://wiki.delph-in.net/moin/RmrsPos>DELPH-IN</a>
standards. If you completed the Argument
Optionality page, be sure to specify whether each verb type allows
subject and or object dropping by selecting the correct value for the
<span class=\"feat\">opt</span> feature.</p>"


Label "<a id=\"toggle_all_lex_button\" onclick=\"toggle_all_display_lex(1)\">&#9660; all sections</a>"

Separator

Label "<h3 style='display:inline'>Noun Types</h3>"
Label "<span>| <a href='javascript:void(0);' onclick=\"draw_hierarchy('noun')\">visualize noun hierarchy</a> (experimental)</span><br />"

Check adj_incorp "adj_incorp" "<p>Some nouns in this language take adjectives as incorporated affixes: " "</p>"

BeginIter noun{i} "a Noun Type" 1 1

  Label "<b>Noun type {i}</b>:"

  Label "<div style=\"padding-left: 16px\">"

  Text name "Noun {i} name" "Type name: " "<br /><br />" 20

  MultiSelect supertypes "Noun type {i}" "Supertypes: " "<br />"
  fillregex p=noun(?!{i}_)[0-9]+_name

  Label "Features:"

  BeginIter feat{j} "a Feature"

    Select name "Noun {i} feature {j} name" "Name: " " "
    fillnames c=noun

    MultiSelect value "Noun {i} feature {j} value" "Value: " ""
    fillvalues p=noun{i}_feat{j}_name

  EndIter feat

  Radio det "Noun {i} determiner" "<p>For nouns of this type, a determiner is: " "</p>"
  . obl "Obligatory" "" " obligatory"
  . opt "Optional" "" " optional"
  . imp "Impossible" "" " impossible"

  Label "Stems:"

  BeginIter stem{j} "a Stem" 0 1

    Text orth "Noun {i} stem {j} spelling" "Spelling: " "" 30 "fill_pred('noun{i}_stem{j}', 'n')"

    Text pred "Noun {i} stem {j} predicate" " Predicate: " "" 30

  EndIter stem

  Label "<p>Morphotactic Constraints:</p>"

  BeginIter require{j} "a Require constraint"

    MultiSelect others "Noun {i} Requires" "Noun {i} requires one of the following: " ""
    fillcache c=nounlrs

  EndIter require

  BeginIter forbid{j} "a Forbid constraint"

    Select others "Noun {i} Forbids" "Noun {i} forbids the following position class: " ""
    fillcache c=nounlrs

  EndIter forbid

  Label "</div>"

EndIter noun

Separator

Label "<h3 style='display:inline'>Verb Types</h3>"
Label "<span>| <a href='javascript:void(0);' onclick=\"draw_hierarchy('verb')\">visualize verb hierarchy</a> (experimental)</span><br />"

BeginIter verb{i} "a Verb Type" 1 2

  Label "<b>Verb type {i}</b>:"

  Label "<div style=\"padding-left: 16px\">"

  Text name "Verb {i} name" "Type name: " "<br /><br />" 20

  MultiSelect supertypes "Verb type {i}" "Supertypes: " "<br /><br />"
  fillregex p=verb(?!{i}_)[0-9]+_name

  Label "Features:"

  BeginIter feat{j} "a Feature"

    Select name "Verb {i} feature {j} name" "Name: " " "
    fillnames c=both

    MultiSelect value "Verb {i} feature {j} value" "Value: " ""
    fillvalues p=verb{i}_feat{j}_name

    Select head "Verb {i} feature {j} head" "Specified on: " ""
    . verb "The verb" "the verb"
    . subj "The subject" "the subject NP"
    . obj "The object" "the object NP"
    . higher "Higher-ranked" "the higher-ranked NP"
    . lower "Lower-ranked" "the lower-ranked NP"

  EndIter feat

  Select valence "Verb {i} arguments" "<br /><br />Argument structure: " "<br />"
  fillverbpat

  Select bipartitepc "Verb {i} bipartite stems position class" "If this verb class includes bipartite stems, select the position class for the affix portion of the stems: " "<br />"
  fillcache c=verbpcs

  Label "Stems:"
  BeginIter stem{j} "a simple Stem" 0 1

    Text orth "Verb {i} stem {j} spelling" "Spelling: " "" 30 "fill_pred('verb{i}_stem{j}', 'v')"

    Text pred "Verb {i} stem {j} predicate" " Predicate: " "" 30

  EndIter stem

  BeginIter bistem{j} "a bipartite Stem"

    Text orth "Verb {i} bipartite stem {j} spelling" "Root spelling: " "" 30 "fill_pred('verb{i}_bistem{j}', 'v')"

    Text aff "Verb {i} bipartite stem {j} affix" "Affix spelling: " "" 30

    Text pred "Verb {i} bipartite stem {j} predicate" " Predicate: " "" 30

  EndIter bistem

  Label "<p>Morphotactic Constraints:</p>"

  BeginIter require{j} "a Require constraint"

    MultiSelect others "Verb {i} requires" "Verb {i} requires one of the following position classes: " ""
    fillcache c=verblrs

  EndIter require

  BeginIter forbid{j} "a Forbid constraint"

    Select others "Verb {i} forbids" "Verb {i} forbids the following position class: " ""
    fillcache c=verblrs

  EndIter forbid

  Label "</div>"

EndIter verb

Separator

Label "<h3 style='display:inline'>Adjective Types</h3>"
Label "<span>| <a href='javascript:void(0);' onclick=\"draw_hierarchy('adj')\">visualize adjective hierarchy</a> (experimental)</span><br />"

BeginIter adj{i} "an Adjective Type" 1

  Label "<b>Adjective type {i}</b>:"

  Label "<div style=\"padding-left: 16px\">"

  Text name "Adjective {i} name" "Type name: " "<br /><br />" 20

  MultiSelect supertypes "Adjective type {i}" "Supertypes: " "<br />"
  fillregex p=adj(?!{i})[0-9]+_name

  Label "<p>Adjectives in constructions are described as <span class=\"dfn\">attributive</span>:
  those that modify nouns (e.g. \"the <b>big</b> dog\"); <br>
  and <span class=\"dfn\">predicative</span>, those that predicate their subject (e.g. \"the dog is <b>big</b>\").
  <br>Many adjectives in many languages can be both predicative or attributive.</p>"

  Radio mod "Adjective {i} structure" "<p>This type of adjective is " "</p>"
  . attr "attributive" "" "attributive "
  . pred "predicative" "" "predicative "
  . both "both" "" "both "
  . none "unspecified" "" "unspecified"

  Label "<p>Features:<br>  Specify agreement features of the adjective by selecting one of the argument choices;<br>  specify inflection for predicative adjectives by selecting a feature to be specified on \"the adjective\".<br></p>"

  BeginIter feat{j} "a Feature"

    Select name "Adjective {i} feature {j} name" "Name: " " "
    fillnames c=both

    MultiSelect value "Adjective {i} feature {j} value" "Value: " ""
    fillvalues p=adj{i}_feat{j}_name

    Select head "Adjective {i} feature {j} head" "Specified on: " "" "" "toggle_element.call(this, 'adj{i}_adj_pc_note', 'on', ['subj', 'mod']); check_radio_button.call(this, 'adj{i}_mod', 'last', ['subj', 'mod']);"
    . adj "The adjective" "the adjective"
    . subj "The subject" "the subject NP"
    . mod "The modified noun" "the modified NP"
    . xarg "Both positions" "both"

  EndIter feat

  Label "<p id='adj{i}_adj_pc_note' style='display:none;'>  NOTE: Specifying agreement features on \"the subject\" or \"the modified noun\" will create a new<br>  position class on the Morphology page with specified features on \"both positions\" and without an affix<br>  to facilitate this functionality.<br>  The type of this adjective has also been changed to 'unspecified' to support this. Specify adjective types<br>  on the Morphology page when using this feature.<br></p>"

  Radio modpos "Adjective {i} attributive structure" "<p>This type of adjective behaving
  attributively modifies items immediately <br>" "</p>"
  . after "After-modifying" "" " after the adjective <br>"
  . before "Before-modifying" "" " before the adjective <br>"
  . either "Either-modifying" "" " either position <br>"
  . other "Other-mod" "" " some other position: this option is not currently supported" "" x

  Check modunique "Adjective {i} unique modification" "" " This type of adjective behaving
  attributively must be the only modifier of its modificand"

  Radio predcop "Adjective {i} predicative structure" "<p>Adjectives of this type behaving predicatively appear as the complement of a copula:<br>" "</p>"
  . obl "Obligatorily" "" " obligatorily<br>"
  . opt "Optionally" "" " optionally<br>" "toggle_element.call(this, 'adj{i}_opt_note', 'on')"
  . imp "Impossibly" "" " impossibly<br>"

  Label "<p id='adj{i}_opt_note' style='display:none;'>  NOTE: Specifying adjectives as optionally appearing as a copula complement will create a<br>  new position class on the Morphology page with a \"copula complement\" lexical rule and <br>\"stative predicate\" lexical rule to facilitate this functionality.<br></p>"

  Label "Stems:"
  BeginIter stem{j} "a Stem" 0 1

    Text orth "Adjective {i} stem {j} spelling" "Spelling: " "" 30 "fill_pred('adj{i}_stem{j}', 'a')"

    Text pred "Adjective {i} stem {j} predicate" " Predicate: " "" 30

  EndIter stem

  Label "<p>Morphotactic Constraints:</p>"

  BeginIter require{j} "a Require constraint"

    MultiSelect others "Adjective {i} requires" "Adjective {i} requires one of the following position classes: " ""
    fillcache c=adjlrs

  EndIter require

  BeginIter forbid{j} "a Forbid constraint"

    Select others "Adjective {i} forbids" "Adjective {i} forbids the following position class: " ""
    fillcache c=adjlrs

  EndIter forbid

  Label "</div>"

EndIter adj

Separator

Label "<h3>"
Label auxlabel "Auxiliary Verb and Copula Types</h3>"

  Label "<p>Auxiliaries may contribute an independent predicate, e.g.,
  English modal <i>can</i>. If you define a type that contributes a
  predicate, you may also specify semantic feature values on the
  auxiliary, if desired. Alternatively, auxiliaries may contribute no
  predicate of their own, e.g., English auxiliary <i>be</i>. In this
  case, they do not directly contribute semantic values; instead, they
  may contribute indirectly by placing constraints on their
  complements.  Note that auxiliary features defined here place no
  constraints on the semantic values of the complement; constraints on
  the complement should be defined as complement features.</p>"

BeginIter aux{i} "an Auxiliary Type" 1

  Label "<b>Auxiliary type {i}</b>:"

  Label "<div style=\"padding-left: 16px\">"

  Text name "Aux {i} type name" "Type name: " "<br>" 30

  Label "<br>This auxiliary type contributes:"

  Label "<div style=\"padding-left: 25px\">"

  Radio sem "Aux {i} semantics" "" ""
  . no-pred "No predicate" "" "No predicate.<br>"
  . add-pred "Predicate" "" "An independent predicate."

  Label "</div>"

  Label "<br>Auxiliary features:"

  BeginIter feat{j} "an auxiliary feature"

     Select name "Aux {i} feature {j} name" "Name: " ""
     fillnames c=verb

     MultiSelect value "Aux {i} feature {j} value" "Value: " ""
     fillvalues p=aux{i}_feat{j}_name

     Select head "Aux {i} feature {j} head" "Specified on: " ""
     . verb "The auxiliary" "the auxiliary"
     . subj "The subject" "the subject NP"
     . obj  "The object"  "the object NP"
     . higher "Higher-ranked"  "the higher-ranked NP"
     . lower "Lower-ranked" "the lower-ranked NP"

  EndIter feat

  Label "<br><br>"

  Radio subj "Aux {i} subject" "If this auxiliary type takes a VP or V complement, select the subject type:<br>" ""
  . np "Noun phrase" "" "noun phrase without case restrictions <br>"
  . np-comp-case "NP comp case" "" "noun phrase bearing the case the verbal complement assigns to its subject <br>"
  . np-aux-case "NP aux case" "" "noun phrase, receiving the following case from its auxiliary: "

  Select subj_case "Aux {i} subject-case" "" ""
  fillvalues p=case l=1

  Radio subj "Aux {i} subject" "" ""
  . adp "Adpositional phrase" "<br>" "adpositional phrase<br><br>"

  Label complabel "Complement Features:&nbsp; &nbsp; &nbsp; &nbsp; (Note: A
  value for the feature FORM is required.)<br>"

  BeginIter compfeature{j} "a complement feature" 0 1

    Select name "Aux {i} complement feature {j} name" "Name: " ""
    fillnames c=verb

    MultiSelect value "Aux {i} complement feature {j} value" "Value: " ""
    fillvalues p=aux{i}_compfeature{j}_name

  EndIter compfeature

  Label "<br><br>Stems:"

  BeginIter stem{j} "a Stem" 0 1

    Text orth "Aux {i} stem {j} spelling" "Spelling: " "" 30 "aux_fill_pred('aux{i}', 'stem{j}', 'v')"

    Text pred "Aux {i} stem {j} predicate" "&nbsp;&nbsp;&nbsp;&nbsp;Predicate (if applicable): " "" 30

  EndIter stem

  Label "<p>Morphotactic Constraints:</p>"

  BeginIter require{j} "a Require constraint"

    MultiSelect others "Aux {i} requires" "Aux {i} requires one of the following position classes: " ""
    fillcache c=verblrs

  EndIter require

  BeginIter forbid{j} "a Forbid constraint"

    Select others "Aux {i} forbids" "Aux {i} forbids the following position class: " ""
    fillcache c=verblrs

  EndIter forbid

  Label "</div>"

EndIter aux

Label "<p>Define a copula to introduce complements.</p>"

Label "<span><a href='javascript:void(0);' onclick=\"draw_hierarchy('cop')\">visualize copula hierarchy</a> (experimental)</span><br /><br />"

BeginIter cop{i} "a Copula Type" 1

  Label "<b>Copula type {i}</b>:"

  Label "<div style=\"padding-left: 16px\">"

  Text name "Cop {i} type name" "Type name: " "<br>" 30

  Label "<br />"

  MultiSelect supertypes "Copula type {i}" "Supertypes: " "<br />"
  fillregex p=cop(?!{i})[0-9]+_name

  Label "<br />Complement Type: What kind of complements does this copula allow?<br />"

  MultiSelect comptype "Cop {i} comptype" "Type: " ""
  fillvalues p=cop{i}_feat{j}_name
  . np "NPs" "NPs" "" x
  . pp "PPs" "PPs" "" x
  . ap  "APs" "APs"

  Label "<br /><br />Copula features:"

  BeginIter feat{j} "a copula feature"

     Select name "Cop {i} feature {j} name" "Name: " ""
     fillnames c=both

     MultiSelect value "Cop {i} feature {j} value" "Value: " ""
     fillvalues p=cop{i}_feat{j}_name

     Select head "Cop {i} feature {j} head" "Specified on: " ""
     . cop "The copula" "the copula"
     . subj "The subject" "the subject NP"
     . comp  "The complement" "the complement"

  EndIter feat

  Label "<br><br>Stems:"

  BeginIter stem{j} "a Stem" 0 1

    Text orth "Cop {i} stem {j} spelling" "Spelling: " "" 30 "aux_fill_pred('cop{i}', 'stem{j}', 'v')"

  EndIter stem

  Label "<p>Morphotactic Constraints:</p>"

  BeginIter require{j} "a Require constraint"

    MultiSelect others "Cop {i} requires" "Copula {i} requires one of the following position classes: " ""
    fillcache c=verblrs

  EndIter require

  BeginIter forbid{j} "a Forbid constraint"

    Select others "Aux {i} forbids" "Copula {i} forbids the following position class: " ""
    fillcache c=verblrs

  EndIter forbid

  Label "</div>"

EndIter cop

Separator

Label "<h3>Determiners</h3>"

BeginIter det{i} "a Determiner" 1

  Label "<b>Determiner type {i}</b>:"

  Label "<div style=\"padding-left: 16px\">"

  Text name "Determiner {i} name" "Type name: " "<br>" 20

  BeginIter stem{j} "a Stem" 0 1

    Text orth "Determiner {i} spelling" "Spelling: " "" 30 "fill_pred('det{i}_stem{j}', 'q')"

    Text pred "Determiner {i} predicate" " Predicate: " "<br>" 30

  EndIter stem

  Label "<br><br>Features:"

  BeginIter feat{j} "a Feature"

    Select name "Determiner {i} feature {j} name" "Name: " " "
    fillnames c=noun

    MultiSelect value "Determiner {i} feature {j} value" "Value: " ""
    fillvalues p=det{i}_feat{j}_name

  EndIter feat

  Label "<p>Morphotactic Constraints:</p>"

  BeginIter require{j} "a Require constraint"

    MultiSelect others "Determiner {i} requires" "Determiner {i} requires one of the following position classes: " ""
    fillcache c=detlrs

  EndIter require

  BeginIter forbid{j} "a Forbid constraint"

    MultiSelect others "Determiner {i} requires" "Determiner {i} requires one of the following position classes: " ""
    fillcache c=detlrs

  EndIter forbid

  Label "</div>"

EndIter det

Separator

Label "<h3>Case-marking and/or Information Structural Adpositions</h3>"

BeginIter adp{i} "an Adposition" 1

  Text orth "Adposition {i} spelling" "Spelling: " "" 20

  Check opt "Adposition {i} optional" ", which is " " optional"

  Select order "Adposition {i} order" " and appears " " a noun phrase<br><br>Features:<br>"
  . after "After" "after"
  . before "Before" "before"

  BeginIter feat{j} "a Feature" 0 1

    Select name "Adposition {i} feature {j} name" "Name: " " "
    fillnames c=noun

    MultiSelect value "Adposition {i} feature {j} value" "Value: " ""
    fillvalues p=adp{i}_feat{j}_name

  EndIter feat

EndIter adp

Section morphology "Morphology"

Cache nouns noun[0-9]+$ name
Cache verbs verb[0-9]+$ name
Cache auxes aux[0-9]+$ name
Cache dets det[0-9]+$ name
Cache adjs adj[0-9]+$ name
Cache cops cop[0-9]+$ name

Label "<p>Here you can define inflectional morphology for nouns, verbs, and
determiners.  To do so, first define one or more inflectional <span
class=\"dfn\">position classes</span>, which determine the order in which
morphemes appear, then define one or more <span class=\"dfn\">lexical rule
types</span> (LRTs) that can appear in each position class, along with the
<span class=\"dfn\">features</span> specified by each LRT.  To determine the
order of position classes, you must define one or more <span
class=\"dfn\">inputs</span> for each.  For LRTs that attach directly to stems,
the input will be a lexical type; for LRTs that attach to already-inflected
stems, the input will be another position class.</p>"

Label "<a id=\"toggle_all_lex_button\" onclick=\"toggle_all_display_lex(1)\">&#9660; all sections</a>"

Label "<h3>Noun Inflection</h3>"

BeginIter noun-pc{i} "a Position Class" 1 0

  Text name "Noun Position Class {i} Name" "<b>Noun Position Class {i}</b>:<br/>Position Class Name: " " " 20

  Check obligatory "Noun Position Class {i} Obligatory" "<br/>Obligatorily occurs:" ""

  Select order "Noun Position Class {i} Order" "<br/>Appears as a prefix or suffix:" ""
  . prefix "Prefix" "prefix"
  . suffix "Suffix" "suffix"

  MultiSelect inputs "Noun Position Class {i} Input" "<br/>Possible inputs:" ""
  fillcache c=nouns
  fillregex p=noun-pc[0-9]+(_lrt[0-9]+)?_name
  . noun "Any noun" "any noun"

  Label "<p>Morphotactic Constraints:</p>"

  BeginIter require{j} "a Require constraint"

    MultiSelect others "Noun Position Class {i} Requires" "Noun Position Class {i} requires one of the following: " ""
    fillcache c=nouns
    fillregex p=noun-pc[0-9]+(_lrt[0-9]+)?_name
    . noun "Any noun" "any noun"

  EndIter require

  BeginIter forbid{j} "a Forbid constraint"

    Select others "Noun Position Class {i} Forbids" "Noun Position Class {i} forbids the following: " ""
    fillcache c=nouns
    fillregex p=noun-pc[0-9]+(_lrt[0-9]+)?_name
    . noun "Any noun" "any noun"

  EndIter forbid

  Label "<p>Lexical Rule Types that appear in this Position Class:</p>"

  BeginIter lrt{j} "a Lexical Rule Type" 1 0

    Text name "Noun Position Class {i} Lexical Rule Type {j} Name" "<b>Lexical Rule Type {j}</b>:<br/>Name: " "" 20

    MultiSelect supertypes "Noun Position Class {i} Lexical Rule Type {j} Supertype" "<br/>Supertypes: " ""
    fillregex p=noun-pc{i}_lrt[0-9]+_name

    Label "<p>Features:</p>"

    BeginIter feat{k} "a Feature"

      Select name "Noun Position Class {i} Lexical Rule Type {j} Feature {k} Name" "Name: " " "
      fillnames c=both

      MultiSelect value "Noun Position Class {i} Lexical Rule Type {j} Feature {k} Value" "Value: " ""
      fillvalues p=noun-pc{i}_lrt{j}_feat{k}_name

    EndIter feat

    Label "<p>Morphotactic Constraints:</p>"

    BeginIter require{k} "a Require constraint"

      MultiSelect others "Noun Position Class {i} Lexical Rule Type {j} Requires" "Lexical Rule Type {j} requires one of the following: " ""
      fillcache c=nouns
      fillregex p=noun-pc[0-9]+(_lrt[0-9]+)?_name
      . noun "Any noun" "any noun"

    EndIter require

    BeginIter forbid{k} "a Forbid constraint"

      Select others "Noun Position Class {i} Lexical Rule Type {j} forbids" "Lexical Rule Type {j} forbids the following: " ""
      fillcache c=nouns
      fillregex p=noun-pc[0-9]+(_lrt[0-9]+)?_name
      . noun "Any noun" "any noun"

    EndIter forbid

    Label "<p>Lexical Rule Instances:</p>"

    BeginIter lri{k} "a Lexical Rule Instance" 0 1

      Radio inflecting "Noun Position Class {i} Lexical Rule Type {j} Lexical Rule Instance {k} Has Orthography" "Instance {k}" ""
      . no "No" "" "No affix"
      . yes "Yes" "" "Affix spelled"

      Text orth "Noun Position Class {i} Lexical Rule Type {j} Lexical Rule Instance {k} Spelling" "" "" 20

    EndIter lri

  EndIter lrt

  BeginIter is-lrt{j} "an Incorporated Stem Lexical Rule Type" 1 0 "adj_incorp"

    Text name "Noun Position Class {i} Lexical Rule Type {j} Name" "<b>Incorporated Stem Lexical Rule Type {j}</b>:<br/>Name: " "" 20

    MultiSelect supertypes "Noun Position Class {i} Lexical Rule Type {j} Supertype" "<br/>Supertypes: " ""
    fillregex p=noun-pc{i}_is-lrt[0-9]+_name

    Label "<p>Features:</p>"

    BeginIter feat{k} "a Feature"

      Select name "Noun Position Class {i} Lexical Rule Type {j} Feature {k} Name" "Name: " " "
      fillnames c=noun

      MultiSelect value "Noun Position Class {i} Lexical Rule Type {j} Feature {k} Value" "Value: " ""
      fillvalues p=noun-pc{i}_is-lrt{j}_feat{k}_name

      Select head "Noun Position Class {i} Lexical Rule Type {j} Feature {k} Head" "Specified on: " ""
      . dtr "The noun" "the noun"
      . adj "The adjective" "the adjective"

    EndIter feat

    Label "<p>Morphotactic Constraints:</p>"

    BeginIter require{k} "a Require constraint"

      MultiSelect others "Noun Position Class {i} Lexical Rule Type {j} Requires" "Lexical Rule Type {j} requires one of the following: " ""
      fillcache c=nouns
      fillregex p=noun-pc[0-9]+(_is-lrt[0-9]+)?_name
      . noun "Any noun" "any noun"

    EndIter require

    BeginIter forbid{k} "a Forbid constraint"

      Select others "Noun Position Class {i} Lexical Rule Type {j} forbids" "Lexical Rule Type {j} forbids the following: " ""
      fillcache c=nouns
      fillregex p=noun-pc[0-9]+(_is-lrt[0-9]+)?_name
      . noun "Any noun" "any noun"

    EndIter forbid

    Label "<p>Lexical Rule Instances:</p>"

    BeginIter lri{k} "a Lexical Rule Instance" 0 1

      Radio inflecting "Noun Position Class {i} Lexical Rule Type {j} Lexical Rule Instance {k} Has Orthography" "Instance {k}<br>" ""
      . no "No" "" "No affix<br>"
      . yes "Yes" "" "Affix spelled"

      Text orth "Noun Position Class {i} Lexical Rule Type {j} Lexical Rule Instance {k} Spelling" "" "" 20 "fill_pred('noun-pc{i}_is-lrt{j}_lri{k}', 'a')"
      Text pred "Noun Position Class {i} Lexical Rule Type {j} Lexical Rule Instance {k} Predicate" "Predicate: " "" 20

    EndIter lri

  EndIter is-lrt

EndIter noun-pc

Separator

Label "<h3>Verb Inflection</h3>"

BeginIter verb-pc{i} "a Position Class" 1

  Text name "Verb Position Class {i} Name" "<b>Verb Position Class {i}</b>:<br/>Position Class Name: " " " 20

  Check obligatory "Verb Position Class {i} Obligatory" "<br/>Obligatorily occurs:" ""

  Select order "Verb Position Class {i} Order" "<br/>Appears as a prefix or suffix:" ""
  . prefix "Prefix" "prefix"
  . suffix "Suffix" "suffix"

  MultiSelect inputs "Verb Position Class {i} Input" "<br/>Possible inputs:" ""
  fillcache c=verbs
  fillcache c=auxes
  fillregex p=verb-pc[0-9]+(_lrt[0-9]+)?_name
  . verb "Any verb" "any verb"
  . iverb "Any intransitive verb" "any intransitive verb"
  . tverb "Any transitive verb" "any transitive verb"
  . aux "Any auxiliary verb" "any auxiliary verb"

  Label "<p>Morphotactic Constraints:</p>"

  BeginIter require{j} "a Require constraint"

    MultiSelect others "Verb Position Class {i} Requires" "Verb Position Class {i} requires one of the following: " ""
    fillcache c=verbs
    fillcache c=auxes
    fillregex p=verb-pc[0-9]+(_lrt[0-9]+)?_name
    . verb "Any verb" "any verb"
    . iverb "Any intransitive verb" "any intransitive verb"
    . tverb "Any transitive verb" "any transitive verb"
    . aux "Any auxiliary verb" "any auxiliary verb"

  EndIter require

  BeginIter forbid{j} "a Forbid constraint"

    Select others "Verb Position Class {i} Forbids" "Verb Position Class {i} forbids the following: " ""
    fillcache c=verbs
    fillcache c=auxes
    fillregex p=verb-pc[0-9]+(_lrt[0-9]+)?_name
    . verb "Any verb" "any verb"
    . iverb "Any intransitive verb" "any intransitive verb"
    . tverb "Any transitive verb" "any transitive verb"
    . aux "Any auxiliary verb" "any auxiliary verb"

  EndIter forbid

  Label "<p>Lexical Rule Types that appear in this Position Class:</p>"

  BeginIter lrt{j} "a Lexical Rule Type" 1 1

    Text name "Verb Position Class {i} Lexical Rule Type {j} Name" "<b>Lexical Rule Type {j}</b>:<br/>Name: " "" 20

    MultiSelect supertypes "Verb Position Class {i} Lexical Rule Type {j} Supertype" "<br/>Supertypes: " ""
    fillregex p=verb-pc{i}_lrt[0-9]+_name

    Label "<p>Features:</p>"

    BeginIter feat{k} "a Feature"

      Select name "Verb Position Class {i} Lexical Rule Type {j} Feature {k} Name" "Name: " " "
      fillnames c=both

      MultiSelect value "Verb Position Class {i} Lexical Rule Type {j} Feature {k} Value" "Value: " ""
      fillvalues p=verb-pc{i}_lrt{j}_feat{k}_name

      Select head "Verb Position Class {i} Lexical Rule Type {j} Feature {k} Head" "Specified on: " ""
      . verb "The verb" "the verb"
      . subj "The subject" "the subject NP"
      . obj "The object" "the object NP"
      . higher "Higher-ranked" "the higher-ranked NP"
      . lower "Lower-ranked" "the lower-ranked NP"

    EndIter feat

    Label "<p>Valence-changing operations may modify the valence structure of<br/>
a verb by adding or removing either a subject or object, possibly <br/>
including changes to e.g. case frames or adding predicates. (<b>Experimental</b>)</p>"


    BeginIter valchg{k} "a valence-changing operation"

      Select operation "Verb Position Class {i} Lexical Rule Type {j} Valence-changing Operation {k} Type" "Type: " "<br/>" "" ""
      . subj-rem "Subject-removing" "subject-removing"
      . obj-rem "Object-removing" "object-removing"
      . obj-add "Object-adding" "object-adding"

      Label "<p>Object-adding operations currently only support strict transitive verbs as inputs.<br/>
        For object-adding operations, also specify (ignored for other operations):</P>"
      Text predname "Verb Position Class {i} Lexical Rule Type {j} Valence-changing Operation {k} Predicate Name" "Predicate: " "<br/> " 20

      Select argpos "Verb Position Class {i} Lexical Rule Type {j} Valence-changing Operation {k} Complement Position" "The added argument is at the: " " of the complements list.<br/>"
      . pre "front" "front"
      . post "end" "end" 


      Select argtype "Verb Position Class {i} Lexical Rule Type {j} Valence-changing Operation {k} Argument Type" "The added argument must be a(n): " ""
      . np "NP" "NP"
      . pp "PP" "PP"
      
    EndIter valchg

    Label "<p>Morphotactic Constraints:</p>"

    BeginIter require{k} "a Require constraint"

      MultiSelect others "Verb Position Class {i} Lexical Rule Type {j} Requires" "Lexical Rule Type {j} requires one of the following: " ""
      fillcache c=verbs
      fillcache c=auxes
      fillregex p=verb-pc[0-9]+(_lrt[0-9]+)?_name
      . verb "Any verb" "any verb"
      . iverb "Any intransitive verb" "any intransitive verb"
      . tverb "Any transitive verb" "any transitive verb"
      . aux "Any auxiliary verb" "any auxiliary verb"

    EndIter require

    BeginIter forbid{k} "a Forbid constraint"

      Select others "Verb Position Class {i} Lexical Rule Type {j} forbids" "Lexical Rule Type {j} forbids the following: " ""
      fillcache c=verbs
      fillcache c=auxes
      fillregex p=verb-pc[0-9]+(_lrt[0-9]+)?_name
      . verb "Any verb" "any verb"
      . iverb "Any intransitive verb" "any intransitive verb"
      . tverb "Any transitive verb" "any transitive verb"
      . aux "Any auxiliary verb" "any auxiliary verb"

    EndIter forbid

    Label "<p>Lexical Rule Instances:</p>"

    BeginIter lri{k} "a Lexical Rule Instance" 0 1

      Radio inflecting "Verb Position Class {i} Lexical Rule Type {j} Lexical Rule Instance {k} Has Orthography" "Instance {k}" ""
      . no "No" "" "No affix"
      . yes "Yes" "" "Affix spelled"

      Text orth "Verb Position Class {i} Lexical Rule Type {j} Lexical Rule Instance {k} Spelling" "" "" 20

    EndIter lri

  EndIter lrt

EndIter verb-pc

Separator

Label "<h3>Adjective Inflection</h3>"

BeginIter adj-pc{i} "a Position Class" 1

  Text name "Adjective Position Class {i} Name" "<b> Adjective Position Class {i}</b>:<br/>Position Class Name: " " " 20

  Check obligatory "Adjective Position Class {i} Obligatory" "<br/>Obligatorily occurs:" ""

  Select order "Adjective Position Class {i} Order" "<br/>Appears as a prefix or suffix:" ""
  . prefix "Prefix" "prefix"
  . suffix "Suffix" "suffix"

  MultiSelect inputs "Adjective Position Class {i} Input" "<br/>Possible inputs:" ""
  fillcache c=adjs
  fillregex p=adj-pc[0-9]+(_lrt[0-9]+)?_name
  . adj "Any Adjective" "any adjective"

  Check switching "Adjective Position Class {i} Switching" "<div>This position class constrains the syntactic behavior of its output: " "</div>"

  Label "<p>Morphotactic Constraints:</p>"

  BeginIter require{j} "a Require constraint"

    MultiSelect others "Adjective Position Class {i} Requires" "Adjective Position Class {i} requires one of the following: " ""
    fillcache c=adjs
    fillregex p=adj-pc[0-9]+(_lrt[0-9]+)?_name
    . adj "Any Adjective" "any adjective"

  EndIter require

  BeginIter forbid{j} "a Forbid constraint"

    Select others "Adjective Position Class {i} Forbids" "Adjective Position Class {i} forbids the following: " ""
    fillcache c=adjs
    fillregex p=adj-pc[0-9]+(_lrt[0-9]+)?_name
    . adj "Any Adjective" "any adjective"

  EndIter forbid

  Label "<p>Lexical Rule Types that appear in this Position Class:</p>"

  BeginIter lrt{j} "a Lexical Rule Type" 1 1

    Text name "Adjective Position Class {i} Lexical Rule Type {j} Name" "<b>Lexical Rule Type {j}</b>:<br/>Name: " "" 20

    MultiSelect supertypes "Adjective Position Class {i} Lexical Rule Type {j} Supertype" "<br/>Supertypes: " ""
    fillregex p=adj-pc{i}_lrt[0-9]+_name

    Label "<p>Features:<br>  Specify agreement features of the adjective by selecting one of the argument choices;<br>  specify inflection for predicative adjectives by selecting a feature to be specified on \"the adjective\".<br></p>"

    BeginIter feat{k} "a Feature"

      Select name "Adjective Position Class {i} Lexical Rule Type {j} Feature {k} Name" "Name: " " "
      fillnames c=both

      MultiSelect value "Adjective Position Class {i} Lexical Rule Type {j} Feature {k} Value" "Value: " ""
      fillvalues p=adj-pc{i}_lrt{j}_feat{k}_name

      Select head "Adjective Position Class {i} Lexical Rule Type {j} Feature {k} Head" "Specified on: " "" "" "toggle_element.call(this, 'adj-pc{i}_lrt{j}_adj_pc_note', 'on', ['subj', 'mod'])"
      . adj "The adjective" "the adjective"
      . subj "The subject" "the subject NP"
      . mod "The modified noun" "the modified NP"
      . xarg "Both positions" "both"

    EndIter feat

    Label "<p id='adj-pc{i}_lrt{j}_adj_pc_note' style='display:none;'>   NOTE: Specifying agreement features on \"the subject\" or \"the modified noun\" will create a new position<br>  class with specified features on \"both positions\" and without an affix to facilitate this functionality. If this<br>  is one of those position classes, make sure the \"specified on\" choice is set to \"both positions\"<br></p>"

    Radio mod "Adjective Position Class {i} Lexical Rule Type {j} structure" "<p>Instances of this Lexical Rule Type can be " "</p>" "adj-pc{i}_switching"
    . attr "Attributive" "" "attributive "
    . pred "Predicative" "" "predicative "
    . both "both" "" "both "

    Radio modpos "Adjective Position Class {i} Lexical Rule Type {j} modification direction" "<p>Instances of this Lexical Rule Type behaving attributively modify nouns directly<br>" "</p>" "adj-pc{i}_switching"
    . after "After-modifying" "" " after the adjective <br>"
    . before "Before-modifying" "" " before the adjective <br>"
    . either "Either-modifying" "" " either position <br>"
    . other "Other-mod" "" " some other position: this option is not currently supported" "" x

    Check predcop "Adjective Position Class {i} Lexical Rule Type {j} Stative Predicate or Copula Complement" "" " Instances of this Lexical Rule Type behaving predicatively appear as copula complements" "" "adj-pc{i}_switching"

    Label "<p>Morphotactic Constraints:</p>"

    BeginIter require{k} "a Require constraint"

      MultiSelect others "Adjective Position Class {i} Lexical Rule Type {j} Requires" "Lexical Rule Type {j} requires one of the following: " ""
      fillcache c=adjs
      fillregex p=adj-pc[0-9]+(_lrt[0-9]+)?_name
      . adj "Any adjective" "any adjective"

    EndIter require

    BeginIter forbid{k} "a Forbid constraint"

      Select others "Adjective Position Class {i} Lexical Rule Type {j} forbids" "Lexical Rule Type {j} forbids the following: " ""
      fillcache c=adjs
      fillregex p=adj-pc[0-9]+(_lrt[0-9]+)?_name
      . adj "Any adjective" "any adjective"

    EndIter forbid

    Label "<p>Lexical Rule Instances:</p>"

    BeginIter lri{k} "a Lexical Rule Instance" 0 1

      Radio inflecting "Adjective Position Class {i} Lexical Rule Type {j} Lexical Rule Instance {k} Has Orthography" "Instance {k}" ""
      . no "No" "" "No affix"
      . yes "Yes" "" "Affix spelled"

      Text orth "Adjective Position Class {i} Lexical Rule Type {j} Lexical Rule Instance {k} Spelling" "" "" 20

    EndIter lri

  EndIter lrt

EndIter adj-pc

Separator

Label "<h3>Copula Inflection</h3>"

BeginIter cop-pc{i} "a Position Class" 1

  Text name "Copula Position Class {i} Name" "<b> Copula Position Class {i}</b>:<br/>Position Class Name: " " " 20

  Check obligatory "Copula Position Class {i} Obligatory" "<br/>Obligatorily occurs:" ""

  Select order "Copula Position Class {i} Order" "<br/>Appears as a prefix or suffix:" ""
  . prefix "Prefix" "prefix"
  . suffix "Suffix" "suffix"

  MultiSelect inputs "Copula Position Class {i} Input" "<br/>Possible inputs:" ""
  fillcache c=cops
  fillregex p=cop-pc[0-9]+(_lrt[0-9]+)?_name
  . cop "Any Copula" "any copula"

  Label "<p>Morphotactic Constraints:</p>"

  BeginIter require{j} "a Require constraint"

    MultiSelect others "Copula Position Class {i} Requires" "Copula Position Class {i} requires one of the following: " ""
    fillcache c=cops
    fillregex p=cop-pc[0-9]+(_lrt[0-9]+)?_name
    . cop "Any Copula" "any copula"

  EndIter require

  BeginIter forbid{j} "a Forbid constraint"

    Select others "Copula Position Class {i} Forbids" "Copula Position Class {i} forbids the following: " ""
    fillcache c=cops
    fillregex p=cop-pc[0-9]+(_lrt[0-9]+)?_name
    . cop "Any Copula" "any copula"

  EndIter forbid

  Label "<p>Lexical Rule Types that appear in this Position Class:</p>"

  BeginIter lrt{j} "a Lexical Rule Type" 1 1

    Text name "Copula Position Class {i} Lexical Rule Type {j} Name" "<b>Lexical Rule Type {j}</b>:<br/>Name: " "" 20

    MultiSelect supertypes "Copula Position Class {i} Lexical Rule Type {j} Supertype" "<br/>Supertypes: " ""
    fillregex p=cop-pc{i}_lrt[0-9]+_name

    Label "<p>Features:</p>"

    BeginIter feat{k} "a Feature"

      Select name "Copula Position Class {i} Lexical Rule Type {j} Feature {k} Name" "Name: " " "
      fillnames c=both

      MultiSelect value "Copula Position Class {i} Lexical Rule Type {j} Feature {k} Value" "Value: " ""
      fillvalues p=cop-pc{i}_lrt{j}_feat{k}_name

      Select head "Copula Position Class {i} Lexical Rule Type {j} Feature {k} Head" "Specified on: " ""
      . cop "The copula" "the copula"
      . subj "The subject" "the subject NP"
      . mod "The complement" "the complement"

    EndIter feat

    Label "<p>Morphotactic Constraints:</p>"

    BeginIter require{k} "a Require constraint"

      MultiSelect others "Copula Position Class {i} Lexical Rule Type {j} Requires" "Lexical Rule Type {j} requires one of the following: " ""
      fillcache c=cops
      fillregex p=cop-pc[0-9]+(_lrt[0-9]+)?_name
      . cop "Any copula" "any copula"

    EndIter require

    BeginIter forbid{k} "a Forbid constraint"

      Select others "Copula Position Class {i} Lexical Rule Type {j} forbids" "Lexical Rule Type {j} forbids the following: " ""
      fillcache c=cops
      fillregex p=cop-pc[0-9]+(_lrt[0-9]+)?_name
      . cop "Any copula" "any copula"

    EndIter forbid

    Label "<p>Lexical Rule Instances:</p>"

    BeginIter lri{k} "a Lexical Rule Instance" 0 1

      Radio inflecting "Copula Position Class {i} Lexical Rule Type {j} Lexical Rule Instance {k} Has Orthography" "Instance {k}" ""
      . no "No" "" "No affix"
      . yes "Yes" "" "Affix"

      Text orth "Copula Position Class {i} Lexical Rule Type {j} Lexical Rule Instance {k} Spelling" "spelled" "" 20

    EndIter lri

  EndIter lrt

EndIter cop-pc

Separator

Label "<h3>Determiner Inflection</h3>"

BeginIter det-pc{i} "a Position Class" 1

  Text name "Determiner Position Class {i} Name" "<b>Determiner Position Class {i}</b>:<br/>Position Class Name: " " " 20

  Check obligatory "Determiner Position Class {i} Obligatory" "<br/>Obligatorily occurs:" ""

  Select order "Determiner Position Class {i} Order" "<br/>Appears as a prefix or suffix:" ""
  . prefix "Prefix" "prefix"
  . suffix "Suffix" "suffix"

  MultiSelect inputs "Determiner Position Class {i} Input" "<br/>Possible inputs:" ""
  fillcache c=dets
  fillregex p=det-pc[0-9]+(_lrt[0-9]+)?_name
  . det "Any determiner" "any determiner"

  Label "<p>Morphotactic Constraints:</p>"

  BeginIter require{j} "a Require constraint"

    MultiSelect others "Determiner Position Class {i} Requires" "Determiner Position Class {i} requires one of the following: " ""
    fillcache c=dets
    fillregex p=det-pc[0-9]+(_lrt[0-9]+)?_name
    . det "Any determiner" "any determiner"

  EndIter require

  BeginIter forbid{j} "a Forbid constraint"

    Select others "Determiner Position Class {i} Forbids" "Determiner Position Class {i} forbids the following: " ""
    fillcache c=dets
    fillregex p=det-pc[0-9]+(_lrt[0-9]+)?_name
    . det "Any determiner" "any determiner"

  EndIter forbid

  Label "<p>Lexical Rule Types that appear in this Position Class:</p>"

  BeginIter lrt{j} "a Lexical Rule Type" 1 1

    Text name "Determiner Position Class {i} Lexical Rule Type {j} Name" "<b>Lexical Rule Type {j}</b>:<br/>Name: " "" 20

    MultiSelect supertypes "Determiner Position Class {i} Lexical Rule Type {j} Supertype" "<br/>Supertypes: " ""
    fillregex p=det-pc{i}_lrt[0-9]+_name

    Label "<p>Features:</p>"

    BeginIter feat{k} "a Feature"

      Select name "Determiner Position Class {i} Lexical Rule Type {j} Feature {k} Name" "Name: " " "
      fillnames c=noun

      MultiSelect value "Determiner Position Class {i} Lexical Rule Type {j} Feature {k} Value" "Value: " ""
      fillvalues p=det-pc{i}_lrt{j}_feat{k}_name

    EndIter feat

    Label "<p>Morphotactic Constraints:</p>"

    BeginIter require{k} "a Require constraint"

      MultiSelect others "Determiner Position Class {i} Lexical Rule Type {j} Requires" "Lexical Rule Type {j} requires one of the following: " ""
      fillcache c=dets
      fillregex p=det-pc[0-9]+(_lrt[0-9]+)?_name
      . det "Any determiner" "any determiner"

    EndIter require

    BeginIter forbid{k} "a Forbid constraint"

      Select others "Determiner Position Class {i} Lexical Rule Type {j} forbids" "Lexical Rule Type {j} forbids the following: " ""
      fillcache c=dets
      fillregex p=det-pc[0-9]+(_lrt[0-9]+)?_name
      . det "Any determiner" "any determiner"

    EndIter forbid

    Label "<p>Lexical Rule Instances:</p>"

    BeginIter lri{k} "a Lexical Rule Instance" 0 1

      Radio inflecting "Determiner Position Class {i} Lexical Rule Type {j} Lexical Rule Instance {k} Has Orthography" "Instance {k}" ""
      . no "No" "" "No affix"
      . yes "Yes" "" "Affix"

      Text orth "Determiner Position Class {i} Lexical Rule Type {j} Lexical Rule Instance {k} Spelling" "spelled" "" 20

    EndIter lri

  EndIter lrt

EndIter det-pc

Section toolbox-import "Import Toolbox Lexicon"

Label "<p><a href=\"http://www.sil.org/computing/toolbox\">Toolbox</a>
is a tool provided by SIL and used by many field linguists. This page
allows you to automatically create lexical entries for your Grammar
Matrix grammar on the basis of lexical entries in a Toolbox lexicon.
This page allows you to guide the import process by defining one
or more configurations (called Toolbox Import Configurations).
You may import from multiple Toolbox files (by
selecting multiple files on this page), but every time you do an
import, all previously imported lexical entries will be dropped.  If
your Toolbox files use the same set of tags, you may add them all to
the same Toolbox Import Configuration.  If they use different tags
(for lexical entry ids, stems, and glosses), you will need to define
separate Toolbox Import Configurations.</p><p>For each Toolbox Import
Configuration, you will need to specify the file or files you are
importing from, the tags used in those files for entry ids, stems, and
glosses.  Within each Toolbox Import Configuration you can specify one
or more Import Classes, which map Toolbox tag/value pairs to lexical
classes defined on the Lexicon page.  The Toolbox Import
Configurations become part of your choices file when you click the
Submit or Import Lexicon buttons.</p><p> Once you have imported a
lexicon, you can check the entries that were imported for each class <a
href=\"matrix.cgi?subpage=ToolboxLexicon\">here</a>.
If you find errors, you can edit the Import Classes and
re-import.</p><p>In order to import information from a Toolbox lexicon
to your choices file, the Toolbox files must be transferred to our
servers.  We will NOT store these files permanently.  They will be
deleted immediately after being processed.</p>"

BeginIter toolboximportconfig{i} "a Toolbox Import Configuration" 1 1

  Text idtag "id tag" "Toolbox tag for lex entry ids: " "" 10

  Text glosstag "gloss tag" " Toolbox tag for glosses: " "" 10

  Text starttag "start tag" "<br /><br />Toolbox tag which starts lexical database entries: " "" 10

  Text stemtag "stem tag" "<br /><br />Toolbox tag for stem: " "" 10

  Text bistemtag "bistem tag" " (Optional) Toolbox tag for affix portion of bipartite stems: " "" 10

  BeginIter repeat{j} " a Toolbox tag which can repeat in a database entry"

    Text tag "repeatable tag" " Repeatable Tag {j}: " "" 10

  EndIter repeat

  Radio tbpredvalues "pred values" "<p>Every lexical entry requires a semantic predicate.  For entries imported from Toolbox, we can construct these predicates from the stem, from the gloss (which could be long), or from the first word of the gloss.  If either of the gloss options is chosen but some entries lack glosses, lexical entries will be constructed from the stem for those entries.  Predicates should be constructed from: <br />" ""
  . stem "Stem" "" " the stem value<br>"
  . gloss "Gloss" "" " the gloss (if available)<br>"
  . glossfw "Gloss first word" "" " the first word of the gloss (if available)"

  BeginIter toolboxfile{j} "a Toolbox File" 0 1

    File tbfilename "file name" "Toolbox file {j}: " ""

  EndIter toolboxfile

  BeginIter importclass{j} "an Import Class" 1 1

    Text importlextype "lexical type" "Lexical type for imported entries " "" 20

    BeginIter toolboxtag{k} "a Toolbox tag-value pair" 0 1

      Text tbtag "toolboxtag" "Toolbox tag (e.g., for part of speech): " "" 10

      Text tbvalue "toolboxvalue" " Value for the Toolbox tag: " "" 10

    EndIter toolboxtag

  EndIter importclass

EndIter toolboximportconfig

Button "Import Toolbox Lexicon" "<br /><br />" "" "import_toolbox_lexicon()"

Section test-sentences "Test Sentences"

Label "<p>In this section, you can provide example sentences that will
appear in the file <span class=\"tt\">test_sentences</span> in your grammar, as defaults
in the LKB's parse dialog, and in the [incr tsdb()] database skeleton
in the tsdb/skeletons directory of your grammar. Please use only the
vocabulary defined in the Lexicon section. If the sentence is
ungrammatical, please check the \"Starred\" checkbox</p>"

BeginIter sentence{i} "a Sentence"

  Text orth "Sentence {i}" "<b>Sentence {i}</b>: " "" 100
  Check star "Grammatical {i}" "Starred: " ""

EndIter sentence

Section gen-options "Test by Generation Options"

Label "<p>In this section, select the templates you wish to generate from,
and the features you which to specify on those templates</p>"

Separator

Label "<p>Select which templates you would like to use in generation.  If nothing is selected, the simple transitive and intransitive templates will be used, with no features specified</p>"

Check itv "Intransitive" "" "Simple intransitive verb phrase<br>"

Label "Features:"

BeginIter itv-feat{j} "a Feature"

    Select name "Feature {j} name" "Name: " " "
    fillnames c=verb

    Select value "Feature {j} value" "Value: " ""
    fillvalues p=itv-feat{j}_name

    Select location "Feature {j} location" "Specified on: " ""
    . NOUN1 "Subject" "the subject NP"
    . ITR-VERB1 "Verb" "the verb"

EndIter itv-feat

Separator

Check stv "Transitive" "" "Simple transitive verb phrase<br>"

Label "Features:"

BeginIter stv-feat{j} "a Feature"

    Select name "Feature {j} name" "Name: " " "
    fillnames c=verb

    Select value "Feature {j} value" "Value: " ""
    fillvalues p=stv-feat{j}_name

    Select location "Feature {j} location" "Specified on: " ""
    . NOUN1 "Subject" "the subject NP"
    . TR-VERB1 "Verb" "the verb"
    . NOUN2 "Object" "the object NP"

EndIter stv-feat

Section ToolboxLexicon "Toolbox Lexicon" 0

Label "<p> Imported Toolbox Lexical items are displayed here, if any of these are incorrect
we recommend changing your import configurations and reimporting your files instead of
directly correcing the entries.</p>"

Separator

BeginIter imported-entry{i} "an imported Entry"

    Text lextype "Imported-Entry {i} LexType" "Lexical Type:" "<br />" 20

    Text orth "Imported-Entry {i} Orthogrphy" "Spelling:" "<br />" 20

    Text pred "Imported-Entry {i} Predicate" "Predicate:" "<br />" 20

    Text aff "Imported-Entry {i} Affix" "Affix:" "<br />" 20

EndIter imported-entry<|MERGE_RESOLUTION|>--- conflicted
+++ resolved
@@ -1657,11 +1657,7 @@
   . before "Before" "" "before the VP or S it attaches to<br>&nbsp;&nbsp;&nbsp;&nbsp;&nbsp;&nbsp;"
   . after "After" "" "after the VP or S it attaches to<br>"
 
-<<<<<<< HEAD
   Radio subordinator-type "Subordinator Position" "&nbsp;&nbsp;&nbsp;&nbsp;&nbsp;&nbsp;Is the free subordinator morpheme treated as the head of its clause or as and adverbial?:<br>&nbsp;&nbsp;&nbsp;&nbsp;&nbsp;&nbsp;" ""
-=======
-  Radio subordinator_type "Subordinator Position" "&nbsp;&nbsp;&nbsp;&nbsp;&nbsp;&nbsp;Is the free subordinator morpheme treated as the head of its clause or as and adverbial?:<br>&nbsp;&nbsp;&nbsp;&nbsp;&nbsp;&nbsp;" ""
->>>>>>> 3d8858fc
   . head "Head" "" "it is the head of the subordinate clause<br>&nbsp;&nbsp;&nbsp;&nbsp;&nbsp;&nbsp;"
   . adverb "Adverb" "" "it is an adverb (not the head of its clause)<br>"
 
@@ -1686,11 +1682,7 @@
   . before "Before" "" "before the VP or S it attaches to<br>&nbsp;&nbsp;&nbsp;&nbsp;&nbsp;&nbsp;"
   . after "After" "" "after the VP or S it attaches to<br>"
 
-<<<<<<< HEAD
   Radio subordinator-type "Subordinator Position" "&nbsp;&nbsp;&nbsp;&nbsp;&nbsp;&nbsp;Is the morpheme in the subordinate clause treated as the head of its clause or as and adverbial?:<br>&nbsp;&nbsp;&nbsp;&nbsp;&nbsp;&nbsp;" ""
-=======
-  Radio subordinator_type "Subordinator Position" "&nbsp;&nbsp;&nbsp;&nbsp;&nbsp;&nbsp;Is the morpheme in the subordinate clause treated as the head of its clause or as and adverbial?:<br>&nbsp;&nbsp;&nbsp;&nbsp;&nbsp;&nbsp;" ""
->>>>>>> 3d8858fc
   . head "Head" "" "it is the head of the subordinate clause<br>&nbsp;&nbsp;&nbsp;&nbsp;&nbsp;&nbsp;"
   . adverb "Adverb" "" "it is an adverb (not the head of its clause)<br>"
 
@@ -1748,9 +1740,6 @@
 EndIter cms
 
 
-<<<<<<< HEAD
-=======
-Section clausal-comp "Clausal Complements"
 
 Define strategies for <b>sentential,
 or clausal, complements</b> here.<br><br> 
@@ -1815,7 +1804,6 @@
 (including nominalized, which can have a special paradigm) in the Morphology section. 
 You will need to specify which verbs can take which type of complement in the Lexicon section.
 </p>"
->>>>>>> 3d8858fc
 
 Section lexicon "Lexicon"
 
