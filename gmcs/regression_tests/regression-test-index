tiniest=very basic grammar to get the regression tests started - SOV word order, no frills
case-erg-abs=Case, ergative-absolutive
case-fluid-s=Case, fluid-S
case-focus=Case, focus
case-nom-acc=Case, nominative-accusative
case-nom-acc-adp=Case, nominative-accusative w/ adpositions
case-none=Case, none
case-split-n=Case, split-N
case-split-s=Case, split-S
case-split-v=Case, split-V
case-tripartite=Case, tripartite
dir-inv-algonquian=Direct-inverse, pseudo-Algonquian
dir-inv-fore=Direct-inverse, pseudo-Fore
aux-s-f-noinfl=two aux, finite sentential compelement, no inflection, level1 test
aux-vp-f-noinfl=two aux, finite vp comp, no inflection, level 1 test
aux-v-f-noinfl=two aux, finite v vomp, no inflection, level 1 test
aux-f-vpcomp-nfconst-formfeat=finite auxes with nf vp compleof the nf comp is constrained - level 2 test (inflection, no t&a features)
nopaux-noinfl-vpcomp-f-formfeat=single uninflected aux with finite vp complement, level 2 test (inflection but no t&a features)
auxten-vpcompnfasp-tafeat=tensed auxilialevel 3 test
noaux-toblig-aopt-onv=obligatory tense, optional aspect on v, no aux level 3 test
auxcomp-feature-engstative-vp-1013=testing verb class feature stative and aux constrained to nonstative
auxcomp-markfeature-vp-1015=testing KEYS.KEY mhat is being used to distinguish etre and avoir type auxiliary verb classes
fin-forms-noaux-1008=testing finite/nonfinite distinction when there are no auxiliaries
nf-form-withaux-vp-1008=testing nonfinite form constraint for aux complement
nf-twoforms-withtwoaux-vp-1008=testing-- two nonfinite forms
multi-select-case=multi-select of feature values, namely case
v2-aux-eitherside-v=v2nd word order with one auxiliary that takes a v (not vp) complement which can appear freely on either side ofthe aux
v2-aux-eitherside-vp=v2nd word order with one auxiliary that takes a vp complement on either side
vfinal=V-final basic word order: verb in final position, subject and object in either position in front.
v2-basic-order=V2 basic word order: verb in second position, subject and object on either side.
vos-vp-aux-case-rais=testing case constraints imposed by the auxiliary: here it raises the case value from its vcomp's subject
aux-assigns-subj-case-vp=grammar tests case restrictions imposed by auxiliary: here the auxiliary aentence
ovs-aux-after-vp=testing ovs word order with auxiliaries that follow their vp complement
ovs-aux-before-vp=tests word order ovs with auxiliaries that precede their vp complement
vos-aux-before-vp=testing word order for vos languages with auxiliaries preceding their vp complement
vos-aux-after-vp=testing word order for vos languages in which the auxiliary follows its vp complement
free-aux-after-vp=testing word order with auxiliaries following their vp-compl, else free word order
free-aux-before-vp=testing free word order with auxiliary that needs to come before its verbal complements
multi-featured-aux=very! short test of features on the auxiliary itself
vso-aux-before-vp=testing vso word order where auxiliary precedes main-verb and takes vso complement style Irish and Welsh
free-aux-after-v-cluster=testing free word order where the aux follows its vcomp and forms verbal clusters
free-aux-before-v-cluster="testing free word order with preceding auxiliaries that take a v-comp and form a v-cluster"
sov-aux-after-v="testing sov word order where auxiliaries precede v-comp"
sov-aux-before-v="testing sov word order with auxiliaries preceding their v-comp"
svo-aux-after-v="testing svo word order with aux following its v-complement"
svo-aux-before-v="testing svo word order with auxiliary preceding v-comp"
v-initial-aux-after-vp="testing v-initial word order with auxiliaries following their vp-complement"
v-initial-aux-before-vp="testing v-initial word order where the auxiliary precedes its vp complement"
v-initial-aux-after-v="testing v-initial word order when the auxiliary follows its v-complement"
v-initial-aux-before-v="testing v-initial word order with aux preceding its v-complement"
vso-aux-after-v="testing vso word order where the auxiliary follows its v-complement"
vso-aux-before-v-cluster="testing vso word order where the aux precedes its v-comp forming a verbal cluster"
vso-aux-before-v-no-cluster="test vso word order where aux precedes its v-complement and does not form a verbal cluster"
free-one-aux-max-v=tests free word order with no verbal clusters, thus maximum one aux
view-inf-situ-inher=inflected viewpoint and inherent situation aspect
view-situ-aspect-infl=situation and viewpoint aspect as inflection
test-stative=testing assignment of prog-asp to non-stative-ing comp, ignoring tense/person/number/spelling, only transitive
Zulu=Zulu test for morphotactics
Slave=Slave test for morphotactics
Finnish=Finnish test for morphotactics
case-mixed=case, mixed adpositional and morphological marking
case-mixed-optadp=case with mixed optional adpositional and morphological marking
case-optadp=case with optional adpositional marking
auxfeatures=testing features on auxiliary verb
compfeatures=testing features on the auxiliary complement
compfeatures-onlyformmarked=testing features on auxiliary complement but only FORM is marked on the verb
auxfeatures-onlyformmarked=testing features on the auxiliaryFORM marked on the complement verb
subj-drop=All subjects caobjects can be dropped.  No markers for subject dropping.
lex-subj-drop=Lexical subject dropping with no marker.  No object dropping
all-subj-drop-wth-req-marker=All subject droppiuired marker for both dropped and overt subjects.  No object dropping.
all-subj-drop-wth-opt-marker=Subject dropping for all verbs with a marker left optionally for both dropped and overt subjects
arg-opt-all-comps-drop-wth-no-marker=All complements can be dropped. No marker.
arg-opt-all-comps-drop-marker-req-wth-drop-opt-wthout="Object dropping allowed for all verbs.  Marker is required for dropping and optional otherwise."
arg-opt-all-comps-drop-marker-req-wth-drop-req-wthout="Object dropping is allowed for all verbs and a marker is required when objects are dropped and when they are not."
arg-opt-all-comps-drop-marker-req-wth-drop-np-wthout="Object dropping is allowed for all verbs and an object marker is required when the object is dropped and not permitted with an overt object."
arg-opt-all-comps-drop-marker-opt-wth-drop-opt-wthout="Object dropping is allowed for verb types and object marking is optional when for dropped and overt objects."
arg-opt-all-comps-drop-marker-opt-wth-drop-np-wthout="Object dropping is allowed for all verb types and a marker is optional if the object is dropped and not permitted if it is overt."
arg-opt-all-comps-drop-marker-np-wth-drop-req-wthout="Object dropping is allowed for all verb types.  A marker is required with overt arguments and not permitted with dropped arguments."
arg-opt-all-comps-drop-marker-np-wth-drop-opt-wthout="Object dropping is allowed for all verb types a marker is not permitted with dropped arguments and is optional for overt."
arg-opt-all-comps-drop-marker-opt-wth-drop-req-wthout="Object dropping for all verb types.  Marker is optional for dropped objects and required for overt objects."
arg-opt-all-subj-drop-marker-np-wth-drop-opt-wthout=Subject dropping is allowed for all verb types.  A marker is not permitted with a dropped subject and is optional with an overt one.  Object dropping is not allowed.
arg-opt-all-subj-drop-marker-np-wth-drop-req-wthout=Subject dropping for all verb types. Marker not permitted with dropped subj and req with overt arg.
arg-opt-all-subj-drop-marker-opt-wth-drop-np-wthout=Subject dropping for all verb types. Marker optional with drop and not permitted with overt subj.
arg-opt-all-subj-drop-marker-opt-wth-drop-opt-wthout=Subject dropping allowed for al verb types. Marker optional for both dropped and overt subjects.
arg-opt-all-subj-drop-marker-opt-wth-drop-req-wthout=Subject dropping allowed for all verb types. Marker opt for dropped subj and req for overt subj.
arg-opt-all-subj-drop-marker-req-wth-drop-np-wthout=Subject dropping allowed for all verb types. Marker required for drop and not permitted with overt subj.
arg-opt-all-subj-drop-marker-req-wth-drop-opt-wthout=Subject dropping allowed for all verb types.  Marker req for drop and opt for overt subj.
arg-opt-all-subj-drop-marker-req-wth-drop-req-wthout=Subject dropping for all verb types. Marker required for both dropped and overt subjects
arg-opt-lex-subj-drop-no-marker=Lexical based subject dropping. No marker.
arg-opt-lex-subj-drop-marker-req-wth-drop-req-wthout=Lexically based subject dropping. Marker required for dropped and overt subjs.
arg-opt-lex-cntxt-subj-drop-marker-req-wth-drop-req-wthout=Subject dropping according to one context with one feature specified on the verb.
arg-opt-lex-cntxt-2feat-subj-drop-marker-req-wth-drop-req-wthout=Subject dropping only in one context with multiple features.  One specified on the verb.  One on the subj.
Cree=Plains Cree (sfd dissertation)
Dyirbal=Dyirbal (sfd dissertation)
Fore=Fore (sfd dissertation)
German=German (sfd dissertation)
Hindi=Hindi (sfd dissertation)
Tagalog=Tagalog (sfd dissertation)
case-mixed2=mixed adpositional and morphological marking (2)
Sahaptin-short=Sahaptin, shorter version (sfd dissertation)
qpart-yes-no=Questions marked via sentence-initial question particle.
subj-aux-inv-q=Questions marked by subj-aux inversion.
infl-q-main-verb=Question marking as inflection on the main verb, no other affixes
infl-q-main-verb-prefix=Questions as prefix on main verbs.
infl-q-aux-verb=Questions as inflection on aux verbs.
infl-q-final-opt-suffix=Question inflection as optional suffix after one other suffix
infl-q-nonfinal-suffix=Question affix as non-final in suffix string.
arg-opt-lex-comps-drop-marker-np-wth-drop-opt-wthout=lexically licensed object dropping.marker not permitted if the object is dropped and optional if it is overt.
arg-opt-lex-comps-drop-marker-np-wth-drop-req-wthout=lexically licensed object dropping. marker not permitted with dropped object and required with an overt object.
arg-opt-lex-comps-drop-marker-opt-wth-drop-np-wthout=lexically licensed object dropping. marker is optional with dropped object and not permitted with overt object.
arg-opt-lex-comps-drop-marker-opt-wth-drop-opt-wthout=lexically licensed object dropping. marker is optional for both dropped and overt objects.
arg-opt-lex-comps-drop-marker-opt-wth-drop-req-wthout=lexically licensed object dropping. marker is optional with a dropped object and required with an overt object
arg-opt-lex-comps-drop-marker-req-wth-drop-np-wthout=lexically licensed object dropping. marker is required with a dropped object and not permitted with an overt object
arg-opt-lex-comps-drop-marker-req-wth-drop-opt-wthout=lexically licensed object dropping.marker is required with a dropped object and optional with an overt object.
arg-opt-lex-comps-drop-marker-req-wth-drop-req-wthout=lexicallylicensed object dropping. marker is required with a dropped object and required with an overt object
arg-opt-lex-subj-drop-marker-np-wth-drop-opt-wthout=lexically licensed subject dropping. marker is not permitted when subject is dropped and is optional when it is overt
arg-opt-lex-subj-drop-marker-np-wth-drop-req-wthout=lexically licensed subject dropping. subject marker is not permitted with an dropped subject and required with an overt subject.
arg-opt-lex-subj-drop-marker-opt-wth-drop-np-wthout=lexically licensed subject dropping. maker is optional with dropped subject and not permitted with overt subject
arg-opt-lex-subj-drop-marker-opt-wth-drop-opt-wthout=lexically licensed subject drop. marker is optional with dropped subject and optional with an overt subject
arg-opt-lex-subj-drop-marker-opt-wth-drop-req-wthout=lexically licensed subject dropping. marker is optional with a dropped subject and required with an overt subject
arg-opt-lex-subj-drop-marker-req-wth-drop-np-wthout=lexically licensed subject dropping. marker is required with a dropped subject and not permitted with an overt subject
arg-opt-lex-subj-drop-marker-req-wth-drop-opt-wthout=lexically licensed subject dropping. marker is required for a dropped subject and optional for a overt subject
arg-opt-lex-comps-drop-np-wth-drop-np-wthout=lexically licensed object dropping.  marker is not permitted for dropped or overt objects
eng-qpart-inf=Testing interaction of non-finite form and question particle.  Question particle should now only attach to finite sentences.
subj-v-inv-obj-drop=Testing interaction of subj-v inversion and object drop, as well as interaction of subj-v intersion and FORM and AUX features.
asp-mood-contrast-options=tests options to add simple imper/perf and subj/ind hierarchies
mood-buildhierarchy=testing the build your own mood hierarchy
morphotactics-opt-oblig-single-input=Tests simple morphotactics with position classes having only 1 input. Also tests that obligatory PCs arequired by the lexical types they take as input.
morphotactics-req-fbd=Tests forwards and backwards require, and (backward) forbid, morphotactic co-occurrence restrictions on an input graph with both conjunction and disjunction.
morphotactics-lrt-inputs=Tests inputs and constraints using hierarchies (trees and multiple inheritance) of lexical rule types.
morphotactics-impl-expl-disjunction=Models and tests both implicit and explicit non-sequential disjunctions, and an explicit sequential disjunction.
bipartite-stems=Basic test cases for bipartite stems, based on mini-English
neg-aux-min=scope of negation for negative auxiliary verbs. uses minimal grammar augmented with some choices for auxiliaries
neg-zero-min=checks semantics of negation for a basic zero-neg grammar (a phonologically empty negation suffix)
neg-head-feature=uses a syntactic head feature to ensure that two affixes are mutually incompatible---intended to model the incompatibility of negation with certain other inflectional morphemes; implemented by having those morphemes specify NEGATED -, while negation obviously, has NEGATION +.
neg-infl-nonfinal-suffix=Inflectional negation as optional non-final suffix, optionality with check box
neg-infl-final-opt-suffix=Negative affix as optional suffix at end of suffix string
neg-adv-vp-pre=negation as independent pre VP modifier
neg-infl-sole-suffix=negation as the only suffix, optional
neg-infl-mini=negation as inflection, simple case
neg-comp-auxattach-precomps=neg adv as selected first comp of an aux type after application of a lexical rule
neg-comp-finattach-precomps=neg-comp-add-lex-rule adds neg-adv as selected first comp of a finite verb
neg-comp-auxattach-postcomps=negative complement lexical rule adds a second complement (a neg adverb) to the comps list of an auxiliary verb
char-test-keep-all=test of repp preprocessing where user only wants to split on whitespace
char-test-discard-all=test of repp preprocessing where we split on then discard all lower ascii punctuation including space and tab
char-test-keep-list=test of repp preprocessing where we discard all punc not on a list submitted by user
multi-wd-lex=tests multi word lexical item output on a noun
neg-v-attach-freewo=ensures that lexical attachment for neg adverbs still works without problems with free word order
neg-mod-vp-either=negative modifier which can occur on either side of the vp
neg-infl-head=bipartite negation neg-aux and required inflection on main verb
neg-infl-infl=bipartite negation, two bound negators, one attaches to aux and requires the other on the lexical verb
neg-infl-comp=bipartite negation, infl lex-rule puts neg-comp on comps list of verb, a la French [fra]
neg-infl-mod=bipartite negation, infl rule introduces feature dependency to require neg adv, uses mod rules
neg-head-comp-sauxbefore-compafter=bipartite neg, negaux selects for sentential complement followed by dummy negcomp
neg-head-comp-sauxbefore-compbefore=bipartite neg, negaux selects for dummy negcomp followed by s comp
neg-head-comp-vpauxbefore-compafter=bibpartite neg, negaux selects vp complement (raises subject) second comp is dummy auxiliary negcomp
neg-head-comp-vpauxbefore-compbefore=bipartite neg, negaux selects dummy negcomp followed by vpcomp, raises subject
neg-head-mod-vpaux-modafter=bipartite neg, neg auxiliary requires dummy neg modifier, aux selects vp comp, mod after comp
neg-comp-comp=two negative complements, introduced by two lexical rules, one attaches to aux, the other to lexical verbs, mutual requires
neg-comp-mod=bipartite negation, negative complement carries semantics, requires a negative (dummy) modifier via NEG-SAT feature passing
neg-mod-mod=bipartite negation, two negative modifiers in mutual requires relationship
infostr-cf-mod-after-noun=infostr
infostr-ct-mod-after-noun=infostr
infostr-foc-adp-after-noun=infostr
infostr-foc-affix-after-noun=infostr
infostr-foc-affix-obj=infostr
infostr-foc-affix-obj-verb=infostr
infostr-foc-affix-subj=infostr
infostr-foc-affix-subj-obj=infostr
infostr-foc-affix-subj-obj-verb=infostr
infostr-foc-affix-subj-verb=infostr
infostr-foc-final-topic-first-cf-prev=infostr
infostr-foc-initial-topic-first=infostr
infostr-foc-mod-after-both=infostr
infostr-foc-mod-after-noun=\infostr
infostr-foc-mod-after-verb=infostr
infostr-foc-mod-before-noun=infostr
infostr-foc-mod-both-both=infostr
infostr-foc-mod-both-noun=infostr
infostr-foc-osv-final=infostr
infostr-foc-osv-initial=infostr
infostr-foc-osv-postv=infostr
infostr-foc-osv-prev=infostr
infostr-foc-ovs-final=infostr
infostr-foc-ovs-initial=infostr
infostr-foc-ovs-postv=infostr
infostr-foc-ovs-prev=infostr
infostr-foc-sov-final=infostr
infostr-foc-sov-initial=infostr
infostr-foc-sov-postv=infostr
infostr-foc-sov-prev=infostr
infostr-foc-svo-final=infostr
infostr-foc-svo-initial=infostr
infostr-foc-svo-postv=infostr
infostr-foc-svo-prev=infostr
infostr-foc-v2-final=infostr
infostr-foc-v2-initial=infostr
infostr-foc-v2-postv=infostr
infostr-foc-v2-prev=infostr
infostr-foc-vf-initial=infostr
infostr-foc-vf-prev=infostr
infostr-foc-vi-final=infostr
infostr-foc-vi-postv=infostr
infostr-foc-vos-final=infostr
infostr-foc-vos-initial=infostr
infostr-foc-vos-postv=infostr
infostr-foc-vos-prev=infostr
infostr-foc-vso-final=infostr
infostr-foc-vso-initial=infostr
infostr-foc-vso-postv=infostr
infostr-foc-vso-prev=infostr
infostr-top-mod-after-noun=infostr
infostr-foc-affix-subj-obj-hier=regression test for Yukaghir-like grammars
adj-1adjn=Test for adjectives being the only modifier of their modificand.
adj-1adj-n=Test for adjective incorporation with one prefix position class.
adj-1n-adj=Test for adjective incorporation with one suffix position class.
adj-ovs=Test for attributive adjectives modifying nouns in a language with OVS word order.
adj-osv=Test for attributive adjectives modifying nouns in a language with OSV word order.
adj-sov=Test for attributive adjectives modifying nouns in a language with SOV word order.
adj-vos=Test for attributive adjectives modifying nouns in a language with VOS word order.
adj-vso=Test for attributive adjectives modifying nouns in a language with VSO word order.
adj-both-either-cop=Test for adjectives that can be either be a pre-head or post-head attributive modifier and can appear as a copula complement.
adj-both-either-stative=Test for adjectives that can be either be a pre-head or post-head attributive modifier and can appear as a stative predicate.
adj-both-post-cop=Test for adjectives that is a post-head attributive modifier and can appear as a copula complement.
adj-both-post-stative=Test for adjectives that is a post-head attributive modifier and can appear as a stative predicate.
adj-both-pre-stative=Test for adjectives that is a pre-head attributive modifier and can appear as a stative predicate.
adj-both-pre-cop=Test for adjectives that is a pre-head attributive modifier and can appear as a copula complement.
adj-comp_cop=Basic test for copula after its complement.
adj-cop_comp=Basic test for copula before its complement.
adj-cop_agr=Test for copula agreement with subject.
adj-cop_infl=Test for copula inflection.
adj-cop_infl_adj_agr=Test for copula inflection with copula complement agreeing with subject.
adj-cop_agr_adj_agr_1=Test for copula and complement agreeing with each other and subject.
adj-cop_agr_adj_agr_2=Test for copula and complement agreeing with each other and subject.
adj-split_cop=Test for split copulas where different copulas take different complement sets.
adj-adj-n-adj=Test for adjective incorporation with one prefix position class and one suffix position class.
adj-adj_n_agr=Test for adjective agreement with prehead attributive adjectives.
adj-2adj-n=Test for adjective incorporation with two prefix position classes.
adj-2n-adj=Test for adjective incorporation with two suffix position classes.
adj-adj-agr-n=Test for adjective incorporation with one prefix position class with daughter agreement.
adj-infl-mod_pre_stative=Test for adjectives that only agree with their modificands, appear as stative predicates, and are pre-head modifiers.
adj-infl-mod_post_stative=Test for adjectives that only agree with their modificands, appear as stative predicates, and are post-head modifiers.
adj-infl-mod_pre_cop=Test for adjectives that only agree with their modificands, appear as copula complements, and are pre-head modifiers.
adj-infl-mod_post_cop=Test for adjectives that only agree with their modificands, appear as copula complements, and are post-head modifiers.
adj-infl-subj_pre_stative=Test for adjectives that only agree with their subjects, appear as stative predicates, and are pre-head modifiers.
adj-infl-subj_post_stative=Test for adjectives that only agree with their subjects, appear as stative predicates, and are post-head modifiers.
adj-infl-subj_pre_cop=Test for adjectives that only agree with their subjects, appear as copula complements, and are pre-head modifiers.
adj-infl-subj_post_cop=Test for adjectives that only agree with their subjects, appear as copula complements, and are post-head modifiers.
adj-cop_adj_agr=Test for adjective agreeing with subject in copula complement constructions.
adj-adj_n_infl=Test for stative predicate adjectives with inflection features in AS word order.
adj-n_adj_infl=Test for stative predicate adjectives with inflection features in SA word order.
adj-adj_n_subj_agr=Test for stative predicate adjectives with subject agreement in AS word order.
adj-n_adj_subj_agr=Test for stative predicate adjectives with subject agreement in SA word order.
adj-adj_n=Test for stative predicate adjectives in AS word order.
adj-n_adj=Test for stative predicate adjectives in SA word order.
adj-switching_cop=Test for optionally copula complement adjective.
adj-switching_infl_cop=Test for switching predicative adjectives between copula and stative predicate with inflection.
adj-switching_infl_cop_infl=Test for switching predicative adjectives between copula with inflection and stative predicate with inflection.
adj-switching_infl_1=Test for stative predicate adjective with optional inflection in AS order.
adj-switching_infl_2=Test for stative predicate adjective with optional inflection in SA order.
adj-split_adj_cop_n_adj=Test for predicative adjectives where some adjectives appear as copula complements and others as stative predicates.
adj-split_cop_adj_n_adj=Test for predicative adjectives where some adjectives appear as copula complements and others as stative predicates.
adj-split_adj_cop_infl=Test for predicative adjectives where some adjectives appear as copula complements and others as stative predicates with event type inflection.
adj-split_adj_zero_adj-infl_n=Test for predicative adjectives where all predicative adjectives as stative predicates and some require event type inflection.
adj-split_zero_adj_n_adj-infl=Test for predicative adjectives where all predicative adjectives as stative predicates and some require event type inflection.
adj-split_cop_stative_infl=Test for predicative adjectives where some adjectives appear as copula complements with copula inflection and others as stative predicates with event type inflection.
adj-split_infl_cop=Test for predicative adjectives where all predicative adjectives have event type inflection and some appear as copula complements.
adj-split_infl_cop_mix=Test for predicative adjectives where some adjectives are copula complements and some are stative predicates, some of each appear with inflection, some of each without.
adj-2adjn=Test for two attributive adjectives modifying nouns in either posthead or prehead word orders.
adj-n_adj_agr=Test for adjective agreement with posthead attributive adjectives.
adj-either_adj_n=Test for attributive adjective appearing prehead or posthead.
adj-nadj=Basic test for attributive only adjectives modifying nouns before the adjective.
adj-split-both+attr=Test for adjectives where some adjectives are attributive only and others can be both attributive and predicative.
adj-split-both+pred=Test for adjectives where some adjectives are predicative only and others can be both attributive and predicative.
adj-split-both+attr+pred=Test for adjectives where some adjectives are attributive only, some predicative only, and others can be both attributive and predicative.
adj-adjn=Basic test for attributive adjectives.
valchg-obj-rem=simple object-removing valence change
valchg-subj-rem=simple subject-removing valence change
valchg-subj-rem-obj-rem=combining subject-removing and object-removing valence change
valchg-obj-add-pre-np=object-adding valence change, np added at front of comps
valchg-obj-add-post-np=object-adding valence change, new object added at end of comps
cagr-pseudo-closest-conjunct=tests the part of coordination and agreement that creates closest conjunct rules
cagr-pseudospanish-feature-resolution=tests the part of coordination and agreement that creates feature resolution (using a grammar loosely based on Spanish)
evidentials-infl-aux-kaz=testing coverage of Kazakh evidentials (infl, aux)
evidentials-infl-cng=testing coverage of Qiang evidentials (infl)
evidentials-aux-apw=testing coverage of Western Apache evidentials (aux)
evidentials-infl-yux=testing coverage of Kolyma Yukaghir evidentials (infl)
evidentials-aux-peb=testing coverage of Eastern Pommo evidentials (infl)
evidentials-inflection-choose=testing evidential verbal inflection with selected evidential inventory
evidentials-inflection-build=testing evidential verbal inflection with user-input evidential inventory
evidentials-auxiliary-build=testing evidential auxiliary verbs with user-input evidential inventory
evidentials-auxiliary-choose=testing evidential auxiliary verbs with selected evidential inventory
evidentials-infl-aux-kal=Testing the evidentiality library with Kalaallisut evidentials
evidentials-infl-aux-shp=Testing the evidentiality library with the evidentials of Shipibo-Konibo
<<<<<<< HEAD

v2-orig=Basic order for verb in second position: verb must be in second position but arguments can go on either side
vfinal=Basic order for verb in final position and subject and complement taking either spot in front of it.
clausalcomps-v2-vfinal-aux=German-like clausal complements: V2 word order in the matrix clause, V-final in the subordinate clause; auxiliary clusters with the verb in the subordinate clause.
clausalmods-adv-or-head=Clausal modifiers whose subordinator is either an adverb or adposition (head)
clausalmods-nom-mid=Clausal modifiers that are nominalized at VP (mid)
clausalmods-nom-low=Clausal modifiers that are nominalized at V (low)
clausalmods-attach-vp-s=Clausal modifiers that attach to the VP, S or both of the matrix clause
clausalmods-modifier-position=Clausal modifiers that attach before, after or before and after the matrix clause
clausalmods-morph-and-subord=Clausal modifiers that are marked by a free subordinator morpheme and have special verbal morphology
clausalmods-shared-subject-bound-subord=Clausal modifiers marked by a bound subordinator morpheme that share their subject with the matrix verb
clausalmods-shared-subject-free-subord=Clausal modifiers marked wiht a free subordinator morpheme that share a subject with the matrix verb
clausalmods-subord-position=Clausal modifiers whose subordinator is at the beginning or end of the clause
clausalmods-special-morph=Clausal modifiers marked by special verbal morphology
clausalmods-v2-vfinal-adp=Clausal modifiers marked by vfinal word order and an adposition (head) subordinator
clausalmods-v2-vfinal-adv=Clausal modifiers marked by vfinal word order and an adverbial subordinator
clausalmods-subord-pairs=Clausal modifiers makrked by a subordinaotr pair (one in the subordinate and one in the matrix clause)
clausalmods-nom-high=Clausal modifiers that are nominalized high and have a nominalized predication
clausalmods-nom-no-rel=Clausal modifiers that are nominalized high (at S) and do not have a nominalized predication
clausalmods-wambaya=illustrative language for clausal modifiers based on wambaya
=======
evidentials-aux-eus=Adding held-out Basque tests for evidentiality library
evidentials-aux-afb=Held-out test of Gulf Arabic for the evidentials library
evidentials-infl-lbj=Held-out test of Ladakhi for the evidentials library
evidentials-infl-mon=Held-out test of (Khalkha) Mongolian for the evidentials library
evidentials-infl-aux-wic=Held-out test of Wichita for the evidentials library
ccomp-illustr1-rus=Clausal comps: illustrative Russian: obligatory complementizer with form; nominalization.
ccomp-illustr2-tur=Clausal comps: illustrative Turkish
ccomp-illustr3-deu=Clausal Comps: Illustrative German.
ccomp-illustr4-laj=Clausal comps: Lango
ccomp-illustr5-tgl=Clausal comps: Illustrative Tagalog.
ccomp-pseudo2-vfinal-extra-opt-bef-aft=Clausal comps: vfinal matrix, optional complementizer before or after the clause, strictly extraposed complement clause.
ccomp-pseudo3-osv-extra-opt-bef-aft=Clausal comps: OSV matrix order, optional complementizer before or after a strictly extraposed complement clause.
ccomp-pseudo4-ovs-extra-opt-bef-aft=Clausal comps: OVS order, strictly extraposed complement, flexible optional complementizer.
ccomp-pseudo6-ovs-extra-same-oblig-aft=Clausal comps: OVS, extraposed or nouny-position complement; obligatory complementizer after the complement.
ccomp-pseudo22-v2-vfinal-comp-bef-oblig=Clausal comps V2-Vfinal oblig complementizer before the clause.
ccomp-pseudo5-vinitial-high-empty=Clausal comps: v-initial matrix order, high nominalization, semantically-empty.
ccomp-pseudo23-sov-high-empty-extra=Clausal comps: SOV, high empty nominalization, extraposed complement.
ccomp-pseudo20-sov-mid-nonempty-extra-same=Clausal comps: SOV, mid nominalization, extraposed-or-not complement.
ccomp-pseudo19-vso-low-nonempty-feat=Clausal comps: VSO matrix order, low nominalization, feature on the embedded verb.
ccomp-pseudo24-sov-low-nonempty-feat-extra=Clausal comps: SOV, low nominalization, extraposed complement.
ccomp-pseudo26-vfin-low-nonempty-feat-extra=Clausal-comps: V-final language with extraposed nominalized complements.
ccomp-pseudo28-vin-extra=Clausal comps: V-initial language with extraposed complement, obligatory complementizer before the clause.
ccomp-pseudo29-vso-opt=Clausal comps: VSO matrix order with optional complementizer before the clause.
ccomp-pseudo30-sov-nonfin=Clausal comps: SOV, ccomp marked by FORM.
ccomp-pseudo31-sov-nonfin-extra=Clausal comps: SOV, extraposed complement marked by FORM.
ccomp-pseudo32-sov-nonfin-extra-opt=Clausal comps: SOV, extraposed nonfinite complement with optional complementizer.
ccomp-pseudo33-sov-nonfin-extra-opt-bef-aft=Clausal comps: SOV, extraposed complement with optional complementizer before or after the clause.
ccomp-pseudo34-sov-nonfin-extra-same-opt-bef-aft=Clausal comps: SOV extraposed and nouny-positioned complement with optional complementizer before or after the clause.
ccomp-pseudo35-vin-extra-opt-bef=Clausal comps: V-initial with strictly extraposed complement, optional complementizer before the clause.
ccomp-pseudo27-vos-extra=Clausal comps: VOS with strictly extraposed complement, obligatory complementizer before the clause.
ccomp-pseudo36-vos-extra-opt-bef=Clausal comps: VOS with extraposed complement and optional complementizer before the clause.
ccomp-sov-extra-oblig-after=Clausal comps: SOV, extraposed complement, obligatory complementizer after the clause.
ccomp-pseudo37-vos-extra-same-opt-bef-after=Clausal comps: VOS order with extraposition and normally positioned complement; flexible optional complementizer.
ccomp-pseudo38-vin-extra-same-opt-bef-after=Clausal comps: V-initial, extraposed or normally positioned complement, flexible optional complementizer.
ccomp-pseudo39-vfin-extra-same-opt-bef-aft=Clausal comps: V-final with extraposed and normally positioned complement and flexible optional complementizer.
ccomp-pseudo40-vin-extra-low=Clausal comps: V-initial matrix with extraposed nominalized complement (low).
ccomp-pseudo41-vin-extra-feat=Clausal comps: VOS matrix with extraposed complement marked with FORM.
ccomp-pseudo42-vos-extra-feat=Clausal comps: VOS with extraposed complement marked with FORM.
ccomp-pseudo43-vos-same-extra-feat=Clausal comps: VOS order, extraposed or nouny-positioned complement marked by FORM.
ccomp-pseudo44-2-2complementizers=Clausal comps: 2 strategies, with different complementizer attachment and extraposition (SOV).
ccomp-pseudo45-2-nmz-and-comp=Clausal comps: 2 strategies for SOV, one with nominalization, another with complementizer before the clause and extraposition.
ccomp-pseudo25-ovs-low-nonempty-feat-extra=Clausal comps: OVS with extraposed complement marked by low nominalization.
ccomp-pseudo46-2-nmz-and-comp-same-and-extra=Clausal comps: OVS, 1) optionally extraposed with obligatory flexible complementizer; 2) nominalized (high).
ccomp-pseudo47-2-vin=Clausal comps: V-initial; 1) Obligatory complementizer before the clause; 2) Optional complementizer before extraposed clause.
ccomp-pseudo48-vso-subj=Clausal comps: 1) Subjunctive mood with optional complementizer; 2) Indicative mood with obligatory complementizer.
clausalcomp-v2-oblig-bef-aft-same-pseudo0=Clausal complements: V2 matrix word order, embedded clause has the same order and the same distribution as noun complements. Obligatory complementizer before or after the embedded clause.
ccomp-pseudo1-vos-noun-same-oblig-after-vf=Clausal comps: VOS matrix order, finite form on embedded verb, obligatory complementizer after the clause.
clausalcomp-comp-oblig-before-sov=Clausal comps: SOV, obligatory complementizer before the clause.
ccomp-opt-svo=Clausal comps: SVO, optional complementizer
>>>>>>> 562f3378
<|MERGE_RESOLUTION|>--- conflicted
+++ resolved
@@ -292,28 +292,6 @@
 evidentials-auxiliary-choose=testing evidential auxiliary verbs with selected evidential inventory
 evidentials-infl-aux-kal=Testing the evidentiality library with Kalaallisut evidentials
 evidentials-infl-aux-shp=Testing the evidentiality library with the evidentials of Shipibo-Konibo
-<<<<<<< HEAD
-
-v2-orig=Basic order for verb in second position: verb must be in second position but arguments can go on either side
-vfinal=Basic order for verb in final position and subject and complement taking either spot in front of it.
-clausalcomps-v2-vfinal-aux=German-like clausal complements: V2 word order in the matrix clause, V-final in the subordinate clause; auxiliary clusters with the verb in the subordinate clause.
-clausalmods-adv-or-head=Clausal modifiers whose subordinator is either an adverb or adposition (head)
-clausalmods-nom-mid=Clausal modifiers that are nominalized at VP (mid)
-clausalmods-nom-low=Clausal modifiers that are nominalized at V (low)
-clausalmods-attach-vp-s=Clausal modifiers that attach to the VP, S or both of the matrix clause
-clausalmods-modifier-position=Clausal modifiers that attach before, after or before and after the matrix clause
-clausalmods-morph-and-subord=Clausal modifiers that are marked by a free subordinator morpheme and have special verbal morphology
-clausalmods-shared-subject-bound-subord=Clausal modifiers marked by a bound subordinator morpheme that share their subject with the matrix verb
-clausalmods-shared-subject-free-subord=Clausal modifiers marked wiht a free subordinator morpheme that share a subject with the matrix verb
-clausalmods-subord-position=Clausal modifiers whose subordinator is at the beginning or end of the clause
-clausalmods-special-morph=Clausal modifiers marked by special verbal morphology
-clausalmods-v2-vfinal-adp=Clausal modifiers marked by vfinal word order and an adposition (head) subordinator
-clausalmods-v2-vfinal-adv=Clausal modifiers marked by vfinal word order and an adverbial subordinator
-clausalmods-subord-pairs=Clausal modifiers makrked by a subordinaotr pair (one in the subordinate and one in the matrix clause)
-clausalmods-nom-high=Clausal modifiers that are nominalized high and have a nominalized predication
-clausalmods-nom-no-rel=Clausal modifiers that are nominalized high (at S) and do not have a nominalized predication
-clausalmods-wambaya=illustrative language for clausal modifiers based on wambaya
-=======
 evidentials-aux-eus=Adding held-out Basque tests for evidentiality library
 evidentials-aux-afb=Held-out test of Gulf Arabic for the evidentials library
 evidentials-infl-lbj=Held-out test of Ladakhi for the evidentials library
@@ -363,4 +341,22 @@
 ccomp-pseudo1-vos-noun-same-oblig-after-vf=Clausal comps: VOS matrix order, finite form on embedded verb, obligatory complementizer after the clause.
 clausalcomp-comp-oblig-before-sov=Clausal comps: SOV, obligatory complementizer before the clause.
 ccomp-opt-svo=Clausal comps: SVO, optional complementizer
->>>>>>> 562f3378
+v2-orig=Basic order for verb in second position: verb must be in second position but arguments can go on either side
+vfinal=Basic order for verb in final position and subject and complement taking either spot in front of it.
+clausalcomps-v2-vfinal-aux=German-like clausal complements: V2 word order in the matrix clause, V-final in the subordinate clause; auxiliary clusters with the verb in the subordinate clause.
+clausalmods-adv-or-head=Clausal modifiers whose subordinator is either an adverb or adposition (head)
+clausalmods-nom-mid=Clausal modifiers that are nominalized at VP (mid)
+clausalmods-nom-low=Clausal modifiers that are nominalized at V (low)
+clausalmods-attach-vp-s=Clausal modifiers that attach to the VP, S or both of the matrix clause
+clausalmods-modifier-position=Clausal modifiers that attach before, after or before and after the matrix clause
+clausalmods-morph-and-subord=Clausal modifiers that are marked by a free subordinator morpheme and have special verbal morphology
+clausalmods-shared-subject-bound-subord=Clausal modifiers marked by a bound subordinator morpheme that share their subject with the matrix verb
+clausalmods-shared-subject-free-subord=Clausal modifiers marked wiht a free subordinator morpheme that share a subject with the matrix verb
+clausalmods-subord-position=Clausal modifiers whose subordinator is at the beginning or end of the clause
+clausalmods-special-morph=Clausal modifiers marked by special verbal morphology
+clausalmods-v2-vfinal-adp=Clausal modifiers marked by vfinal word order and an adposition (head) subordinator
+clausalmods-v2-vfinal-adv=Clausal modifiers marked by vfinal word order and an adverbial subordinator
+clausalmods-subord-pairs=Clausal modifiers makrked by a subordinaotr pair (one in the subordinate and one in the matrix clause)
+clausalmods-nom-high=Clausal modifiers that are nominalized high and have a nominalized predication
+clausalmods-nom-no-rel=Clausal modifiers that are nominalized high (at S) and do not have a nominalized predication
+clausalmods-wambaya=illustrative language for clausal modifiers based on wambaya