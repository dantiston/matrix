# Ignore cache, testing, build, and other temporary directories
tests/regression/grammars/
tests/regression/logs/
tests/regression/home/current/

# Ignore the compiled python files
*.pyc
__pycache__/

# Ignore auto-saves
*~
<<<<<<< HEAD

# Ignore files under home/gold/testname which are not needed
update
score
set
rule
phenomenon
parameter
output
item-phenomenon
fold
analysis
=======
tests/regression/home/current
analysis
fold
item-phenomenon
output
parameter
phenomenon
rule
score
set
update
>>>>>>> 43afc878
<|MERGE_RESOLUTION|>--- conflicted
+++ resolved
@@ -9,7 +9,6 @@
 
 # Ignore auto-saves
 *~
-<<<<<<< HEAD
 
 # Ignore files under home/gold/testname which are not needed
 update
@@ -21,17 +20,4 @@
 output
 item-phenomenon
 fold
-analysis
-=======
-tests/regression/home/current
-analysis
-fold
-item-phenomenon
-output
-parameter
-phenomenon
-rule
-score
-set
-update
->>>>>>> 43afc878
+analysis