--- conflicted
+++ resolved
@@ -441,207 +441,6 @@
 #   assumes that validation of the choices has already occurred.
 
 def customize_matrix(path, arch_type, destination=None, force_dest=False):
-<<<<<<< HEAD
-  if os.path.isdir(path):
-    path = os.path.join(path, 'choices')
-  # if no destination dir is specified, just use the choices file's dir
-  destination = destination or os.path.dirname(path)
-
-  global ch
-  ch = ChoicesFile(path)
-
-  language = ch['language']
-
-  if force_dest:
-    grammar_path = destination
-  else:
-    grammar_path = get_grammar_path(ch.get('iso-code', language).lower(),
-                                    language.lower(), destination)
-
-    # delete any existing contents at grammar path
-  if os.path.exists(grammar_path):
-    shutil.rmtree(grammar_path)
-  # the rsync command won't create the target dirs, so do it now
-  os.makedirs(grammar_path)
-
-  # Use the following command when python2.6 is available
-  #shutil.copytree('matrix-core', grammar_path,
-  #                ignore=shutil.ignore_patterns('.svn'))
-  IGNORE = open(os.devnull, 'w')
-  try:
-    call(['rsync', '-a', '--exclude=.svn',
-          get_matrix_core_path() + os.path.sep, grammar_path],
-         stdout=IGNORE, stderr=IGNORE)
-  except OSError, er:
-    print "OS Error. Most likely rsync is not installed."
-    print er.message
-    sys.exit(1)
-  IGNORE.close()
-
-  # include a copy of choices (named 'choices' to avoid collisions)
-  shutil.copy(path, os.path.join(grammar_path, 'choices'))
-
-  # Create TDL object for each output file
-  global mylang, rules, irules, lrules, lexicon, roots
-  mylang = tdl.TDLfile(os.path.join(grammar_path, language.lower() + '.tdl'))
-  mylang.define_sections([['addenda', 'Matrix Type Addenda', True, False],
-                          ['features', 'Features', True, False],
-                          ['dirinv', 'Direct-Inverse', True, False],
-                          ['lextypes', 'Lexical Types', True, True],
-                          ['nounlex', 'Nouns', False, False],
-                          ['verblex', 'Verbs', False, False],
-                          ['auxlex', 'Auxiliaries', False, False],
-                          ['coplex', 'Copulas', False, False],
-                          ['adjlex', 'Adjectives', False, False],
-                          ['subordlex', 'Subordinators', True, False],
-                          ['otherlex', 'Others', False, False],
-                          ['lexrules', 'Lexical Rules', True, False],
-                          ['phrases', 'Phrasal Types', True, False],
-                          ['coord', 'Coordination', True, False]])
-  rules =   tdl.TDLfile(os.path.join(grammar_path, 'rules.tdl'))
-  irules =  tdl.TDLfile(os.path.join(grammar_path, 'irules.tdl'))
-  lrules =  tdl.TDLfile(os.path.join(grammar_path, 'lrules.tdl'))
-  lexicon = tdl.TDLfile(os.path.join(grammar_path, 'lexicon.tdl'))
-  roots =   tdl.TDLfile(os.path.join(grammar_path, 'roots.tdl'))
-  trigger = tdl.TDLfile(os.path.join(grammar_path, 'trigger.mtr'))
-  trigger.add_literal(';;; Semantically Empty Lexical Entries')
-  vpm = tdl.TDLfile(os.path.join(grammar_path, 'semi.vpm'))
-
-  # date/time
-  try:
-    f = open('datestamp', 'r')
-    matrix_dt = f.readlines()[0].strip()
-    f.close()
-  except:
-    matrix_dt= 'unknown time'
-
-  current_dt = datetime.datetime.utcnow()
-  tdl_dt = current_dt.strftime('%a %b %d %H:%M:%S UTC %Y')
-  lisp_dt = current_dt.strftime('%Y-%m-%d_%H:%M:%S_UTC')
-
-  # Put the current date/time in my_language.tdl...
-  mylang.add_literal(
-    ';;;;;;;;;;;;;;;;;;;;;;;;;;;;;;;;;;;;;;;;;;;;;;;;;;;;;;\n' +
-    ';;; Grammar of ' + ch.get('language') + '\n' +
-    ';;; created at:\n' +
-    ';;;     ' + tdl_dt + '\n' +
-    ';;; based on Matrix customization system version of:\n' +
-    ';;;     ' + matrix_dt + '\n' +
-    ';;;\n' + format_comment_block(ch.get('comment')) + '\n' +
-    ';;;;;;;;;;;;;;;;;;;;;;;;;;;;;;;;;;;;;;;;;;;;;;;;;;;;;;')
-
-  # Put the date/time of the Matrix version in Version.lsp (along
-  # with the name of the language).
-  global version_lsp
-  version_lsp = tdl.TDLfile(os.path.join(grammar_path, 'Version.lsp'))
-
-  version_lsp.add_literal('(in-package :common-lisp-user)\n\n' +
-                          '(defparameter *grammar-version* \"' +
-                          ch.get('language') + ' (' + lisp_dt + ')\")')
-
-  # Initialize various type hierarchies
-  case.init_case_hierarchy(ch, hierarchies)
-  # init_person_hierarchy()
-  # init_number_hierarchy()
-  # init_pernum_hierarchy()
-  # init_gender_hierarchy()
-  # init_other_hierarchies()
-  agreement_features.init_agreement_hierarchies(ch, mylang, hierarchies)
-  # init_tense_hierarchy()
-  # init_aspect_hierarchy()
-  # init_situation_hierarchy()
-  # init_mood_hierarchy()
-  # init_form_hierarchy()
-  verbal_features.init_verbal_hierarchies(ch, hierarchies)
-
-
-  #Integrate choices related to lexical entries imported from
-  #Toolbox lexicon file(s), if any.  NOTE: This needs to be called
-  #before anything else that looks at the lexicon-related choices,
-  #so before lexical_items.insert_ids().
-  toolboximport.integrate_imported_entries(ch)
-
-  #Create unique ids for each lexical entry; this allows
-  #us to do the same merging on the lexicon TDL file as we
-  #do on the other TDL files.  NOTE: This needs to be called
-  #before customize_lexicon() and customize_inflection()
-  lexical_items.insert_ids(ch)
-
-  # The following might modify hierarchies in some way, so it's best
-  # to customize those components and only have them contribute their
-  # information to lexical rules when we customize inflection.
-  lexical_items.customize_lexicon(mylang, ch, lexicon, trigger, hierarchies, rules)
-  information_structure.customize_information_structure(mylang, ch, rules, irules, lexicon, trigger, hierarchies)
-  argument_optionality.customize_arg_op(mylang, ch, rules, hierarchies)
-  direct_inverse.customize_direct_inverse(ch, mylang, hierarchies)
-  case.customize_case(mylang, ch, hierarchies)
-  #argument_optionality.customize_arg_op(ch, mylang)
-  # after all structures have been customized, customize inflection,
-  # but provide the methods the components above have for their own
-  # contributions to the lexical rules
-
-  negation.customize_sentential_negation(mylang, ch, lexicon, rules, lrules, hierarchies)
-
-  add_lexrules_methods = [case.add_lexrules,
-                          valence_change.add_lexrules,
-                          argument_optionality.add_lexrules,
-                          direct_inverse.add_lexrules]
-  to_cfv = morphotactics.customize_inflection(ch, add_lexrules_methods,
-                                              mylang, irules, lrules, lexicon)
-
-  # customize_feature_values is called by process_cfv_list
-  # negation.py needs to run first!
-
-  features.process_cfv_list(mylang, ch, hierarchies, to_cfv)
-
-
-
-  # Call the other customization functions
-  # customize_person_and_number()
-  # customize_gender()
-  #  customize_other_features()
-  agreement_features.customize_agreement_features(mylang, hierarchies)
-#############################################################################################################
-### TESTING
-#############################################################################################################
-  adnominal_possession.customize_adnominal_possession(mylang,ch,rules,irules,lexicon)
-#############################################################################################################
-  # customize_form()
-  # customize_tense()
-  # customize_aspect()
-  # customize_situation()
-  # customize_mood()
-  verbal_features.customize_verbal_features(mylang, hierarchies)
-  valence_change.customize_valence_change(mylang, ch, lexicon, rules, irules, lrules)
-  word_order.customize_word_order(mylang, ch, rules)
-  coordination.customize_coordination(mylang, ch, lexicon, rules, irules)
-  yes_no_questions.customize_yesno_questions(mylang, ch, rules, lrules, hierarchies)
-  customize_punctuation(grammar_path)
-  customize_test_sentences(grammar_path)
-  customize_itsdb(grammar_path)
-  customize_script(grammar_path)
-  customize_pettdl(grammar_path)
-  customize_acetdl(grammar_path)
-  customize_roots()
-
-  customize_vpm(ch, vpm, hierarchies)
-
-  # Save the output files
-  mylang.save()
-  rules.save()
-  irules.save()
-  lrules.save()
-  lexicon.save()
-  roots.save()
-  trigger.save()
-  vpm.save()
-  version_lsp.save()
-
-  # Setup version control, if any
-  setup_vcs(ch, grammar_path)
-
-  return grammar_path
-=======
     if os.path.isdir(path):
         path = os.path.join(path, 'choices')
     # if no destination dir is specified, just use the choices file's dir
@@ -801,6 +600,12 @@
     # customize_gender()
     #  customize_other_features()
     agreement_features.customize_agreement_features(mylang, hierarchies)
+#########################################################################################################
+# TESTING
+#########################################################################################################
+    adnominal_possession.customize_adnominal_possession(mylang,ch,rules,irules,lexicon)
+#########################################################################################################
+
     # customize_form()
     # customize_tense()
     # customize_aspect()
@@ -836,7 +641,6 @@
     setup_vcs(ch, grammar_path)
 
     return grammar_path
->>>>>>> 99e742d3
 
 def get_matrix_core_path():
     # customizationroot is only set for local use. The installation for
