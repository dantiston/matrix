--- conflicted
+++ resolved
@@ -1,17 +1,8 @@
 #!/usr/bin/python
-<<<<<<< HEAD
-=======
-
-import unittest
->>>>>>> 415bcd42
 
 import unittest
 import customize.tests.testChoices
-<<<<<<< HEAD
 import customize.linglib.tests.testMorphotactics
-=======
-import customize.tests.testValidate
->>>>>>> 415bcd42
 
 def print_line():
   print 75 * '='
@@ -26,13 +17,6 @@
 
 print_line()
 
-<<<<<<< HEAD
-print 'Linglib/Morphotactics tests:'
-try:
-  unittest.main(customize.linglib.tests.testMorphotactics)
-except:
-  pass
-=======
 print 'Validate tests:'
 try:
   unittest.main(customize.tests.testValidate)
@@ -40,4 +24,11 @@
   pass
 
 print_line()
->>>>>>> 415bcd42
+
+print 'Linglib/Morphotactics tests:'
+try:
+  unittest.main(customize.linglib.tests.testMorphotactics)
+except:
+  pass
+
+print_line()