--- conflicted
+++ resolved
@@ -1,8 +1,4 @@
-<<<<<<< HEAD
 ## $Id: matrixdef,v 1.37 2008-09-30 23:50:02 lpoulson Exp $
-=======
-### $Id: matrixdef,v 1.37 2008-09-30 23:50:02 lpoulson Exp $
->>>>>>> 99e742d3
 
 Section general "General Information"
 
