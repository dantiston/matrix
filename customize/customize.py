--- conflicted
+++ resolved
@@ -3676,12 +3676,12 @@
   # Customize inflection and lexicon first, since they can cause
   # augmentation of the hierarchies
   customize_lexicon()
-<<<<<<< HEAD
-  morphotactics.customize_inflection(ch, mylang, irules, lrules)
-
-=======
   customize_arg_op()
->>>>>>> 415bcd42
+  # for now, we customize inflection and feature values separately
+  to_cfv = morphotactics.customize_inflection(ch, mylang, irules, lrules)
+  for (slot_key, type_id, slot_kind) in to_cfv:
+    customize_feature_values(ch[slot_key], type_id, slot_kind)
+
   # Call the other customization functions
   customize_case()
   customize_person_and_number()
