### $Id: customize.py,v 1.71 2008-09-30 23:50:02 lpoulson Exp $

######################################################################
# imports

import os
import datetime
import shutil
import tdl
import tarfile
import gzip
import zipfile
import sys
import re

from gmcs.choices import ChoicesFile
from gmcs.utils import TDLencode
from gmcs.utils import get_name
from gmcs.utils import format_comment_block

from gmcs.lib import Hierarchy

from gmcs.linglib import morphotactics
from gmcs.linglib import argument_optionality
from gmcs.linglib import direct_inverse
from gmcs.linglib import case

######################################################################
# globals

ch = {}

hierarchies = {}

mylang = None
rules = None
irules = None
lrules = None
lexicon = None
roots = None

# ERB 2006-09-16 There are properties which are derived from the
# choices file as a whole which various modules will want to know about.
# The first example I have is the presence of auxiliaries.  Both the
# negation and yes-no questions modules have cases where they need to
# restrict lexical rules to applying to main verbs only, but only if
# there is in fact a distinction between main and auxiliary verbs (i.e.,
# they need to say [ AUX - ], but only if the feature AUX is defined).

# ERB 2006-10-15 I want this function to return true if an auxiliary is
# defined, even if it's not needed for negation or questions.

def has_auxiliaries_p():

  return ch.get('has-aux') == 'yes'

# Returns the verb type for lexical/main verbs.
def main_or_verb():
  if has_auxiliaries_p():
    return 'main-verb-lex'
  else:
    return 'verb-lex'


def irule_name(type_name):
  return re.sub('\s+', '_', type_name)

# ERB 2006-09-21 This function assembles an inflectional rule out
# of the appropriate information and adds it to irules.tdl.
# Assumes we consistently use either 'prefix' and 'suffix' or 'before'
# and 'after' as values in the html form.
# Should this actually be a method on TDLfile?

def add_irule(instance_name,type_name,affix_type,affix_form):

  rule = irule_name(instance_name) + ' :=\n'
  if affix_type == 'prefix' or affix_type == 'before':
    rule += '%prefix (* ' + affix_form + ')\n'
  elif affix_type == 'suffix' or affix_type == 'after':
    rule += '%suffix (* ' + affix_form + ')\n'

# TODO: generate error here.
#  else:
#    error 'probable script bug'

  rule += irule_name(type_name) + '.\n'

  irules.add_literal(rule)


######################################################################
# customize_feature_values(ch_dict, type_name, pos, features, cases)
#   In the passed-in choices dictionary, go through the 'feat'
#   iterator and specify the feature/value pairs found to the
#   passed-in type.

def customize_feature_values(ch_dict, type_name, pos, features=None, cases=None, tdlfile=None):

  if not features:
    features = ch.features()
  if not cases:
    cases = ch.cases()
  if not tdlfile:
    tdlfile = mylang

  pos_geom_prefix = ''

  if pos == 'det':
    pos_geom_prefix = 'SYNSEM.LOCAL.CAT.VAL.SPEC.FIRST.'
  elif pos == 'con':
    pos_geom_prefix = 'HEAD-DTR.SYNSEM.'
  else:
    pos_geom_prefix = 'SYNSEM.'

  if pos == 'auxcomplement':
    iter_feat = 'compfeature'
  else:
    iter_feat = 'feat'

  for feat in ch_dict.get(iter_feat,[]):
    n = feat.get('name','')
    v = feat.get('value','').split(', ')

    if n == 'case':
      v = [canon_to_abbr(c, cases) for c in v]

    geom_prefix = pos_geom_prefix

    # The 'head' choice only appears on verb slots, and allows the user
    # to specify features on the subject and object as well
    h = feat.get('head','')
    if h == 'subj':
      geom_prefix += 'LOCAL.CAT.VAL.SUBJ.FIRST.'
    elif h == 'obj':
      geom_prefix += 'LOCAL.CAT.VAL.COMPS.FIRST.'
    elif h == 'higher':
      geom_prefix = 'SC-ARGS.FIRST.'
    elif h == 'lower':
      geom_prefix = 'SC-ARGS.REST.FIRST.'

    if pos == 'auxcomplement':
      geom_prefix += 'LOCAL.CAT.VAL.COMPS.FIRST.'

    geom = ''
    for f in features:
      if f[0] == n:
        geom = f[2]

    if geom:
      geom = geom_prefix + geom

    # If the feature has a geometry, just specify its value;
    # otherwise, handle it specially.
    if geom:
      if n in hierarchies:
        value = hierarchies[n].get_type_covering(v)
        tdlfile.add(type_name +
                    ' := [ ' + geom + ' ' + value + ' ].',
                    merge=True)
        if n == 'case' and ch.has_mixed_case():
          tdlfile.add(type_name +
                      ' := [ ' + geom + '-MARKED + ].',
                      merge=True)
      else:
        for value in v:
          tdlfile.add(type_name +
                      ' := [ ' + geom + ' ' + value + ' ].',
                      merge=True)
    elif n == 'argument structure':
      # constrain the ARG-ST to be passed up
      tdlfile.add(type_name + ' := [ ARG-ST #arg-st, DTR.ARG-ST #arg-st ].',
                  merge=True)

      # get the feature geometry of CASE
      for f in features:
        if f[0] == 'case':
          geom = f[2]

      for argst in v:
        # specify the subj/comps CASE values
        c = argst.split('-')
        if case.interpret_verb_valence(argst) == 'tverb':
          # if no case marking specified AVMS are blank
          a_case = o_case = ''
          # otherwise use the geometry and case name
          if len(c) > 1:
            a_case = geom + ' ' + canon_to_abbr(c[0], cases)
            o_case = geom + ' ' + canon_to_abbr(c[1], cases)
          tdlfile.add(type_name + \
                      ' := [ ARG-ST < [ ' + a_case + '], ' +\
                                     '[ ' + o_case + '] > ].',
                      merge=True)
        else:
          c = c[0]
          if c == 'intrans': s_case = ''
          else: s_case = geom + ' ' + canon_to_abbr(c, cases)
          tdlfile.add(type_name + \
                      ' := [ ARG-ST < [ ' + s_case + '] > ].',
                      merge=True)

    elif (n == 'negation' and v[0] == 'plus'):
      # ERB 2009-01-22 This is where we deal with the
      # negative affixes.
      tdlfile.add(type_name + ':= \
                     [ C-CONT [ HOOK [ XARG #xarg,\
	                     LTOP #ltop,\
	                     INDEX #ind ],\
	              RELS <! event-relation &\
	                      [ PRED "_neg_r_rel",\
	                        LBL #ltop,\
	                        ARG1 #harg ] !>,\
	              HCONS <! qeq &\
	                       [ HARG #harg,\
	                         LARG #larg ] !> ],\
	              SYNSEM.LKEYS #lkeys,\
	            DTR [ SYNSEM [ LKEYS #lkeys,\
	                    LOCAL [ CONT.HOOK [ XARG #xarg,\
                                                INDEX #ind,\
	                                        LTOP #larg ],\
	                          CAT.HEAD verb]]]].',
                 'This lexical rule adds the neg_r_rel to the verb\'s\n\
	          RELS list.  It is instantiated by a spelling-changing\n\
	          rule as specified in irules.tdl.',
                  merge=True)


    elif (n == 'question' and v[0] == 'plus'):
      # ERB 2009-07-01 Adding in semantics for question affixes
      tdlfile.add(type_name + ':= \
                     [ SYNSEM.LOCAL.CONT.HOOK.INDEX.SF ques ].',
                  merge=True)

    ## Specifiying OPT- on each user defined type instead of creating a supertype because
    #It the supertype would need to inherit from transitive-verb-lex and the code already puts
    #transitive-verb-lex as a supertype of user-defined typ thus causing an inheritance issue.
    #elif(n=='OPT' and v[0] == 'plus'):
      # SS 2009-05-26 argument optionality is added to user defined types here
      #if h == 'subj':
      #  tdlfile.add(type_name + ':= subj-drop-verb-lex.', merge = True)
      #if h == 'obj':
      #  tdlfile.add(type_name + ':= obj-drop-verb-lex.', merge = True)

    elif(n=='OPT' and v[0] == 'minus'):
      if h == 'subj':
        tdlfile.add(type_name + ':= [SYNSEM.LOCAL.CAT.VAL.SUBJ.FIRST.OPT -].', merge = True)
      if h == 'obj':
        tdlfile.add(type_name + ':= [SYNSEM.LOCAL.CAT.VAL.COMPS.FIRST.OPT -].', merge = True)

    elif (n=='overt-arg' and h == 'obj' and v[0] == 'not-permitted'):
      tdlfile.add(type_name + ' := [SYNSEM.LOCAL.CAT.VAL.COMPS.FIRST.OPT +].', merge = True)

    elif(n=='overt-arg' and h == 'subj') and v[0] == 'not-permitted':
      tdlfile.add( type_name + ' := [SYNSEM.LOCAL.CAT.VAL.SUBJ.FIRST.OPT +].', merge = True)

    elif (n=='dropped-arg' and h == 'obj' and v[0] == 'not-permitted'):
      tdlfile.add(type_name + ' := [SYNSEM.LOCAL.CAT.VAL.COMPS.FIRST.OPT -].', merge = True)

    elif(n=='dropped-arg' and h == 'subj' and v[0] == 'not-permitted'):
      tdlfile.add( type_name + ' := [SYNSEM.LOCAL.CAT.VAL.SUBJ.FIRST.OPT -].', merge = True)

<<<<<<< HEAD
=======
    elif n == 'direction':
      if v[0] == 'dir':
        tdlfile.add(type_name + ' := dir-lex-rule.')
      else:
        tdlfile.add(type_name + ' := inv-lex-rule.')
    elif n == 'dirinv-type':
      d = v[0]
      if h == 'subj':
        tdlfile.add(type_name + ' := [SYNSEM.LOCAL.CAT.VAL.SUBJ < '+d+' > ].')
      elif h == 'obj':
        tdlfile.add(type_name + ' := [SYNSEM.LOCAL.CAT.VAL.COMPS < '+d+' > ].')

>>>>>>> 53329b48
######################################################################
# customize_case()
#   Create the type definitions associated with the user's choices
#   about case.

def init_case_hierarchy():
  cm = ch.get('case-marking')
  cases = ch.cases()

  hier = Hierarchy('case')

  # For most case patterns, just make a flat hierarchy.  For fluid-s,
  # split-n and split-v, however, a more articulated hierarchy is required.
  if cm in ['nom-acc', 'erg-abs', 'tripartite', 'split-s', 'focus']:
    for c in cases:
      hier.add(c[2], 'case', c[1])
  elif cm in ['fluid-s']:
    abbr = canon_to_abbr('a+o', cases)
    for c in cases:
      if c[0] in ['a', 'o']:
        hier.add(c[2], abbr, c[1])
      else:
        hier.add(c[2], 'case', c[1])
  elif cm in ['split-n', 'split-v']:
    nom_a = canon_to_abbr('nom', cases)
    acc_a = canon_to_abbr('acc', cases)
    erg_a = canon_to_abbr('erg', cases)
    abs_a = canon_to_abbr('abs', cases)
    if cm == 'split-v':
      for c in cases:
        hier.add(c[2], 'case', c[1])
    else:  # 'split-n':
      hier.add('a', 'case', 'transitive agent')
      hier.add('s', 'case', 'intransitive subject')
      hier.add('o', 'case', 'transitive patient')
      for c in cases:
        if c[2] == erg_a:
          hier.add(c[2], 'a', c[1])
        elif c[2] == nom_a:
          hier.add(c[2], 'a', c[1])
          hier.add(c[2], 's', c[1])
        elif c[2] == abs_a:
          hier.add(c[2], 's', c[1])
          hier.add(c[2], 'o', c[1])
        elif c[2] == acc_a:
          hier.add(c[2], 'o', c[1])
        else:
          hier.add(c[2], 'case', c[1])

  if not hier.is_empty():
    hierarchies[hier.name] = hier


# customize_case_type()
#   Create a type for case

def customize_case_type():
  if 'case' in hierarchies:
    hierarchies['case'].save(mylang)


# customize_case_adpositions()
#   Create the appropriate types for case-marking adpositions

def customize_case_adpositions():
  cases = ch.cases()
  features = ch.features()

  if ch.has_adp_case():
    comment = \
      ';;; Case-marking adpositions\n' + \
      ';;; Case marking adpositions are constrained not to\n' + \
      ';;; be modifiers.'
    mylang.add_literal(comment)

    mylang.add('+np :+ [ CASE case ].', section='addenda')

    typedef = \
      'case-marking-adp-lex := basic-one-arg & raise-sem-lex-item & \
          [ SYNSEM.LOCAL.CAT [ HEAD adp & [ CASE #case, MOD < > ], \
                               VAL [ SPR < >, \
                                     SUBJ < >, \
                                     COMPS < #comps >, \
                                     SPEC < > ]], \
            ARG-ST < #comps & [ LOCAL.CAT [ HEAD noun & [ CASE #case ], \
                                            VAL.SPR < > ]] > ].'
    mylang.add(typedef)

    if ch.has_mixed_case():
      mylang.add('+np :+ [ CASE-MARKED bool ].', section='addenda')
      mylang.add(
        'case-marking-adp-lex := \
         [ ARG-ST < [ LOCAL.CAT.HEAD.CASE-MARKED - ] > ].')

    # Lexical entries
    lexicon.add_literal(';;; Case-marking adpositions')

    for adp in ch.get('adp',[]):
      orth = adp.get('orth','')

      # figure out the abbreviation for the case this adp marks
      cn = ''
      abbr = ''
      for feat in adp.get('feat', []):
        if feat.get('name','') == 'case':
          cn = feat.get('value','')
          break

      abbr = name_to_abbr(cn, cases)

      adp_type = TDLencode(abbr + '-marker')
      typedef = \
        adp_type + ' := case-marking-adp-lex & \
                        [ STEM < "' + orth + '" > ].'
      lexicon.add(typedef)

      customize_feature_values(adp, adp_type, 'adp', tdlfile=lexicon)


def customize_case():
  customize_case_type()


# Return the number of items in the direct-inverse scale
def direct_inverse_scale_len():
  return len(ch.get('scale',''))


def customize_direct_inverse():
  if 'scale' not in ch:
    return

  mylang.add('verb :+ [ DIRECTION direction ].', section='addenda')
  hier = Hierarchy('direction')
  hier.add('dir', 'direction')
  hier.add('inv', 'direction')
  hier.save(mylang)

  if ch.has_SCARGS():
    mylang.add('word-or-lexrule :+ [ SC-ARGS list ].', section='addenda')
    mylang.add('lex-rule :+ [ SC-ARGS #1, DTR.SC-ARGS #1 ].', section='addenda')

  cases = ch.cases()
  features = ch.features()

  # Figure out which features are involved in the hierarchy
  names = []  # feature names
  for scale in ch.get('scale',[]):
    for feat in scale.get('feat', []):
      names.append(feat.get('name',''))

  # Now pass through the scale, creating the direct-inverse hierarchy
  # pairwise
  mylang.set_section('dirinv')
  mylang.add_literal(';;; Direct-inverse scale')
  supertype = 'dir-inv-scale'
  mylang.add(supertype + ' := canonical-synsem.')

  scale_len = direct_inverse_scale_len()
  for i in range(scale_len - 1):
    values = {}  # for each feature, a set of values

    # get the features on the first scale entry in this range
    for feat in ch.get('scale')[i].get('feat', []):
      name = feat.get('name','')
      if name not in values:
        values[name] = set()
      values[name].add(feat.get('value'))

    # create the left type in the pair
    type = 'dir-inv-' + str(i+1)

    mylang.add(type + ' := ' + supertype + '.')

    for n in values:
      vset = values[n]

      if n == 'case':
        new_vset = set()
        for v in vset:
          new_vset.add(canon_to_abbr(v, cases))
        vset = new_vset

      geom = ''
      for f in features:
        if f[0] == n:
          geom = f[2]

      value = hierarchies[n].get_type_covering(vset)
      if value != n:  # don't bother if it doesn't constrain anything
        mylang.add(type + ' := [ ' + geom + ' ' + value + ' ].')

    # rest of the scale
    values = {}
    for scale in ch.get('scale')[i+1:]:
      for feat in scale.get('feat', []):
        name = feat.get('name','')
        if name not in values:
          values[name] = set()
        values[name].add(feat.get('value',''))

    # create the right type in the pair
    type = 'dir-inv-non-' + str(i+1)

    mylang.add(type + ' := ' + supertype + '.')

    for n in values:
      vset = values[n]

      if n == 'case':
        new_vset = set()
        for v in vset:
          new_vset.add(canon_to_abbr(v, cases))
        vset = new_vset

      geom = ''
      for f in features:
        if f[0] == n:
          geom = f[2]

      value = hierarchies[n].get_type_covering(vset)
      if value != n:  # don't bother if it doesn't constrain anything
        mylang.add(type + ' := [ ' + geom + ' ' + value + ' ].')

    supertype = type


######################################################################
# customize_person_and_number()
#   Create the type definitions associated with the user's choices
#   about person and number.

def init_person_hierarchy():
  hier = Hierarchy('person')

  for p in ch.persons():
    for st in p[1].split(';'):
      hier.add(p[0], st)

  if not hier.is_empty():
    hierarchies[hier.name] = hier


def init_number_hierarchy():
  hier = Hierarchy('number')

  for n in ch.numbers():
    for st in n[1].split(';'):
      hier.add(n[0], st)

  if not hier.is_empty():
    hierarchies[hier.name] = hier


def init_pernum_hierarchy():
  hier = Hierarchy('pernum')

  for pn in ch.pernums():
    for st in pn[1].split(';'):
      hier.add(pn[0], st)

  if not hier.is_empty():
    hierarchies[hier.name] = hier


def customize_person_and_number():
  if 'pernum' in hierarchies:
    mylang.add('png :+ [ PERNUM pernum ].', section='addenda')
    hierarchies['pernum'].save(mylang)
  else:
    if 'person' in hierarchies:
      mylang.add('png :+ [ PER person ].', section='addenda')
      hierarchies['person'].save(mylang)

    if 'number' in hierarchies:
      mylang.add('png :+ [ NUM number ].', section='addenda')
      hierarchies['number'].save(mylang)


######################################################################
# customize_gender()
#   Create the type definitions associated with the user's choices
#   about gender.

def init_gender_hierarchy():
  hier = Hierarchy('gender')

  for g in ch.genders():
    for st in g[1].split(';'):
      hier.add(g[0], st)

  if not hier.is_empty():
    hierarchies[hier.name] = hier


def customize_gender():
  if 'gender' in hierarchies:
    mylang.add('png :+ [ GEND gender ].', section='addenda')
    hierarchies['gender'].save(mylang)


######################################################################
# customize_other_features()
#   Create the type definitions associated with the user's choices
#   about other features.

def init_other_hierarchies():
  for feature in ch.get('feature',[]):
    feat = feature.get('name','')
    type = feature.get('type','')
    hier = Hierarchy(feat, type)

    for value in feature.get('value', []):
      val = value.get('name')
      for supertype in value.get('supertype', []):
        stype = supertype.get('name')
        hier.add(val, stype)

    if not hier.is_empty():
      hierarchies[hier.name] = hier


def customize_other_features():
  for name in hierarchies:
    h = hierarchies[name]
    feat = h.name
    type = h.type
    # if this hierarchy isn't handled elsewhere, handle it here
    if feat not in ['case', 'person', 'number', 'pernum', 'gender',
                    'form', 'tense', 'aspect', 'situation']:
      if type == 'head':
        mylang.add('head :+ [ ' + feat.upper() + ' ' + feat + ' ].',
                   section='addenda')
      else:
        mylang.add('png :+ [ ' + feat.upper() + ' ' + feat + ' ].',
                   section='addenda')

      # sfd: If it's an 'index' feature, we should make sure to strip it
      # out in the VPM

      h.save(mylang)


######################################################################
# customize_tense()
# Create tense feature value hierarchies per the user's choices

def init_tense_hierarchy():
  hier = Hierarchy('tense')

  tdefn = ch.get('tense-definition')
  if tdefn:
    if tdefn == 'choose':
      ppflist = []
      for ten in ('nonfuture', 'nonpast', 'past', 'present', 'future' ):

        if ten in ch:
          if ten not in ppflist:
            hier.add(ten, 'tense')

          for subtype in ch.get(ten + '-subtype',[]):
            st = subtype.get('name','')
            hier.add(st, ten)

          if ten == 'nonfuture':
            for moreten in ('past', 'present'):
              if moreten in ch:
                hier.add(moreten, ten)
                ppflist.append(moreten)

          if ten == 'nonpast':
            for moreten in ('present', 'future'):
              if moreten in ch:
                hier.add(moreten, ten)
                ppflist.append(moreten)

    elif tdefn == 'build':

      for tense in ch.get('tense',[]):
        name = tense.get('name')

        for supertype in tense.get('supertype',[]):
          supername = supertype.get('name')
          hier.add(name, supername)

  if not hier.is_empty():
    hierarchies[hier.name] = hier


def customize_tense():
  if 'tense' in hierarchies:
    hierarchies['tense'].save(mylang, False)


######################################################################
# customize_aspect()
# Create viewpoint aspect feature value definitions per the user's choices

def init_aspect_hierarchy():
  hier = Hierarchy('aspect')

  for aspect in ch.get('aspect',[]):
    name = aspect.get('name')
    for supertype in aspect.get('supertype', []):
      supername = supertype.get('name')
      hier.add(name, supername)

  if not hier.is_empty():
    hierarchies[hier.name] = hier


def customize_aspect():
  if 'aspect' in hierarchies:
    hierarchies['aspect'].save(mylang, False)

# customize_situation()
# Create situation aspect feature value definitions per the user's choices

def init_situation_hierarchy():
  hier = Hierarchy('situation')

  for situation in ch.get('situation',[]):
    name = situation.get('name')
    for supertype in situation.get('supertype',[]):
      supername = supertype.get('name')
      hier.add(name, supername)

  if not hier.is_empty():
    hierarchies[hier.name] = hier


def customize_situation():
  if 'situation' in hierarchies:
    mylang.set_section('features')
    mylang.add('situation := sort.')
    mylang.add('tam :+ [SITUATION situation].', section='addenda')
    hierarchies['situation'].save(mylang, False)

######################################################################
# customize_word_order()
#   Create the type definitions associated with the user's choices
#   about basic word order, including information about adpositions
#   and auxiliaries.

def customize_word_order():

  wo = ch.get('word-order')

  mylang.set_section('phrases')

# Add type definitions.

# Handle major constituent order first.  This function returns the hs and hc
# values that other parts of this code will want.

  linear_precedence = customize_major_constituent_order(wo)
  hs = linear_precedence['hs']
  hc = linear_precedence['hc']


# Head specifier rules

  customize_np_word_order()

# ERB 2006-09-14 Then add information as necessary to handle adpositions,
# free auxiliaries, etc.

#In general, we might also find word order sensitive to
#clause type (matrix v. subordinate) and dependent type.

  orders = determine_consistent_order(wo,hc)
  specialize_word_order(hc,orders)


def customize_major_constituent_order(wo):

# ERB 2006-09-14 The most elegant factoring of just the major
# constituent information uses the same type names for head-comp and
# comp-head phrases.  This doesn't scale when we have to worry about
# adpositions and auxiliaries (and other twists on word order) where
# we might want both comp-head and head-comp in a single language.
# To try to keep the elegant factoring, I'm going to store the
# type names in variables.

  hc = ''
  hs = ''

# This part of the code handles the following basic word orders:
# all six strict orders, V-final and V-initial.  These 8 possible
# orders can be grouped according to head-comp order, head-subj order,
# and whether or not complements must attach before subjects, or subjects before
# complements.  I'm treating SVO and OVS as having complements attaching
# lower.

# (Are there languages which allow all orders in which S attaches
# ouside O as basic word orders?  Likewise all cases where O attaches
# outside S?)

# ERB 2007-01-21 Moving to message-free universe, and now hypothesizing
# that all rules which attach subjects attend to clausal semantics.
# Thus, the head-subj rules that are defined here inherit from
# decl-head-subj-phrase (imp-head-subj-phrase is also available).

# ASF 2008-11-03 v2 analysis requires MC feature is not passed up to mother in
# head - comp and not from mod to mother, putting it back for other wo options

  if not wo == 'v2':
    mylang.add_literal(';Constraint on MC used to be part of matrix.tdl\n;' +
               ';it applies to all wo implementations, except for v2')
    mylang.add('basic-head-comp-phrase :+\
                [ SYNSEM.LOCAL.CAT.MC #mc,\
                  HEAD-DTR.SYNSEM.LOCAL.CAT.MC #mc ].',
               section='addenda')
    mylang.add('basic-head-mod-phrase-simple :+\
                [ SYNSEM.LOCAL.CAT.MC #mc, \
                  NON-HEAD-DTR.SYNSEM.LOCAL.CAT.MC #mc ].',
               section='addenda')


# Head-comp order

  if wo == 'sov' or wo == 'osv' or wo == 'ovs' or wo == 'v-final':
    hc = 'comp-head'
    mylang.add(hc + '-phrase := basic-head-1st-comp-phrase & head-final.')

  if wo == 'svo' or wo == 'vos' or wo == 'vso' or wo == 'v-initial':
    hc = 'head-comp'
    mylang.add(hc + '-phrase := basic-head-1st-comp-phrase & head-initial.')

# Head-subj order

  if wo == 'osv' or wo == 'sov' or wo == 'svo' or wo == 'v-final':
    hs = 'subj-head'
    mylang.add(hs + '-phrase := decl-head-subj-phrase & head-final.')

  if wo == 'ovs' or wo == 'vos' or wo == 'vso' or wo == 'v-initial':
    hs = 'head-subj'
    mylang.add(hs + '-phrase := decl-head-subj-phrase & head-initial.')

# Complements attach before subjects

  if wo == 'ovs' or wo == 'vos' or wo == 'sov' or wo == 'svo':
    mylang.add(hs + '-phrase := [ HEAD-DTR.SYNSEM.LOCAL.CAT.VAL.COMPS < > ].')

# Subjects attach before complements
# ASF 2008-11-20 in order to allow for aux with vp-comp for VSO and OSV
# languages, the standard analysis needs to be adapted to a LIGHT +
# constraint on the hs-rule.

  auxcomp = ch.get('aux-comp')
  if wo == 'vso' or wo == 'osv':
    if has_auxiliaries_p() and auxcomp == 'vp':
      mylang.add(hs + '-phrase := [ HEAD-DTR.SYNSEM.LIGHT + ].')
    else:
      mylang.add(hc + '-phrase := [ HEAD-DTR.SYNSEM.LOCAL.CAT.VAL.SUBJ < > ].')

# ERB 2006-09-14 Free word order is a big fat special case:

# Module for free word order, i.e., all possible orders of head, subj,
# comps (thinking initially about V, S, and O).  Use this with
# free-order-rules.tdl, which is partially redunant to
# V-initial-rules.tdl and V-final-rules.tdl.  The difference is that
# those currently don't have the head-2nd-comp rules.

# Just using the V-final and V-initial modules together is
# unsatisfactory, since that system gives multiple parses for V-medial
# sentences.  On the other hand, the SVO and OVS modules together will
# generate SOV and VOS words, but not VSO and OSV.  Any other
# combinations would (I believe) lead to respecifications of types
# (head-subj-phrase, etc) rather than multiple parallel types.

# The root of the problem seems to be that we need the subject to be
# able to attach inside the object(s) for VSO and OSV, but at the same
# time, we don't want complete flexibility on order of attachment when
# the verb is in the middle -- that would give spurious ambiguity.

# This solution adopts the xmod hierarchy to enforce right-first
# attachment.  That is, all arguments appears to the right of the verb
# must attach before all arguments appearing to the left.  The
# linguistic prediction of this analysis is that free word order
# languages do not have a consistent VP consituent, even when the verb
# and object are adjacent (OV order).

# Using a separate feature for tracking argument attachment (as
# opposed to modifier attachment).  We might be able to collapse these
# one day, but that's not obvious.

# ERB 2006-09-14 This looks like a case for :+, even in this code,
# since we're adding to something defined in matrix.tdl.


  if wo == 'free':
    mylang.add('synsem :+ [ ATTACH xmod ].',
               'We can\'t just use the V-final and V-initial word\n' +
               'order modules together to get a good free word order\n' +
               'module. The root of the problem seems to be that we\n' +
               'need the subject to be able to attach inside the\n' +
               'object(s) for VSO and OSV, but at the same time, we\n' +
               'don\'t want complete flexibility on order of attachment\n' +
               'when the verb is in the middle -- that would give\n' +
               'spurious ambiguity.  This solution adopts the xmod\n' +
               'hierarchy to enforce right-first attachment.  That is,\n' +
               'all arguments appears to the right of the verb must\n' +
               'attach before all arguments appearing to the left.  The\n' +
               'linguistic prediction of this analysis is that free\n' +
               'word order languages do not have a consistent VP\n' +
               'consituent, even when the verb and object are adjacent\n' +
               '(OV order).  Using a separate feature for tracking\n' +
               'argument attachment (as opposed to modifier\n' +
               'attachment).  We might be able to collapse these one\n' +
               'day, but that\'s not obvious.',
               section='addenda')

# ASF 2008-11-18, if free wo lgge has aux and aux precedes verb,
# the enforced attachment must apply in the other direction.

    if has_auxiliaries_p() and  ch.get('aux-comp-order') == 'before':
      mylang.add('head-final-head-nexus := head-final & \
                [ SYNSEM.ATTACH lmod,\
                  HEAD-DTR.SYNSEM.ATTACH notmod-or-lmod ].')
      mylang.add('head-initial-head-nexus := head-initial &\
                [ SYNSEM.ATTACH rmod ].')
    else:
      mylang.add('head-initial-head-nexus := head-initial & \
                [ SYNSEM.ATTACH lmod,\
                  HEAD-DTR.SYNSEM.ATTACH notmod-or-lmod ].')

      mylang.add('head-final-head-nexus := head-final &\
                [ SYNSEM.ATTACH rmod ].')

    mylang.add('head-mod-phrase :+\
                [ SYNSEM.ATTACH #attach,\
                  HEAD-DTR.SYNSEM.ATTACH #attach ].',
               'We\'ll need to add identification of ATTACH between\n\
mother and head-daughter for all other kinds of phrases\n\
if we do this.  Just for illustration, I\'m putting it\n\
in for head-adjunct phrases here:',
               section='addenda')


# ASF (2008-11-03) Another big special case: v2
#
# This implementation does Autronesian-type v2, but without discontinuous nps.
# The only word order constraint is that the (verbal) head of the phrase must
# be in second position.
# It can be preceded by a noun phrase, verb or verbal cluster.
# Interaction with auxiliaries is not implemented for now, because it is not
# clear what may occur (so auxiliaries can occur anywhere for now, as long as
# the v2 constraint is respected)
# Also note that the implementation may need to be revised when more complex
# phenomena (such as clause final verbal cluster and vp-fronting) are
# implemented
#

  if wo == 'v2':
    mylang.add('verbal-head-nexus := headed-phrase & \
                [ SYNSEM.LOCAL.CAT.HEAD verb ].')
    mylang.add('head-initial-head-nexus := head-initial & \
                [ SYNSEM.LOCAL.CAT.MC na & #mc, \
                  HEAD-DTR.SYNSEM.LOCAL.CAT.MC #mc ].')
    mylang.add('head-final-head-nexus := head-final & \
                [ SYNSEM.LOCAL.CAT.MC bool, \
                  HEAD-DTR.SYNSEM.LOCAL.CAT.MC na ].')

#rules shared among free and v2

  if wo == 'free' or wo == 'v2':
    mylang.add('head-subj-phrase := decl-head-subj-phrase & head-initial-head-nexus.')
    mylang.add('subj-head-phrase := decl-head-subj-phrase & head-final-head-nexus.')
    mylang.add('head-comp-phrase := basic-head-1st-comp-phrase & head-initial-head-nexus.')
    mylang.add('comp-head-phrase := basic-head-1st-comp-phrase & head-final-head-nexus.')
    mylang.add('head-comp-phrase-2 := basic-head-2nd-comp-phrase & head-initial-head-nexus.')
    mylang.add('comp-head-phrase-2 := basic-head-2nd-comp-phrase & head-final-head-nexus.')


# Add rule definitions for major constituent order.

  if wo == 'free' or wo == 'v2':
    rules.add('head-comp := head-comp-phrase.')
    rules.add('head-subj := head-subj-phrase.')
    rules.add('comp-head := comp-head-phrase.')
    rules.add('subj-head := subj-head-phrase.')
    rules.add('head-comp-2 := head-comp-phrase-2.')
    rules.add('comp-head-2 := comp-head-phrase-2.')
  # Assume at this point that there's a good value of wo.
  # Rule names are stored in hs and hc, since they're the same as type names
  # without the -phrase suffix.
  else:
    rules.add(hc + ' :=  ' + hc + '-phrase.')
    rules.add(hs + ' :=  ' + hs + '-phrase.')

  return {'hs': hs, 'hc': hc}

# ERB 2006-09-15 Subroutine for handling NP rules.

def customize_np_word_order():

  if ch.get('has-dets') == 'yes':
    mylang.add(
      'head-spec-phrase := basic-head-spec-phrase.',
      'Rules for building NPs.  Note that the Matrix uses SPR for\n' +
      'the specifier of nouns and SUBJ for the subject (specifier) of verbs.')

    if ch.get('noun-det-order') == 'noun-det':
      mylang.add('head-spec-phrase := head-initial.')
    if ch.get('noun-det-order') == 'det-noun':
      mylang.add('head-spec-phrase := head-final.')

    rules.add('head-spec := head-spec-phrase.')


    # ERB 2006-09-14 I think that all languages have some form of
    # the Bare NP phrase.  Eventually there will be some choices about
    # this (given an appropriate module).  For now, use this stand in.

  mylang.add('bare-np-phrase := basic-bare-np-phrase &\
  [ C-CONT.RELS <! [ PRED \"exist_q_rel\" ] !> ].',
             'Bare NP phrase.  Consider modifying the PRED value of the quantifier relation\nintroduced to match the semantic effect of bare NPs in your language.')

  rules.add('bare-np := bare-np-phrase.')


# ERB 2006-09-14 Subroutine for figuring out the relationship of major
# constituent order to adpositions and auxiliaries.  Returns two values:
# for adp and aux.  It takes in the values of wo and hc determined in
# the course of creating the basic word order rules.


def determine_consistent_order(wo,hc):

  adp = 'easy'
  aux = 'easy'
  qpart_order = 'easy'

  # Is the ordering of adpositions consistent with the ordering of O and V?
  # Assuming that adpositions are consistent within a language (i.e., you won't
  # find subject postpositions and object prepositions).

  adporder = ''
  for adp in ch.get('adp',[]):
    adporder = adp.get('order')

  # ERB 2006-10-05 Fixing bug in free word order case.

  if adporder:
    if wo == 'free':
      if adporder == 'before':
        adp = 'free-prep'
      elif adporder == 'after':
        adp = 'free-post'
    elif hc == 'comp-head' and adporder == 'before':
      adp = 'ov-prep'
    elif hc == 'head-comp' and adporder == 'after':
      adp = 'vo-post'

  # Now what about auxiliaries?
  # ASF 2008-12-07 for non-harmonic order and v (not vp) comps,
  # we need a different procedure (see if auxcomp...)

  if has_auxiliaries_p():
    auxcomp = ch.get('aux-comp')
    if wo == 'free':
      if ch.get('aux-comp-order') == 'before':
        aux = 'free-auxv'
      elif ch.get('aux-comp-order') == 'after':
        aux = 'free-vaux'
    elif hc == 'comp-head' and ch.get('aux-comp-order') == 'before':
      if auxcomp == 'v':
        aux = 'auxv-rule'
      else:
        aux = 'ov-auxv'
    elif hc == 'head-comp' and ch.get('aux-comp-order') == 'after':
      if auxcomp == 'v':
        aux = 'vaux-rule'
      else:
        aux = 'vo-vaux'

  # ERB 2006-10-05 And what about the order of question particles wrt
  # to other kinds of head-comp?  I'm assuming for now that question particles
  # and other complementizers will behave the same way.  Are there languages
  # in which that is not true?

  if ch.get('q-part-order'):
    if wo == 'free':
      if ch.get('q-part-order') == 'after':
        qpart_order = 'free-sq'
      elif ch.get('q-part-order') == 'before':
        qpart_order = 'free-qs'
    elif hc == 'comp-head' and ch.get('q-part-order') == 'before':
      qpart_order = 'ov-qs'
    elif hc == 'head-comp' and ch.get('q-part-order') == 'after':
      qpart_order = 'vo-sq'

   # return what we learned

  return {'adp': adp, 'aux': aux, 'qpart_order': qpart_order} #TODO: verify key


# find out whether verbal clusters

def determine_vcluster(auxcomp, auxorder, wo):

  vcluster = False

  if auxcomp == 'vp':
    if (wo == 'v-initial' and auxorder == 'before') or (wo == 'v-final' and auxorder == 'after'):
      vcluster = True
  elif auxcomp == 'v':
    if wo == 'v-initial' or wo == 'v-final' or wo == 'osv' or wo == 'vso':
      vcluster = True
    if wo == 'sov' or wo == 'ovs':
      if auxorder == 'before':
        vcluster = True
      elif wo == 'sov' or wo == 'ovs': #brauche ich das? Ausprobieren!
        vcluster = False
    if wo == 'vos' or wo == 'svo':
      if auxorder == 'after':
        vcluster = True
      elif wo == 'vos' or wo == 'svo':
        vcluster = False
    if wo == 'free' and ch.get('multiple-aux') == 'yes':
      vcluster = True
  if not has_auxiliaries_p():
    vcluster = False
  return vcluster

# ERB 2006-09-15 Subroutine for emitting additional information about
# head-complement and head-subject rules as required for adpositions and
# auxiliaries.

# aux		 adp		head-comp	comp-head	#rules    add to rules.tdl
# ---		 ---		---------	---------	------    ----------------
# ov-auxv 	 ov-prep	v:AUX + | adp	~adp:AUX -	2         head-comp: both
# vo-vaux	 vo-post	~adp:AUX - 	v:AUX + | adp	2         comp-head: both
# free-auxv	 free-prep	unrestricted	~adp:AUX - 	2         --
# free-vaux      free-post	~adp:AUX -	unrestricted	2         --
# free-auxv	 free-post	~adp		AUX -		2         --
# free-vaux      free-prep	AUX -		~adp		2         --
# easy		 ov-prep	adp		~adp		2         head-comp: adp
# easy		 vo-post	~adp		adp		2         comp-head: adp
# easy		 free-prep	unrestricted	~adp		2         --
# easy		 free-post	~adp		unrestricted	2         --
# ov-auxv	 easy		v:AUX +		AUX -		2         head-comp: aux
# vo-vaux	 easy		AUX -		v:AUX +		2         comp-head: aux
#
# Not bothering with the case where adpositions aren't fixed in their order,
# since I don't believe it exists.

# ERB 2006-09-15 Trying to make each tdl snippet appear only once in this code.
# The individual constraints from the table above are:

# v:AUX + | adp    HEAD +vp & [ AUX + ]
# ~adp             HEAD +nvjrcdmo
# adp              HEAD adp
# AUX -            [ AUX - ]
# v:AUX +          HEAD verb & [ AUX + ]

# These can apply to either head-comp or comp-head, depending.

# ERB 2006-10-05 But: We need to worry about question particles now,
# too.  As I add to this and the space gets more complex, I wish that
# there was some what I could take advantage of the head-types hiearchy
# better.

# In particular, the ~adp constraint right now adds +nvjrcdmo.
# But, the same phrase type might need to be compatible with comp,
# so I have to weaken that do +nvjrdmo, and then further constrain it
# to +nvjrcdmo.  Likewise, ~comp boils down to +nvjrdmo, possibly
# further constrained to +nvjrpdmo.  But I can't just add both
# of those constraints, since the tdl won't compile (you can't add
# a type to a conjunction if its supertype or subtype is mentioned).

# My first pass at a solution is to first collect two kinds of information
# about each of head-comp and comp-head:

# head-comp-is is a list which stores positive statements about
# what can be the head of a head-comp phrase.  If the word order is
# free, we shouldn't see any statements here, because anything can be
# a head. (Similarly for comp-head-is.)

# head-comp-is-not is a list which stores negative statements about
# possible heads of head-comp phrase, i.e., what can't be the head.
# We will have interesting values here even in the free word order
# case unless all of the orders values are 'easy'.  (Similarly for
# comp-head-is-not)

# It's possible that I could do this all in one step, but somehow it's
# easier to keep my undestanding of it if I break it out like this.

def specialize_word_order(hc,orders):

  adp = orders['adp']
  aux = orders['aux']
  qpart_order = orders['qpart_order'] #TODO: verify _-delimited key
  auxcomp = ch.get('aux-comp')
  wo = ch.get('word-order')
  auxorder = ch.get('aux-comp-order')

  if has_auxiliaries_p():
    vcluster = determine_vcluster(auxcomp, auxorder, wo)
  else:
    vcluster = False

  # ASF 2008-12-07 If verbal cluster is present, introduce relevant feature
  # and pass-up in lex-rule.
  # Also add relevant constraint to basic-head-comp-phrase

  if vcluster:
    mylang.add('lex-or-phrase-synsem :+ [ VC luk ].',
               'Introducing VC keeps track whether main-verb is present in cluster',
               section='addenda')
    mylang.add('lex-rule :+ [ SYNSEM.VC #vc, \
                              DTR.SYNSEM.VC #vc ].',
               section='addenda')
    mylang.add('basic-head-comp-phrase :+ [ SYNSEM.VC #vc, \
                       NON-HEAD-DTR.SYNSEM.VC #vc ].',
               section='addenda')
  # ERB 2006-09-15 First add head-comp or comp-head if they aren't
  # already there.  I don't think we have to worry about constraining
  # SUBJ or COMPS on these additional rules because they'll only be for
  # adp or auxv or qpart, so far

  if hc == 'comp-head' and (adp == 'ov-prep' or aux == 'ov-auxv' or qpart_order == 'ov-qs'):
    mylang.add('head-comp-phrase := basic-head-1st-comp-phrase & head-initial.')

  if hc == 'head-comp' and (adp == 'vo-post' or aux == 'vo-vaux' or qpart_order == 'vo-sq'):
    mylang.add('comp-head-phrase := basic-head-1st-comp-phrase & head-final.')

  # ASF 2008-11-18, special auxiliary rule that allows for auxiliaries
  # to combine with v's when aux-comp order is not harmonic
  # the vcluster + constraint is added to head-comp-phrase, since this
  # aux-rule is always combined with the verbal cluster analysis.

  if aux == 'auxv-rule':
    mylang.add('''aux-comp-phrase := basic-marker-comp-phrase & marker-initial-phrase &
                                   [ SYNSEM [ LOCAL.CAT.HEAD.FORM #vform,
                                              VC #vc ],
                                     MARKER-DTR.SYNSEM.LOCAL.CAT.HEAD verb & [ AUX +,
                                                                               FORM #vform ],
                                     NON-MARKER-DTR.SYNSEM [ LOCAL.CAT.HEAD verb,
                                                             VC #vc ] ].''')
    mylang.add('comp-head-phrase := [ HEAD-DTR.SYNSEM.VC + ].')
  if aux == 'vaux-rule':
    mylang.add('''comp-aux-phrase := basic-marker-comp-phrase & marker-final-phrase &
                                   [ SYNSEM [ LOCAL.CAT.HEAD.FORM #vform,
                                              VC #vc ],
                                     MARKER-DTR.SYNSEM.LOCAL.CAT.HEAD verb & [ AUX +,
                                                                               FORM #vform ],
                                     NON-MARKER-DTR.SYNSEM [ LOCAL.CAT.HEAD verb,
                                                             VC #vc ] ].''')
    mylang.add('head-comp-phrase := [ HEAD-DTR.SYNSEM.VC + ].')

  # add necessary restrictions to assure verb clusters
  # and special auxiliary rules for vso/osv and free word order.

  if vcluster:
    if wo == 'vso' or wo == 'free' or wo == 'v-initial':
      mylang.add('head-subj-phrase := [ HEAD-DTR.SYNSEM.VC + ].')
    if wo == 'osv' or wo == 'free' or wo == 'v-final':
      mylang.add('subj-head-phrase := [ HEAD-DTR.SYNSEM.VC + ].')
    if (aux == 'vini-vc' and aux == 'vo-auxv' ) or wo == 'free':
      mylang.add('head-comp-phrase := [ HEAD-DTR.SYNSEM.VC + ].')
    if (aux == 'vfin-vc' and aux == 'ov-vaux') or wo == 'free':
      mylang.add('comp-head-phrase := [ HEAD-DTR.SYNSEM.VC + ].')
    if wo == 'free' or wo == 'vso' or wo == 'osv':
      if auxorder == 'before' and aux != 'ov-auxv':
        mylang.add('aux-comp-phrase := basic-head-1st-comp-phrase & head-initial & \
                    [ SYNSEM.LOCAL.CAT.HEAD verb & [ AUX + ], \
                      NON-HEAD-DTR.SYNSEM.LOCAL.CAT.HEAD verb ].')
        aux = 'auxc'
      elif auxorder == 'after' and aux != 'vo-vaux':
        mylang.add('comp-aux-phrase := basic-head-1st-comp-phrase & head-final & \
                    [ SYNSEM.LOCAL.CAT.HEAD verb & [ AUX + ], \
                      NON-HEAD-DTR.SYNSEM.LOCAL.CAT.HEAD verb ].')
        aux = 'caux'
      if wo == 'free':
        mylang.add('head-comp-phrase-2 := [ HEAD-DTR.SYNSEM.VC + ].')
        mylang.add('comp-head-phrase-2 := [ HEAD-DTR.SYNSEM.VC + ].')

  # Add rules to rules.tdl when necessary

  if aux == 'ov-auxv' or adp == 'ov-prep' or qpart_order == 'ov-qs':
    rules.add('head-comp := head-comp-phrase.')

  if aux == 'vo-vaux' or adp == 'vo-post' or qpart_order == 'vo-sq':
    rules.add('comp-head := comp-head-phrase.')

  if aux == 'auxv-rule' or aux == 'auxc':
    rules.add('aux-comp := aux-comp-phrase.')

  if aux == 'vaux-rule' or aux == 'caux':
    rules.add('comp-aux := comp-aux-phrase.')

  # ERB 2006-09-15 AUX if we're going to mention it, so the tdl compiles.

  if aux != 'easy':
    mylang.add('head :+ [AUX bool].', section='addenda')

  # ERB 2006-10-05 Collect positive statements about head-comp/comp-head
  # We only need to do this is if the word order is not free, and we only
  # need to do it for one of head-comp or comp-head, depending on the order
  # of o and v.


  head_comp_is = []
  comp_head_is = []

  # VO order
  if aux == 'vo-vaux':
     comp_head_is.append('aux')
  if adp == 'vo-post':
    comp_head_is.append('adp')
  if qpart_order == 'vo-sq':
    comp_head_is.append('comp')

  # OV order

  if aux == 'ov-auxv':
    head_comp_is.append('aux')
  if adp == 'ov-prep':
    head_comp_is.append('adp')
  if qpart_order == 'ov-qs':
    head_comp_is.append('comp')

  # ERB 2006-10-05 Collect negative statements about head-comp/comp-head.
  # This needs to be done even if the word order is free.  It might need
  # to be done for both head-comp and comp-head in a free word order language
  # with inconsistent constraints on comp, adp, and aux.


  head_comp_is_not = []
  comp_head_is_not = []

  # when free word order has cluster, restriction on hc does not apply

  if vcluster and (aux == 'free-auxv' or aux == 'free-vaux'):
    aux = 'free-auxcl'

  if aux == 'free-auxv' or aux == 'ov-auxv' or aux == 'auxv-rule':
    comp_head_is_not.append('aux')
  if aux == 'free-vaux' or aux == 'vo-vaux' or aux == 'vaux-rule':
    head_comp_is_not.append('aux')
  if adp == 'free-prep' or adp == 'ov-prep':
    comp_head_is_not.append('adp')
  if adp == 'free-post' or adp == 'vo-post':
    head_comp_is_not.append('adp')
  if qpart_order == 'free-qs' or qpart_order == 'ov-qs':
    comp_head_is_not.append('comp')
  if qpart_order == 'free-sq'or qpart_order == 'vo-sq':
    head_comp_is_not.append('comp')


  # ERB 2006-10-05 Add constraints to head-comp/comp-head.

  # First the positive constraints.  We only have positive constraints if
  # the word order is not free. We should only have positive constraints for
  # one of head-comp and comp-head and negative constraints for the other.
  # In the free word order case, we might have negative constraints for each
  # one.

  # If only one part of speech type is allowed by the positive constraints,
  # we don't have a disjunctive type.

  # ASF for aux-comp and comp-aux, restriction should be AUX +
  # ASF for v-final and v-initial, added SUBJ < [] > constraint to form
  # a verbal cluster at the beginning or end of the sentence.
  # ASF 2009-04-21: should also be restricted to being a verb, if only one
  # non-standard order is present.


  if len(head_comp_is) == 1:
    head = head_comp_is[0]
    if head == 'aux':
      mylang.add('head-comp-phrase := [ SYNSEM.LOCAL.CAT.HEAD verb & [ AUX + ] ].',
               'head-comp-phrase requires auxiliary heads.')
      if wo == 'v-final' and auxcomp == 'vp':
        mylang.add('head-comp-phrase := [ SYNSEM.LOCAL.CAT.VAL.SUBJ < [ ] > ].')
    else:
      mylang.add('head-comp-phrase := [ SYNSEM.LOCAL.CAT.HEAD ' + head + ' ].',
               'head-comp-phrase requires things that are [ HEAD ' + head + ' ].')

  if len(comp_head_is) == 1:
    head = comp_head_is[0]
    if head == 'aux':
      mylang.add('comp-head-phrase := [ SYNSEM.LOCAL.CAT.HEAD verb & [ AUX + ] ].',
               'comp-head-phrase requires auxiliary heads.')
      if wo == 'v-initial' and auxcomp == 'vp':
        mylang.add('comp-head-phrase := [ SYNSEM.LOCAL.CAT.VAL.SUBJ < [ ] > ].')
    else:
      mylang.add('comp-head-phrase := [ SYNSEM.LOCAL.CAT.HEAD ' + head + ' ].',
               'comp-head-phrase requires things that are [ HEAD ' + head + ' ].')

  # Now the case where we do have disjunctive constraints.   NB: The order
  # here is important, since we're constructing the string which has to
  # correspond to the disjunctive head type.  While those are logically just
  # disjunctions, as far as the LKB is concerned, they're type names, so
  # we need an exact string match.

  # +nvjrcdmo.
  # +nvjrpdmo.


  if len(head_comp_is) > 1:
    head = '+'
    auxresthc = False
    if head_comp_is.count('aux'):
      head += 'v'
      auxresthc = True
    if head_comp_is.count('adp'):
      head += 'p'
    if head_comp_is.count('comp'):
      head += 'c'

    mylang.add('head-comp-phrase := [ SYNSEM.LOCAL.CAT.HEAD ' + head + ' ].',
               'head-comp-phrase requires things that are one of: ' + str(head_comp_is))
    if auxresthc:
      mylang.add('head-comp-phrase := [ SYNSEM.LOCAL.CAT.HEAD.AUX + ].')

  if len(comp_head_is) > 1:
    head = '+'
    auxrestch = False
    if comp_head_is.count('aux'):
      head += 'v'
      auxrestch = True
    if comp_head_is.count('adp'):
      head += 'p'
    if comp_head_is.count('comp'):
      head += 'c'

    mylang.add('comp-head-phrase := [ SYNSEM.LOCAL.CAT.HEAD ' + head + ' ].',
               'comp-head-phrase requires things that are one of: ' + str(head_comp_is))
    if auxrestch:
      mylang.add('comp-head-phrase := [ SYNSEM.LOCAL.CAT.HEAD.AUX + ].')

  # Now the negative constraints.  This is where we extracted the
  # information that head-comp or comp-head can't be certain things.
  # Of course, in tdl we only have positive constraints.  So, we have
  # to translate the information to positive constraints.  Currently,
  # these will always involve disjunctive types, since we have more
  # pos types than things we're collecting negative info about.  The
  # other case is that we have no negative constraints, in which case
  # there's nothing to do.  We can just leave the HEAD value
  # completely underspecified.

  if head_comp_is_not.count('aux'):
    mylang.add('head-comp-phrase := [ SYNSEM.LOCAL.CAT.HEAD.AUX - ].')
    head_comp_is_not.remove('aux')

  if len(head_comp_is_not) > 0:
    head = '+n'
    if head_comp_is_not.count('verb') == 0:
      head += 'v'
    head += 'jr'
    if head_comp_is_not.count('adp') == 0:
      head += 'p'
    if head_comp_is_not.count('comp') == 0:
      head += 'c'
    head += 'dmo'

    mylang.add('head-comp-phrase := [ SYNSEM.LOCAL.CAT.HEAD ' + head + ' ].',
               'The head of head-comp-phrase can\'t be: ' + str(head_comp_is_not))

  if comp_head_is_not.count('aux'):
    mylang.add('comp-head-phrase := [ SYNSEM.LOCAL.CAT.HEAD.AUX - ].')
    comp_head_is_not.remove('aux')

  if len(comp_head_is_not) > 0:
    head = '+n'
    if comp_head_is_not.count('verb') == 0:
      head += 'v'
    head += 'jr'
    if comp_head_is_not.count('adp') == 0:
      head += 'p'
    if comp_head_is_not.count('comp') == 0:
      head += 'c'
    head += 'dmo'

    mylang.add('comp-head-phrase := [ SYNSEM.LOCAL.CAT.HEAD ' + head + ' ].',
               'The head of comp-head-phrase can\'t be: ' + str(comp_head_is_not))


# ERB 2006-10-05 Below is what I had before I had to generalize because
# of addition of qpart_order.

# # The ~adp constraint and the ~comp constraint

#   if adp == 'ov-prep' or adp == 'free-prep':
#     mylang.add('comp-head-phrase := [ SYNSEM.LOCAL.CAT.HEAD +nvjrcdmo ].',
#                'comp-head-phrase is restricted from taking prepositions as its head.')

#   if adp == 'vo-post' or adp == 'free-post':
#     mylang.add('head-comp-phrase := [ SYNSEM.LOCAL.CAT.HEAD +nvjrcdmo ].',
#                'head-comp-phrase is restricted from taking adpositions as its head.')


# # And the opposite cases (adp, V:AUX + | adp)

#   if adp == 'ov-prep' and aux == 'easy':
#     mylang.add('head-comp-phrase := [ SYNSEM.LOCAL.CAT.HEAD adp ].',
#                'head-comp-phrase is only for prepositions.')

#   if adp == 'ov-prep' and aux == 'ov-auxv':
#     mylang.add('head-comp-phrase := [ SYNSEM.LOCAL.CAT.HEAD +vp & [ AUX + ] ].',
#                'head-comp-phrase is only for prepositions and auxiliaries.')

#   if adp == 'vo-post' and aux == 'easy':
#     mylang.add('comp-head-phrase := [ SYNSEM.LOCAL.CAT.HEAD adp ].',
#                'comp-head-phrase is only for postpositions.')

#   if adp == 'vo-post' and aux == 'vo-vaux':
#     mylang.add('comp-head-phrase := [ SYNSEM.LOCAL.CAT.HEAD +vp & [ AUX + ] ].',
#                'comp-head-phrase is only for postpositions and auxiliaries.')

# # The [AUX -] constraint

#   if aux == 'vo-vaux' or aux == 'free-vaux':
#     mylang.add('head-comp-phrase := [ SYNSEM.LOCAL.CAT.HEAD.AUX - ].',
#                'head-comp-phrase is restricted from taking auxiliaries as its head.')

#   if aux == 'ov-auxv' or aux == 'free-auxv':
#     mylang.add('comp-head-phrase := [ SYNSEM.LOCAL.CAT.HEAD.AUX - ].',
#                'comp-head-phrase is restricted from taking auxiliaries as its head.')

# # The v:AUX + constraint

#   if aux == 'ov-auxv' and adp == 'easy':
#     mylang.add('head-comp-phrase := [ SYNSEM.LOCAL.CAT.HEAD verb & [ AUX + ]].',
#                'head-comp-phrase is only for auxiliaries.')

#   if aux == 'vo-vaux' and adp == 'easy':
#     mylang.add('comp-head-phrase := [ SYNSEM.LOCAL.CAT.HEAD verb & [ AUX + ]].',
#                'comp-head-phrase is only for auxiliaries.')


######################################################################
# customize_sentential_negation()
#   Create the type definitions associated with the user's choices
#   about sentential negation.

def customize_sentential_negation():

  # ERB 2006-09-16 Calculate a bunch of derived properties based on the
  # inputs they gave for negation.  The same thing (e.g., negation via
  # inflection on the main verb) gives a very different output depending
  # on whether there are other options (negation via selected adverb)
  # and how they combine.

  # ERB 2009-01-23 This is all moot right now since the interim system
  # doesn't do the interaction between the two, but it probably won't
  # break anything to leave it in.

  # ERB 2009-07-01 It was adding defunct lex rules in at least some
  # cases, so taking it out for now.  This much still seems to be
  # required:

  advAlone = ''
  multineg = ch.get('multi-neg')
  if ch.get('adv-neg') == 'on' or multineg == 'comp':
    advAlone = 'always'

  # ERB 2009-01-23 Migrating negation to modern customization system.
  # This intermediate version only does independent adverbs, and so
  # I'm removing ch.get('neg-adv') == 'ind-adv' as a second part of
  # the test below.

  if ch.get('adv-neg') == 'on': # and ch.get('neg-adv') == 'ind-adv':
    create_neg_adv_lex_item(advAlone)


def create_neg_adv_lex_item(advAlone):

  mylang.set_section('otherlex')

  mylang.add('''neg-adv-lex := basic-scopal-adverb-lex &
                 [ SYNSEM.LOCAL.CAT [ VAL [ SPR < >,
                                            COMPS < >,
                                            SUBJ < > ],
                                      HEAD.MOD < [ LOCAL.CAT.HEAD verb ] > ]].''',
             'Type for negative adverbs.')

  # ERB 2006-10-06 Below was advAlone == 'always', but that seems wrong.
  # changing it to advAlone == 'never' being the case where we don't want
  # the adverb to be a modifier.

  if advAlone == 'never':
    mylang.add_comment('neg-adv-lex',
    '''Constrain the MOD value of this adverb to keep\n
    it from modifying the kind of verbs which can select it,\n
    To keep spurious parses down, as a starting point, we have\n
    assumed that it only modifies verbs (e.g., non-finite verbs).''')

  if ch.get('neg-order') == 'before':
    mylang.add('neg-adv-lex := [ SYNSEM.LOCAL.CAT.POSTHEAD - ].')
  elif ch.get('neg-order') == 'after':
    mylang.add('neg-adv-lex := [ SYNSEM.LOCAL.CAT.POSTHEAD + ].')

  if ch.get('neg-mod') == 's':
    mylang.add('''neg-adv-lex := [ SYNSEM.LOCAL.CAT.HEAD.MOD.FIRST.LOCAL.CAT.VAL [ SUBJ null,
                                                                                   COMPS null ]].''')
  elif ch.get('neg-mod') == 'vp':
    mylang.add('''neg-adv-lex := [ SYNSEM.LOCAL.CAT.HEAD.MOD.FIRST.LOCAL.CAT.VAL [ SUBJ cons,
                                                                                   COMPS null ]].''')
  elif ch.get('neg-mod') == 'v':
    mylang.add('''neg-adv-lex := [ SYNSEM.LOCAL.CAT.HEAD.MOD.FIRST.LIGHT + ].''')
    mylang.add('verb-lex := [ SYNSEM.LOCAL.CAT.HC-LIGHT - ].','''verb-lex is HC-LIGHT - to allow us to pick out\n
    lexical Vs for V-level attachment of negative adverbs.''')

  # ERB 2006-09-22 Validation should really make sure we have a value of
  # neg-adv-orth before we get here, but just in case, checking first, since
  # the script gets really unhappy if I try to write to an empty type.

  if(ch.get('neg-adv-orth')):
    orth = ch.get('neg-adv-orth')
    lexicon.add(TDLencode(orth) + ' := neg-adv-lex &\
                [ STEM < \"'+ orth +'\" >,\
                  SYNSEM.LKEYS.KEYREL.PRED \"_neg_r_rel\" ].')


  # ERB 2006-10-06 And of course we need the head-modifier rules, if we're
  # going to have an independent modifier.  While we're at it, we need to
  # contrain the MOD value on the rest of the head types to keep them
  # from going nuts.

  if advAlone != 'never':
    rules.add('head-adj-int := head-adj-int-phrase.',
              'Rule instances for head-modifier structures. Corresponding types\n' +
              'are defined in matrix.tdl.  The matrix customization script did\n' +
              'not need to add any further constraints, so no corresponding tyes\n' +
              'appear in ' + ch.get('language').lower() + '.tdl')
    rules.add('adj-head-int := adj-head-int-phrase.')
    rules.add('head-adj-scop := head-adj-scop-phrase.')
    rules.add('adj-head-scop := adj-head-scop-phrase.')

    mylang.add('+nvcdmo :+ [ MOD < > ].',
               'This grammar includes head-modifier rules.  To keep\n' +
               'out extraneous parses, constrain the value of MOD on\n' +
               'various subtypes of head.  This may need to be loosened later.\n' +
               'This constraint says that only adverbs, adjectives,\n' +
               'and adpositions can be modifiers.',
               section='addenda')

######################################################################
# Coordination
#   Create the type definitions associated with the user's choices
#   about coordination.

######################################################################
# define_coord_strat: a utility function, defines a strategy

def define_coord_strat(num, pos, top, mid, bot, left, pre, suf):
  mylang.add_literal(';;; Coordination Strategy ' + num)

  pn = pos + num
  if pos == 'n' or pos == 'np':
    headtype = 'noun'
  else:
    headtype = 'verb'

  # First define the rules in mylang.  Every strategy has a
  # top rule and a bottom rule, but only some have a mid rule, so if
  # the mid prefix argument $mid is empty, don't emit a rule.
  # Similarly, not all strategies have a left rule.

  mylang.add(pn + '-top-coord-rule :=\
               basic-' + pos + '-top-coord-rule &\
               ' + top + 'top-coord-rule &\
               [ SYNSEM.LOCAL.COORD-STRAT "' + num + '" ].')
  if mid:
    mylang.add(pn + '-mid-coord-rule :=\
                 basic-' + pos + '-mid-coord-rule &\
                 ' + mid + 'mid-coord-rule &\
                 [ SYNSEM.LOCAL.COORD-STRAT "' + num + '" ].')

  if pre or suf:
    # first the rule in mylang
    mylang.add(pn + '-bottom-coord-rule :=\
               ' + bot + 'bottom-coord-rule &\
               [ SYNSEM.LOCAL.COORD-STRAT "' + num + '",\
                 SYNSEM.LOCAL.COORD-REL.PRED "_and_coord_rel",\
                 DTR.SYNSEM.LOCAL.CAT.HEAD ' + headtype + ' ].')

    # now the spelling change rule in irules.tdl
    rule = pn + '-bottom :=\n'
    if pre:
      rule += '  %prefix (* ' + pre + ')\n'
    else:
      rule += '  %suffix (* ' + suf + ')\n'
    rule += '  ' + pn + '-bottom-coord-rule.'
    irules.add_literal(rule)
  else:
    rule = pn + '-bottom-coord-rule :=\
           ' + bot + 'bottom-coord-rule &\
           ' + pos + '-bottom-coord-phrase &\
           [ SYNSEM.LOCAL.COORD-STRAT "' + num + '" ].'
    mylang.add(rule)
    if bot == 'unary-':
      rule = pn + '-bottom-coord-rule :=\
             [ SYNSEM.LOCAL.COORD-REL.PRED "_and_coord_rel" ].'
      mylang.add(rule)

  if left:
    # first the rule in mylang
    rule = pn + '-left-coord-rule :=\
           ' + bot + 'left-coord-rule &\
           ' + pos + '-bottom-coord-phrase &\
           [ SYNSEM.LOCAL.COORD-STRAT "' + num + '" ].'
    mylang.add(rule)

    if pre or suf:
      # constrain the predicate
      mylang.add(pn + '-left-coord-rule :=\
                 [ SYNSEM.LOCAL.COORD-REL.PRED "_and_coord_rel" ].')

      # now the spelling change rule in irules.tdl
      rule = pn + '-left :=\n'
      if pre:
        rule += '  %prefix (* ' + pre + ')\n'
      else:
        rule += '  %suffix (* ' + suf + ')\n'
      rule += '  ' + pn + '-left-coord-rule.'
      irules.add_literal(rule)

  # Now define the rule instances into rules.tdl.  As above, the mid
  # or left rule may not be necessary.

  rules.add(pn + '-top-coord := ' + pn + '-top-coord-rule.')
  if mid:
    rules.add(pn + '-mid-coord := ' + pn + '-mid-coord-rule.')
  rules.add(pn + '-bottom-coord := ' + pn + '-bottom-coord-rule.')
  if left:
    rules.add(pn + '-left-coord := ' + pn + '-left-coord-rule.')


def customize_coordination():
  """
  The main coordination customization routine
  """
  mylang.set_section('coord')

  for cs in ch.get('cs'):
    csnum = str(cs.iter_num())

    mark = cs.get('mark')
    pat = cs.get('pat')
    orth = cs.get('orth')
    order = cs.get('order')

    pre = ''
    suf = ''

    if mark == 'word':
      lexicon.add(TDLencode(orth) + ' := conj-lex &\
                  [ STEM < "' + orth + '" >,\
                    SYNSEM.LKEYS.KEYREL.PRED "_and_coord_rel",\
                    CFORM "' + csnum + '" ].')
      if pat == 'omni':
        lexicon.add(TDLencode(orth) + '_nosem := nosem-conj-lex &\
                      [ STEM < "' + orth + '" >,\
                        CFORM "' + csnum + '" ].')

    if pat == 'a':
      top = 'apoly-'
      mid = ''
      bot = 'unary-'
      left = ''
    else:
      if pat == 'mono':
        top = 'monopoly-'
        mid = 'monopoly-'
        bot = ''
        left = ''
      elif pat == 'omni':
        top = 'omni-'
        mid = 'omni-'
        bot = 'omni-'
        left = 'omni-'
      elif pat == 'poly':
        top = 'apoly-'
        mid = ''
        bot = ''
        left = ''

      if mark == 'affix':
        bot = 'infl-'
        if order == 'before':
          pre = orth
        else:
          suf = orth
      else:
        if order == 'before':
          bot += 'conj-first-'
          if left:
            left += 'conj-first-'
        else:
          bot += 'conj-last-'
          if left:
            left += 'conj-last-'

    for pos in ('n', 'np', 'vp', 's'):
      if cs.get(pos):
        define_coord_strat(csnum, pos, top, mid, bot, left, pre, suf)


######################################################################
# customize_yesno_questions()
#   Create the type definitions associated with the user's choices
#   about matrix yes/no questions.

def customize_yesno_questions():

  qinvverb = ch.get('q-inv-verb')
  qpartposthead = ch.get('q-part-order')
  qpartform = ch.get('q-part-orth')

  if ch.get('q-inv'):
    comment = \
      'For the analysis of inverted yes-no questions, we add the feature INV.'
    mylang.add('verb :+ [ INV bool ].', comment, section='addenda')

    comment = \
      'All verbs start off as not inverted.'
    mylang.add('verb-lex := [ SYNSEM.LOCAL.CAT.HEAD.INV - ].',
               comment, section='verblex')


    comment = \
      'Rule for inverted subject verb order in questions.\n' + \
      'The incompatible SUBJ values on SYNSEM and DTR are\n' + \
      'what keeps this one from spinning.'

      # ERB 2006-10-05 Adding in semantics here.  This rule constrains MESG to ques.
      # ERB 2007-01-21 Removing semantics here: Need to allow inversion to not express questions.  Instead, the result of this is MC na, and there is a separate non-branching rule which introduces question semantics.  Following the ERG in this.
      # ERB 2010-04-15 Adding [AUX +] on DTR, too.
    typedef = '''
    subj-v-inv-lrule := cat-change-only-lex-rule &
			same-hc-light-lex-rule &
			same-posthead-lex-rule &
                        constant-lex-rule &
      [ SYNSEM [ LOCAL.CAT [ HEAD verb & [ INV + ],
                             VAL [ COMPS < #subj . #comps >,
                                     SUBJ < >,
                                     SPR #spr,
                                     SPEC #spec ],
                             MC na ],
                 LKEYS #lkeys ],
        DTR.SYNSEM [ LOCAL.CAT [ HEAD verb,
                                 VAL [ SUBJ < #subj >,
                                       COMPS #comps,
                                       SPR #spr,
                                       SPEC #spec ]],
                     LKEYS #lkeys ]].'''
    mylang.add(typedef, comment, section='lexrules')

    lrules.add('inv-lr := subj-v-inv-lrule.')

    # ERB 2010-04-15 Cleaning up treatent of constraints on AUX, 
    # which were still very old-school. Need to both constrain DTR
    # and copy the value up.  Only checking qinvverb if we know
    # we have auxiliaries.

    if has_auxiliaries_p():
      mylang.add('''
                 subj-v-inv-lrule :=
                    [ SYNSEM.LOCAL.CAT.HEAD.FORM #form,
                      DTR.SYNSEM.LOCAL.CAT.HEAD.FORM #form ].''')

      if qinvverb == 'aux':
        mylang.add('subj-v-inv-lrule := [ DTR.SYNSEM.LOCAL.CAT.HEAD.AUX + ].')

      if qinvverb == 'main':
        mylang.add('subj-v-inv-lrule := [ DTR.SYNSEM.LOCAL.CAT.HEAD.AUX - ].')



    # ERB 2010-04-15 If object drop is enabled (i.e., if the 
    # head-opt-comp rule is instantiated) then we need to prevent
    # the inverted subject from being dropped.  This is true even if
    # subject drop is generally allowed, since subj-verb inversion
    # is not apparent if the subject is dropped.  Assuming for now
    # that this rule would not be used to model inflection that requires
    # subj-v inversion but allows subject drop.

    if ch.get('obj-drop'):
      mylang.add('subj-v-inv-lrule := [ SYNSEM.LOCAL.CAT.VAL.COMPS.FIRST.OPT - ].')


    # ERB 2010-04-15 If we have a finite/non-finite disctintion,
    # the FORM value needs to be copied up.  FIXME: More generally,
    # any verby head features should be copied by this rule.
    # See notes on FORM and qpart below.

    if 'form' in hierarchies:
      mylang.add('''
                 subj-v-inv-lrule :=
                    [ SYNSEM.LOCAL.CAT.HEAD.FORM #form,
                      DTR.SYNSEM.LOCAL.CAT.HEAD.FORM #form ].''')



    # ERB 2007-01-21 Then we need the non-branching construction which
    # corrects to MC + and adds SF ques.

    comment = \
           'This rule takes [MC na] inverted phrases and licenses' + \
           'them as main clauses with question semantics.\n'

    typedef = '''
    int-cl := interrogative-clause & head-only &
    [ SYNSEM.LOCAL.CAT [ HEAD.INV +,
                         VAL #val,
                         MC + ],
      HEAD-DTR.SYNSEM.LOCAL.CAT [ MC na,
                                  VAL #val &
                                       [SUBJ < >,
                                       COMPS < >]],
      C-CONT.HOOK.INDEX.SF ques ].'''
    mylang.add(typedef, comment, section='phrases')

    rules.add('int := int-cl.')

  # ERB 2006-10-05 Moving away from the modifier analysis of question particles
  # which I think doesn't handle the facts well.  These look more like complementizers
  # to me.

  if ch.get('q-part'):
    comment = \
             'We treat question particles as complementizers.\n' + \
             'Here is the lexical type for complementizers.'
    typedef = '''
      complementizer-lex-item := raise-sem-lex-item & basic-one-arg &
         [ SYNSEM.LOCAL.CAT [ HEAD comp &
                                   [ MOD < > ],
                              VAL [ SPR < >,
                                    SUBJ < >,
                                    COMPS < #comp > ]],
           ARG-ST < #comp & [ LOCAL.CAT [ MC +,
                                          HEAD verb,
                                          VAL [ SUBJ < >,
                                                COMPS < > ]]] > ]
                                                .'''
    mylang.add(typedef, comment, section='otherlex')

    comment = 'Subtype for question particles. Constrains SF to ques.'
    typedef = '''
      qpart-lex-item := complementizer-lex-item &
         [ SYNSEM.LOCAL.CONT.HOOK.INDEX.SF ques ].'''
    mylang.add(typedef, comment, section='otherlex')

    # ERB 2010-04-15 If we have a finite/non-finite distinction in the
    # language, the qpart should insist on attaching to finite clauses
    # only.  An alternative would be to have it raise the FORM value, but
    # I don't see any evidence for that just now. Using presence of 'form'
    # in hierarchies to detect this situation. This could break if someone
    # named their own feature "form", but the name-space validation should
    # catch that.  This works because customize_form() is called before
    # customize_yesno_questions. This is an example of cross-library
    # interaction.

    if 'form' in hierarchies:
      mylang.add('qpart-lex-item := [ SYNSEM.LOCAL.CAT.VAL.COMPS.FIRST.LOCAL.CAT.HEAD.FORM finite ].')


# ERB 2009-07-01 To remove:
#   if ch.get('q-infl'):

#     mylang.add('ques-infl-lex-rule := add-only-no-ccont-rule & inflecting-lex-rule &\
#     [ SYNSEM.LOCAL.CONT.HOOK.INDEX.SF ques,\
#     DTR lex-item & [ SYNSEM.LOCAL.CAT.HEAD verb ]].',
#                'Constrains SF to ques. Instantiated by a verbal affix.')

#     if ch.get('q-infl-type') == 'aux':
#       mylang.add('ques-infl-lex-rule := [ DTR.SYNSEM.LOCAL.CAT.HEAD.AUX + ].',
#                  'This rule applies only to auxiliaries.')

#     if ch.get('q-infl-type') == 'main' and has_auxiliaries_p():
#       mylang.add('ques-infl-lex-rule := [ DTR.SYNSEM.LOCAL.CAT.HEAD.AUX - ].',
#                  'This rule applies only to main verbs.')


#     add_irule('ques-infl-lr','ques-infl-lex-rule',ch.get('ques-aff'),ch.get('ques-aff-orth'))


######################################################################
# customize_arg_op()
#   Create phrase-structure and lexical rules associated with user's
#   choices on argument optionality page.

def customize_arg_op():
  """ Create the lexical types, lexical, rules and phrase structure
      rules to allow argument dropping"""

  if 'scale' in ch and (ch.get('subj-drop')or ch.get('obj-drop')):
     mylang.add('dir-inv-scale := unexpressed-reg')

  mylang.set_section('verblex')
  ##Adding potential fix for integrating argument optionality and direct-inverse
  
  #Figure out the constraints on subject dropping and write the
  #appropriate types to mylang.tdl or rules.tdl

  if ch.get('subj-drop') == 'subj-drop-all' and not (ch.get('subj-con') == 'subj-con-some'):
    rules.add('decl-head-opt-subj := decl-head-opt-subj-phrase.')
  if ch.get('subj-drop') == 'subj-drop-lex' and not (ch.get('subj-con') == 'subj-con-some'):
    rules.add('decl-head-opt-subj := decl-head-opt-subj-phrase.')
    mylang.add('no-subj-drop-verb-lex := verb-lex &\
                         [SYNSEM.LOCAL.CAT.VAL.SUBJ.FIRST.OPT -].')
    mylang.add('subj-drop-verb-lex := verb-lex.')


  #Figure out the constraints on object dropping and write the
  #appropriate types to mylang.tdl or rules.tdl
  if ch.get('obj-drop')=='obj-drop-all':
    rules.add('basic-head-opt-comp := basic-head-opt-comp-phrase.')

  if ch.get('obj-drop') == 'obj-drop-lex':
    rules.add('basic-head-opt-comp := basic-head-opt-comp-phrase.')
    mylang.add('no-obj-drop-verb-lex := transitive-verb-lex &\
                        [SYNSEM.LOCAL.CAT.VAL.COMPS.FIRST.OPT -].')
    mylang.add('obj-drop-verb-lex := transitive-verb-lex.')

  if ch.get('subj-drop') == 'subj-drop-lex' and ch.get('obj-drop') == 'obj-drop-lex':
    mylang.add('subj-drop-only-verb-lex := subj-drop-verb-lex & no-obj-drop-verb-lex.')
    mylang.add('obj-drop-only-verb-lex := obj-drop-verb-lex & no-subj-drop-verb-lex.')
    mylang.add('subj-obj-drop-verb-lex := subj-drop-verb-lex & obj-drop-verb-lex.')
    mylang.add('no-drop-verb-lex := no-subj-drop-verb-lex & no-obj-drop-verb-lex.')

  mylang.set_section('phrases')

  #Create phrase-structure rules for each context
  for context in ch.get('context'):
    name = 'context' + str(context.iter_num())
    ptype = name + '-decl-head-opt-subj-phrase'
    customize_feature_values(context, ptype, 'con')
    mylang.add(ptype + ':= decl-head-opt-subj-phrase.')
    rules.add(name + '-decl-head-opt-subj := '+ name + '-decl-head-opt-subj-phrase.')

  #Trying to get co-occurrence of marker dropping to work

  if (ch.get('subj-mark-no-drop') == 'subj-mark-no-drop-not' and (ch.get('subj-mark-drop')== 'subj-mark-drop-opt'or ch.get('subj-mark-drop')=='subj-mark-drop-req')):
    mylang.add( 'basic-head-subj-phrase :+ [HEAD-DTR.SYNSEM.LOCAL.CAT.VAL.SUBJ.FIRST.OPT -].', merge = True, section='addenda')

  if ((ch.get('obj-mark-no-drop') == 'obj-mark-no-drop-not' and ch.get('obj-mark-drop') == 'obj-mark-drop-req') or ((ch.get('obj-mark-no-drop') == 'obj-mark-no-drop-opt' and ch.get('obj-mark-drop') == 'obj-mark-drop-req'))):
    mylang.add( 'basic-head-comp-phrase :+ [HEAD-DTR.SYNSEM.LOCAL.CAT.VAL.COMPS.FIRST.OPT -].', merge = True, section='addenda')

  if ch.get('obj-mark-no-drop') == 'obj-mark-no-drop-not' and ch.get('obj-mark-drop') == 'obj-mark-drop-opt' :
    mylang.add( 'basic-head-comp-phrase :+ [HEAD-DTR.SYNSEM.LOCAL.CAT.VAL.COMPS.FIRST.OPT -].', merge = True, section='addenda')

  if ch.get('obj-mark-no-drop') == 'obj-mark-no-drop-req' and ch.get('obj-mark-drop') == 'obj-mark-drop-not' :
    mylang.add( 'basic-head-comp-phrase :+ [HEAD-DTR.SYNSEM.LOCAL.CAT.VAL.COMPS.FIRST.OPT -].', merge = True, section='addenda')

  if ch.get('obj-mark-no-drop') == 'obj-mark-no-drop-opt' and ch.get('obj-mark-drop') == 'obj-mark-drop-not' :
    mylang.add( 'basic-head-comp-phrase :+ [HEAD-DTR.SYNSEM.LOCAL.CAT.VAL.COMPS.FIRST.OPT -].', merge = True, section='addenda')

  if ch.get('obj-mark-drop')== 'obj-mark-drop-opt' and ch.get('obj-mark-no-drop') == 'obj-mark-no-drop-req':
    mylang.add( 'basic-head-comp-phrase :+ [HEAD-DTR.SYNSEM.LOCAL.CAT.VAL.COMPS.FIRST.OPT -].', merge = True, section='addenda')

  if ch.get('subj-mark-drop')== 'subj-mark-drop-opt' and ch.get('subj-mark-no-drop') == 'subj-mark-no-drop-req':
    mylang.add( 'basic-head-subj-phrase :+ [HEAD-DTR.SYNSEM.LOCAL.CAT.VAL.SUBJ.FIRST.OPT -].', merge = True, section='addenda')

  if ch.get('subj-mark-no-drop') == 'subj-mark-no-drop-not' and ch.get('subj-mark-drop') == 'subj-mark-drop-opt' :
    mylang.add( 'basic-head-subj-phrase :+ [HEAD-DTR.SYNSEM.LOCAL.CAT.VAL.SUBJ.FIRST.OPT -].', merge = True, section='addenda')

  if ch.get('subj-mark-no-drop') == 'subj-mark-no-drop-req' and ch.get('subj-mark-drop') == 'subj-mark-drop-not' :
    mylang.add( 'basic-head-subj-phrase :+ [HEAD-DTR.SYNSEM.LOCAL.CAT.VAL.SUBJ.FIRST.OPT -].', merge = True, section='addenda')

  if ch.get('subj-mark-no-drop') == 'subj-mark-no-drop-opt' and ch.get('subj-mark-drop') == 'subj-mark-drop-not' :
    mylang.add( 'basic-head-subj-phrase :+ [HEAD-DTR.SYNSEM.LOCAL.CAT.VAL.SUBJ.FIRST.OPT -].', merge = True, section='addenda')

#def customize_subj_phrase(phrase)
  #Trying to get the subject/object marker co-occurrence to work out
  #if (ch.get('subj-mark-no-drop') == 'subj-mark-no-drop-not' and (ch.get('subj-mark-drop')== 'subj-mark-drop-opt'or ch.get('subj-mark-drop')=='subj-mark-drop-req')):
   # mylang.add(phrase + ':= [HEAD-DTR.SYNSEM.LOCAL.CAT.VAL.SUBJ.FIRST.OPT +].', merge = True)

######################################################################
# customize_lexicon()
#   Create the type definitions associated with the user's test
#   lexicon.

def customize_nouns():
  # Figure out which kinds of determiner-marking are in the language
  seen = {'obl':False, 'opt':False, 'imp':False}
  seenCount = 0

  for noun in ch.get('noun',[]):
    det = noun.get('det')
    if not seen[det]:
      seen[det] = True
      seenCount += 1

  singlentype = (seenCount == 1)

  # Playing fast and loose with the meaning of OPT on SPR.  Using
  # OPT - to mean obligatory (as usual), OPT + to mean impossible (that's
  # weird), and leaving OPT unspecified for truly optional.  Hoping
  # this will work at least for LSA111 lab.

  # ERB 2006-11-28 Update: To make that weird use of OPT work, the
  # head-spec rule has to require [OPT -] on its non-head daughter.
  # Adding that just in case we add the no-spr-noun-lex type.

  typedef = \
    'noun-lex := basic-noun-lex & basic-one-arg & no-hcons-lex-item & \
       [ SYNSEM.LOCAL [ CAT.VAL [ SPR < #spr & [ LOCAL.CAT.HEAD det ] >, \
                                  COMPS < >, \
                                  SUBJ < >, \
                                  SPEC < > ] ], \
         ARG-ST < #spr > ].'
  mylang.add(typedef)

  if singlentype:
    if seen['obl']:
      typedef = 'noun-lex := [ SYNSEM.LOCAL.CAT.VAL.SPR < [ OPT - ] > ].'
      mylang.add(typedef)
    elif seen['imp']:
      typedef = 'noun-lex := [ SYNSEM.LOCAL.CAT.VAL.SPR < [ OPT + ] > ].'
      mylang.add(typedef)
  else:
    if seen['obl']:
      typedef = \
        'obl-spr-noun-lex := noun-lex & \
           [ SYNSEM.LOCAL.CAT.VAL.SPR < [ OPT - ] > ].'
      mylang.add(typedef)

    if seen['imp']:
      typedef = \
        'no-spr-noun-lex := noun-lex & \
           [ SYNSEM.LOCAL.CAT.VAL.SPR < [ OPT + ] > ].'
      mylang.add(typedef)

  if seen['imp'] and ch.get('has-dets') == 'yes':
    mylang.add(
      'head-spec-phrase := [ NON-HEAD-DTR.SYNSEM.OPT - ].',
      'Nouns which cannot take specifiers mark their SPR requirement\n' +
      'as OPT +.  Making the non-head daughter OPT - in this rule\n' +
      'keeps such nouns out.')

  if ch.get('case-marking') != 'none':
    if not ch.has_adp_case():
      mylang.add('noun :+ [ CASE case ].', section='addenda')

  # Add the lexical entries
  lexicon.add_literal(';;; Nouns')

  for noun in ch.get('noun',[]):
    name = get_name(noun)
    det = noun.get('det')

    if singlentype or det == 'opt':
      stype = 'noun-lex'
    elif det == 'obl':
      stype = 'obl-spr-noun-lex'
    else:
      stype = 'no-spr-noun-lex'

    ntype = name + '-noun-lex'

    mylang.add(ntype + ' := ' + stype + '.')

    customize_feature_values(noun, ntype, 'noun')

    for stem in noun.get('stem', []):
      orth = stem.get('orth')
      pred = stem.get('pred')
      typedef = TDLencode(orth) + ' := ' + ntype + ' & \
                  [ STEM < "' + orth + '" >, \
                    SYNSEM.LKEYS.KEYREL.PRED "' + pred + '" ].'
      lexicon.add(typedef)


# Given the canonical (i.e. choices variable) name of a case, return
# its abbreviation from the list of cases, which should be created by
# calling ChoicesFile.cases().  If there is no abbreviation, return
# the name.
def canon_to_abbr(name, cases):
  for c in cases:
    if c[0] == name:
      return c[2]
  return name


# Given the name of a case, return its abbreviation from the list of
# cases, which should be created by calling ChoicesFile.cases().  If
# there is no abbreviation, return the name.
def name_to_abbr(name, cases):
  for c in cases:
    if c[1] == name:
      return c[2]
  return name


def customize_verb_case():
  cm = ch.get('case-marking')
  cases = ch.cases()

  # Pass through the list of case-marking patterns.  If a pattern is a
  # lexical pattern (i.e. the third item in the list is False), then
  # create and contrain the appropriate lexical type.  This type is a
  # subtype of either transitive-verb-lex or intransitive-verb-lex.
  #
  # Note: I specify ARG-ST.FIRST... below instead of ARG-ST < [], ...>
  # because TDLFile has trouble with merges and open-ended lists.
  # Which should get fixed...  - sfd

  for p in ch.patterns():
    rule_pattern = p[2]

    p = p[0].split(',')  # split off ',dirinv', if present
    dir_inv = ''
    if len(p) > 1 and p[1] == 'dirinv':
      dir_inv = 'dir-inv-'

    if not rule_pattern:
      c = p[0].split('-')  # split 'agentcase-patientcase'
      if p[0] == 'trans' or len(c) > 1:  # transitive
        if p[0] == 'trans':
          a_case = ''
          o_case = ''
          a_head = ch.case_head()
          o_head = ch.case_head()
        else:
          a_case = canon_to_abbr(c[0], cases)
          o_case = canon_to_abbr(c[1], cases)
          a_head = ch.case_head(c[0])
          o_head = ch.case_head(c[1])

        if a_case and o_case:
          t_type = dir_inv + a_case + '-' + o_case + '-transitive-verb-lex'
        else:
          t_type = dir_inv + 'transitive-verb-lex'

        if t_type != 'transitive-verb-lex':
          mylang.add(t_type + ' := transitive-verb-lex.')

        # constrain the head of the agent/subject
        typedef = \
          t_type + ' := \
          [ ARG-ST.FIRST.LOCAL.CAT.HEAD ' + a_head + ' ].'
        mylang.add(typedef)

        # constrain the case of the agent/subject
        if a_case:
          typedef = \
            t_type + ' := \
            [ ARG-ST.FIRST.LOCAL.CAT.HEAD.CASE ' + a_case + ' ].'
          mylang.add(typedef)

        # constrain CASE-MARKING of the agent/subject, if appropriate
        if a_case and ch.has_mixed_case() and not ch.has_optadp_case(a_case):
          typedef = \
            t_type + ' := \
            [ SYNSEM.LOCAL.CAT.VAL.SUBJ < [ LOCAL.CAT.HEAD.CASE-MARKED + ] > ].'
          mylang.add(typedef)

        # constrain the head of the patient/object
        typedef = \
          t_type + ' := \
          [ ARG-ST < [ ], [ LOCAL.CAT.HEAD ' + o_head + ' ] > ].'
        mylang.add(typedef)

        # constrain the case of the patient/object
        if o_case:
          typedef = \
            t_type + ' := \
            [ ARG-ST < [ ], [ LOCAL.CAT.HEAD.CASE ' + o_case + ' ] > ].'
          mylang.add(typedef)

        # constrain CASE-MARKING of the patient/object, if appropriate
        if o_case and ch.has_mixed_case() and not ch.has_optadp_case(o_case):
          typedef = \
            t_type + ' := \
            [ SYNSEM.LOCAL.CAT.VAL.COMPS < [ LOCAL.CAT.HEAD.CASE-MARKED + ] > ].'
          mylang.add(typedef)
      else:     # intransitive
        if c[0] == 'intrans':
          s_case = ''
          s_head = ch.case_head()
        else:
          s_case = canon_to_abbr(c[0], cases)
          s_head = ch.case_head(c[0])

        if s_case:
          i_type = dir_inv + s_case + '-intransitive-verb-lex'
        else:
          i_type = dir_inv + 'intransitive-verb-lex'

        if i_type != 'intransitive-verb-lex':
          mylang.add(i_type + ' := intransitive-verb-lex.')

        # constrain the head of the subject
        typedef = \
          i_type + ' := \
          [ ARG-ST.FIRST.LOCAL.CAT.HEAD ' + s_head + ' ].'
        mylang.add(typedef)

        # constrain the case of the subject
        if s_case:
          typedef = \
            i_type + ' := \
            [ ARG-ST.FIRST.LOCAL.CAT.HEAD.CASE ' + s_case + ' ].'
          mylang.add(typedef)

        # constrain CASE-MARKING of the subject, if appropriate
        if s_case and ch.has_mixed_case() and not ch.has_optadp_case(s_case):
          typedef = \
            i_type + ' := \
            [ SYNSEM.LOCAL.CAT.VAL.SUBJ < [ LOCAL.CAT.HEAD.CASE-MARKED + ] > ].'
          mylang.add(typedef)


###############################################################
# customize_form()

def init_form_hierarchy():
  """
  Create the FORM hierarchies associated with the user's choices
  about verb forms
  Adds FORM finite and nonfinte values if there are auxiliaries
  or if user specified
  """
  hier = Hierarchy('form')

  if has_auxiliaries_p() or 'noaux-fin-nf' in ch:

    hier.add('nonfinite', 'form')
    hier.add('finite', 'form')

    for p in ('nf', 'fin'):

      for subform in ch.get(p + '-subform',[]):
        if p == 'nf':
          sup = 'nonfinite'
        elif p == 'fin':
          sup = 'finite'

        sub = subform.get('name')
        hier.add(sub, sup)

  if not hier.is_empty():
    hierarchies[hier.name] = hier


def customize_form():
  if 'form' in hierarchies:
    mylang.add('head :+ [FORM form].', section='addenda')
    hierarchies['form'].save(mylang)


##########################################################
# customize_verbs()

def customize_verbs():
  negmod = ch.get('neg-mod')
  negadv = ch.get('neg-adv')
  wo = ch.get('word-order')
  auxcomp = ch.get('aux-comp')
  auxorder = ch.get('aux-comp-order')
  # Do we need to constrain HC-LIGHT on verbs, to distinguish V from VP?
  hclight = (negadv == 'ind-adv' and negmod == 'v')
  hclightallverbs = False

  if has_auxiliaries_p():
    vc = determine_vcluster(auxcomp, auxorder, wo)
    if wo == 'vso' or wo == 'osv':
      wo = 'req-hcl-vp'
    if auxcomp == 'v' and hclight != True:
      hclight = True
      if wo != 'free' or vc == True:
        hclightallverbs = True
    if auxcomp == 'vp' and wo == 'req-hcl-vp':
      hclightallverbs = True
  else:
    vc = False

  if wo == 'req-hcl-vp':
    wo = ch.get('word-order')

  # Lexical types for verbs
  # I'm adding the constraint to associate XARG with the
  # first ARG-ST element here (so raising auxiliaries work),
  # but perhaps this belongs in matrix.tdl?  Or maybe this
  # is another module/parameter (like, the external argument
  # might not be the first one?

  mainorverbtype = main_or_verb()
# The variable mainorverbtype is a type name for lexical/main (non-aux) verbs.
# Note that the use of 'main' instead of 'lexical' is strictly for
# coding clarity
# If there are auxiliaries, non-aux verbs are 'main-verb-lex', and 'verb-lex'
# includes both aux and lexical/main verbs.
# If there are no auxiliaries then 'verb-lex' covers all verbs

  if has_auxiliaries_p():
    mylang.add('head :+ [ AUX bool ].', section='addenda')
    #mainorverbtype = 'main-verb-lex'

# we need to know whether the auxiliaries form a vcluster

    auxcomp = ch.get('aux-comp')
    wo = ch.get('word-order')
    auxorder = ch.get('aux-comp-order')
    vcluster = determine_vcluster(auxcomp, auxorder, wo)

    typedef = \
      'verb-lex := lex-item & \
                 [ SYNSEM.LOCAL.CAT.HEAD verb ].'
    mylang.add(typedef)
    typedef = \
      'main-verb-lex := verb-lex & basic-verb-lex & \
                      [ SYNSEM.LOCAL.CAT.HEAD.AUX - ].'
    mylang.add(typedef)
    typedef = \
      'aux-lex := verb-lex & \
                [ SYNSEM.LOCAL.CAT.HEAD.AUX + ].'
    mylang.add(typedef)
    if vcluster:
      mylang.add('main-verb-lex := [ SYNSEM.VC + ].')
      mylang.add('aux-lex := [ SYNSEM.VC - ].')
  else:
    #mainorverbtype = 'verb-lex'
    vcluster = False
    mylang.add('verb-lex := basic-verb-lex.')

  typedef = mainorverbtype + ' :=  \
       [ SYNSEM.LOCAL [ CAT.VAL [ SPR < >, \
                                  SPEC < >, \
                                  SUBJ < #subj > ], \
                        CONT.HOOK.XARG #xarg ], \
         ARG-ST < #subj & \
                  [ LOCAL [ CAT.VAL [ SPR < >, \
                                      COMPS < > ], \
                            CONT.HOOK.INDEX #xarg ] ], ... > ].'
  mylang.add(typedef)

  if hclightallverbs:
    mylang.add('verb-lex := [ SYNSEM.LOCAL.CAT.HC-LIGHT - ].')
  elif hclight:
    comment = \
      ';;; If there are aspects of the syntax which pick out\n' + \
      ';;; lexical Vs (transitive or intransitive) such as V-attachment\n' + \
      ';;; of adverbs or argument composition auxiliaries which take V\n' + \
      ';;; complements, we need to distinguish (intranstive) V and VP.\n' + \
      ';;; To do so, we make use of a feature LIGHT.  Phrases are\n' + \
      ';;; generally [LIGHT -] with the exception of head-complement\n' + \
      ';;; phrases, which take their value for LIGHT from the head\'s\n' + \
      ';;; HC-LIGHT feature.  To make this work for us here, constraint\n' + \
      ';;; HC-LIGHT on verbs to be -.'
#    mylang.add_literal(comment)
    mylang.add(mainorverbtype + ' := [ SYNSEM.LOCAL.CAT.HC-LIGHT - ].')

  # intransitive verb lexical type
  typedef = \
    'intransitive-verb-lex := ' + mainorverbtype + ' & intransitive-lex-item & \
       [ SYNSEM.LOCAL.CAT.VAL.COMPS < > ].'
  mylang.add(typedef)

  # transitive verb lexical type
  typedef = \
    'transitive-verb-lex := ' + mainorverbtype + ' & transitive-lex-item & \
       [ SYNSEM.LOCAL.CAT.VAL.COMPS < #comps >, \
         ARG-ST < [ ], \
                  #comps & \
                  [ LOCAL.CAT [ VAL [ SPR < >, \
                                      COMPS < > ] ] ] > ].'
  mylang.add(typedef)

  customize_verb_case()

  # Lexical entries
  lexicon.add_literal(';;; Verbs')

  # Now create the lexical entries for all the defined verb types
  cases = ch.cases()
  for verb in ch.get('verb',[]):
    name = get_name(verb)
    val = verb.get('valence')

    i = val.find(',')
    dir_inv = ''
    if i != -1:
      val = val[:i]
      dir_inv = 'dir-inv-'

    if val == 'trans':
      tivity = 'trans'
    elif val == 'intrans':
      tivity = 'intrans'
    elif val.find('-') != -1:
      c = val.split('-')
      a_case = canon_to_abbr(c[0], cases)
      o_case = canon_to_abbr(c[1], cases)
      tivity = a_case + '-' + o_case + '-trans'
    else:
      s_case = canon_to_abbr(val, cases)
      tivity = s_case + '-intrans'

    stype = dir_inv + tivity + 'itive-verb-lex'
    vtype = name + '-verb-lex'

    mylang.add(vtype + ' := ' + stype + '.')

    customize_feature_values(verb, vtype, 'verb', None, cases)

    for stem in verb.get('stem', []):
      orth = stem.get('orth')
      pred = stem.get('pred')
      typedef = \
        TDLencode(orth) + ' := ' + vtype + ' & \
                    [ STEM < "' + orth + '" >, \
                      SYNSEM.LKEYS.KEYREL.PRED "' + pred + '" ].'
      lexicon.add(typedef)

#######################################################
def customize_users_auxtype(aux, userstype, supertype):
  """
  A utility that declares the userstype as subtype of supertype and
  calls the functions that specify feature values on the type.
  Called by customize_auxiliaries.
  userstype = userstypename in customize_auxiliaries
  supertype = userstypename in customize_auxiliaries
  """

  customize_feature_values(aux, userstype, 'aux')
  customize_feature_values(aux, userstype, 'auxcomplement')
  mylang.add(userstype + ' := ' + supertype + '.')


def add_subj_tdl(type, subj, subjcase):
  """
  A function to add subject related tdl to type definition if the complement
  is either a V or a VP.
  Called by customize_auxiliaries().
  type = supertype variable in customize_auxiliaries()
  subj = subj variable in customize_auxiliaries()
  """
  if subj == 'adp':
    mylang.add(type + ' := [ ARG-ST.FIRST.LOCAL.CAT.HEAD adp ].')
  else:
    mylang.add(type + ' := [ ARG-ST.FIRST.LOCAL.CAT.HEAD noun ].')
    if subj == 'np-comp-case':
      mylang.add(type + ' := [ ARG-ST < [ LOCAL.CAT.HEAD.CASE #case  ], \
                                        [ LOCAL.CAT.VAL.SUBJ < [ LOCAL.CAT.HEAD.CASE #case ] > ] > ].')
    elif subj == 'np-aux-case':
      mylang.add(type + ' := [ ARG-ST.FIRST.LOCAL.CAT.HEAD.CASE ' + subjcase + ' ].')

def get_auxtypename(sem, supertype):
  """
  A function that creates the auxiliary type name.
  sem = sem variable from customize_auxiliaries()
  supertype = supertype variable from customize_auxiliaries()
  """
  if sem == 'add-pred':
    auxtypename = supertype + '-with-pred'
  else:
    auxtypename = supertype + '-no-pred'
  return auxtypename

def customize_auxiliaries():

  if has_auxiliaries_p():
    lexicon.add_literal(';;; Auxiliaries')
    auxcomp = ch.get('aux-comp')
    wo = ch.get('word-order')
    auxorder = ch.get('aux-comp-order')
    vc = determine_vcluster(auxcomp, auxorder, wo)#ch.get('v-cluster') 

    for aux in ch.get('aux',[]):
      name = aux.get('name','')
      userstypename = name + '-aux-lex'
      sem = aux.get('sem','')
      subj = aux.get('subj','')
      subjc = aux.get('subj_case','') #TODO: verify _-delimited key
      cases = ch.cases()
      subjcase = canon_to_abbr(subjc, cases)

    # Lexical type for auxiliaries.
    # ASF 2008-11-25 added constraints SS.LOC.CONT.HOOK.XARG #xarg and
    # ARG-ST.FIRST.LOCAL.CONT.HOOK.INDEX #xarg for subj-raise-aux and
    # arg-comp-aux, to insure the subject is passed up when several auxs are
    # present in sentence. Implemented here, because it required least changes
    # it may be cleaner to have this in general verb-lex, as well as the first
    # ARG is #subj constraint (but not possible for aux with s-comp)

      if auxcomp == 'vp':
        supertype = 'subj-raise-aux'
        auxtypename = get_auxtypename(sem, supertype)

        typedef = supertype + ' := aux-lex & trans-first-arg-raising-lex-item  & \
                   [ SYNSEM.LOCAL [ CAT.VAL [ SUBJ < #subj >, \
                                            COMPS < #comps >, \
                                            SPR < >, \
                                            SPEC < > ], \
                                    CONT.HOOK.XARG #xarg ], \
                     ARG-ST < #subj & \
                              [ LOCAL [ CAT.VAL [ SPR < >, \
                                                  COMPS < > ],\
                                        CONT.HOOK.INDEX #xarg ] ], \
                              #comps & \
                              [ LOCAL.CAT [ VAL [ SUBJ < [ ] >, \
                                                  COMPS < > ], \
                                            HEAD verb ]] > ].'
        mylang.add(typedef)
        add_subj_tdl(supertype, subj, subjcase)

# ASF 2009-12-21 Changing conditions, we now have a question on whether
# there can be more than on auxiliary per clause, this holds for all complements

        if ch.get('multiple-aux') == 'no':
          mylang.add(supertype + ' := [ ARG-ST < [ ], [ LOCAL.CAT.HEAD.AUX - ] > ].')
        if sem == 'add-pred':
          typedef = auxtypename + ' := ' + supertype + ' & norm-sem-lex-item & \
                                        trans-first-arg-raising-lex-item-1 .'
          mylang.add(typedef)

        else:
          comment = \
            '; To keep the semantically empty ones from spinning on\n' + \
            '; generation, require complement to be [AUX -].  The\n' + \
            '; FORM feature might be enough in the starter grammars,\n' + \
            '; but I don\'t want to rely on this.  Then again, [ AUX - ]\n' + \
            '; might not be true.  Be sure to put in a comment.'
          mylang.add_literal(comment)
          # changed inheritance here to remove redundancy
          typedef = auxtypename + ' := ' + supertype + ' & raise-sem-lex-item & \
                      [ ARG-ST < [ ], [ LOCAL.CAT.HEAD.AUX - ] > ].'
          mylang.add(typedef)

        customize_users_auxtype(aux, userstypename, auxtypename)

      elif auxcomp == 'v':
        supertype = 'arg-comp-aux'
        auxtypename = get_auxtypename(sem, supertype)
        comment = \
          '; Somewhat surprisingly, this inherits from basic-two-arg, so\n' + \
          '; that the non-local features are amalgamated from subj, the\n' + \
          '; lexical verb complement, but not the other complements, if any.'
        mylang.add_literal(comment)

        typedef = supertype + ' := aux-lex & basic-two-arg & \
             [ SYNSEM.LOCAL [ CAT.VAL [ SUBJ < #subj  >, \
                                      COMPS < #comps . #vcomps >, \
                                      SPR < >, \
                                      SPEC < > ], \
                              CONT.HOOK.XARG #xarg ], \
               ARG-ST < #subj & \
                        [ LOCAL [ CAT [ VAL [ SPR < >, \
                                              COMPS < > ]], \
                                  CONT.HOOK.INDEX #xarg ]], \
                      #comps & \
                      [ LIGHT +, \
                        LOCAL [ CAT [ VAL [ SUBJ < [ ] >, \
                                            COMPS #vcomps ], \
                                      HEAD verb ], \
                                CONT.HOOK.XARG #xarg ]] > ].'
        mylang.add(typedef)
        add_subj_tdl(supertype, subj, subjcase)

# ASF 2008-12-07 For now we restrict free word order with v-comp to
# either verbal clusters or one auxiliary max
# ASF 2009-12-21 Changing conditions, we now have a question on whether
# there can be more than on auxiliary per clause, this holds for all complements

        if ch.get('multiple-aux') == 'no':
          mylang.add(supertype + ' := [ ARG-ST < [ ], [ LOCAL.CAT.HEAD.AUX - ] > ].')

        if sem == 'add-pred':
          comment = \
            '; Not inheriting from basic-verb-lex, so need to put in\n' + \
            '; event-relation by hand here.'
          mylang.add_literal(comment)

          typedef = auxtypename + ' := ' + supertype + ' & hcons-lex-item & \
               [ SYNSEM [ LOCAL [ CONT.HCONS <! qeq & \
                                                [ HARG #harg, \
                                                  LARG #larg ] !> ], \
                          LKEYS.KEYREL event-relation & \
                                       [ ARG1 #harg ]], \
                 ARG-ST < [ ], [ LOCAL.CONT.HOOK.LTOP #larg ] > ].'
          mylang.add(typedef)

        else:
          comment = \
            '; Note that raise-sem-lex-item assumes the first complement is\n' + \
            '; where the HOOK comes from.  It\'s not clear to me how you\'d\n' + \
            '; tell that you had an argument composition auxiliary if it\n' + \
            '; wasn\'t appearing adjacent to the verb.'
          mylang.add_literal(comment)

          typedef = auxtypename + ' := ' + supertype + '  & raise-sem-lex-item & \
               [ ARG-ST < [ ], [ LOCAL.CAT.HEAD.AUX - ] > ].'
          mylang.add(typedef)

        customize_users_auxtype(aux, userstypename, auxtypename)

      elif auxcomp == 's':
        supertype = 's-comp-aux'
        auxtypename = get_auxtypename(sem, supertype)

        typedef = supertype + ' := aux-lex & basic-one-arg & \
             [ SYNSEM.LOCAL.CAT.VAL [ SUBJ < >, \
                                      COMPS < #comps >, \
                                      SPR < >, \
                                      SPEC < > ], \
               ARG-ST < #comps & \
                        [ LOCAL.CAT [ VAL [ SUBJ < >, \
                                            COMPS < > ], \
                                      HEAD verb ]] > ].'
        mylang.add(typedef)

# ASF 2009-12-21 Changing conditions, we now have a question on whether
# there can be more than on auxiliary per clause, this holds for all complements

        if ch.get('multiple-aux') == 'no':
          mylang.add(supertype + ' := [ ARG-ST < [ ], [ LOCAL.CAT.HEAD.AUX - ] > ].')

        if sem == 'add-pred':
          mylang.add_literal('; S comp aux, with pred')

          typedef = auxtypename + ' := ' + supertype + ' & hcons-lex-item & \
                [ SYNSEM [ LOCAL.CONT.HCONS <! qeq & \
                                               [ HARG #harg, \
                                                 LARG #larg ] !>, \
                           LKEYS.KEYREL event-relation & \
                                        [ ARG1 #harg ]], \
                  ARG-ST < [ LOCAL.CONT.HOOK.LTOP #larg ] > ].'
          mylang.add(typedef)

        else:
          mylang.add_literal('; S comp aux, no predicate')

  # LAP 2008-06-11 FIX this: literals may print more than once
  #   here and elsewhere in the loop
          comment = \
            '; Better say [ AUX - ] on complement here, or we\'ll spin' + \
            ' on generation.'
          mylang.add_literal(comment)

          typedef = auxtypename + ' := ' + supertype + \
               ' & raise-sem-lex-item & \
               [ ARG-ST < [ LOCAL.CAT.HEAD.AUX - ] > ].'
          mylang.add(typedef)

        customize_users_auxtype(aux, userstypename, auxtypename)

      # add stems to lexicon
      for stem in aux.get('stem',[]):
        orth = stem.get('orth')
        typedef = TDLencode(orth) + ' := ' + userstypename + ' & \
                       [ STEM < "' + orth + '" > ].'
        lexicon.add(typedef)

        if sem == 'add-pred':
          pred = stem.get('pred')
          typedef = TDLencode(orth) + \
                    ' := [ SYNSEM.LKEYS.KEYREL.PRED "' + pred + '" ].'
          lexicon.add(typedef, merge=True)

def customize_determiners():

  # Lexical type for determiners, if the language has any:
  if ch.get('has-dets') == 'yes':
    comment = \
      ';;; Determiners\n' + \
      ';;; SPEC is non-empty, and already specified by basic-determiner-lex.'
    mylang.add_literal(comment)

    typedef = \
      'determiner-lex := basic-determiner-lex & basic-zero-arg & \
          [ SYNSEM.LOCAL.CAT.VAL [ SPR < >, \
                                   COMPS < >, \
                                   SUBJ < > ]].'
    mylang.add(typedef)

  # Determiners
  if 'det' in ch:
    lexicon.add_literal(';;; Determiners')

  for det in ch.get('det',[]):
    name = get_name(det)

    stype = 'determiner-lex'
    dtype = name + '-determiner-lex'

    mylang.add(dtype + ' := ' + stype + '.')

    customize_feature_values(det, dtype, 'det')

    for stem in det.get('stem',[]):
      orth = stem.get('orth')
      pred = stem.get('pred')
      typedef = \
        TDLencode(orth) + ' := ' + dtype + ' & \
                    [ STEM < "' + orth + '" >, \
                      SYNSEM.LKEYS.KEYREL.PRED "' + pred + '" ].'
      lexicon.add(typedef)

def customize_misc_lex():

  #lexicon.add_literal(';;; Other')

  # Question particle
  if ch.get('q-part'):
    orth = ch.get('q-part-orth')
    typedef = \
      TDLencode(orth) + ' := qpart-lex-item & \
                   [ STEM < "' + orth + '" > ].'
    lexicon.add(typedef)


def customize_lexicon():

  mylang.set_section('nounlex')
  customize_nouns()

  mylang.set_section('otherlex')
  customize_case_adpositions()

  mylang.set_section('verblex')
  customize_verbs()

  mylang.set_section('auxlex')
  customize_auxiliaries()

  mylang.set_section('otherlex')
  customize_determiners()
  customize_misc_lex()


######################################################################
# customize_inflection(matrix_path)
#   Create lexical rules based on the current choices

def is_ltow(name, namelist=None):
  # The simple way to find lexeme-to-word rules is by finding
  # the last non-optional rule. This function recursively searches
  # rules that can follow this one to find non-optional rules.
  # This needs to be fixed: if the rules are circular, this function
  # will recurse infintely.
  if '_' in name:
    name = name.replace('_', '')

  namelist = namelist or []

  for slot in ch.get_slots(['noun', 'verb', 'det', 'aux']):
    opt = slot.get('opt')
    for inp in slot.get('input',[]):
      if name == inp.get('type'):
        if name in namelist:
          return False
        if opt:
          namelist.append(name)
          return is_ltow(slot.full_key, namelist)
        else:
          return False

  return True

def back_to_word(name):
  for slot in ch.get_slots(['noun', 'verb', 'det', 'aux']):
    for constraint in slot.get('constraint',[]):
      if constraint.get('type') == 'forces' and \
         constraint.get('other-slot') == name:
        #TODO: consider a chain: A forces B and B forces C.
        return True

  return False

def find_basetype(slot, root_dict, root_list=None):
  root_list = root_list or []
  for inp in slot.get('input',[]):
    inputtype = inp.get('type')
    if inputtype in root_dict:
      if inputtype not in root_list:
        root_list.append(inputtype)
    else:
      root_list = find_basetype(ch[inputtype], root_dict, root_list)
  return root_list

def intermediate_rule(slot, root_dict, inp=None, depth=0, opt=False):
  if not inp:
    inp = get_name(slot) + '-rule-dtr'
    mylang.add(inp + ' := avm.')

  if depth and not slot.get('opt', None):
    nonopt = True
    return nonopt, inp

  for slot_input in slot.get('input',[]):
    i = slot_input.get('type')
    if i not in root_dict: # if the type is another slot...
      mylang.add(get_name(ch[i]) + '-lex-rule := ' + inp + '.')
      if ch.get(i + '_opt'):
        for lextype in ch[i + '_input']:
          rec = lextype.get('type')
          if rec not in root_dict:
            mylang.add(get_name(ch[rec]) + '-lex-rule := ' + inp + '.')
            opt, inp = intermediate_rule(ch[rec], root_dict, inp, depth+1, opt)

  return opt, inp

def alltypes(type_list, root_list):
  return all([t in root_list for t in type_list])

def sec_from_lex(lextype):
  if 'noun' in lextype:
    return 'nounlex'
  elif 'verb' in lextype:
    return 'verblex'
  else:
    return 'otherlex'

def customize_inflection():
  # Build a rule hierarchy for inflectional affixes.

  features = ch.features()
  cases = ch.cases()

  # Create the scale governing direct-inverse marking.
  customize_direct_inverse()

  # root_dict is a dictionary mapping the choices file encodings
  # to the actual rule names.
  root_dict = {'noun':'noun-lex',
               'verb':'verb-lex',
               'iverb':'intransitive-verb-lex',
               'tverb':'transitive-verb-lex',
               'mverb':'main-verb-lex',
               'det':'determiner-lex',
               'aux':'aux-lex'}

  # KAO 2008-7-18 Faking the hierarchy for now by assuming that
  # all the verbs/auxiliaries will inherit from
  verb_types = ['iverb', 'tverb', 'aux']
  main_verb_types = ['iverb', 'tverb',]

  # Direct-Inverse stuff
  # root_dict = {}
  for lexprefix in ('noun', 'verb', 'det', 'aux'):
    for lex in ch[lexprefix]:
      p = lex.full_key
      n = get_name(lex)
      if p in root_dict: # What does this do and when would it execute?
        continue
      l = lexprefix
      if l == 'det':
        l = 'determiner'

      # If the lexical type is a direct-inverse verb, later rules
      # should use its mandatory rules as input rather than the
      # lexical type.  Create those rules here and put their supertype
      # in the root_dict.
      if lexprefix == 'verb' and lex.get('valence').endswith('dirinv'):
        ltow = is_ltow(p)
        if ltow:
          super_type = 'const-ltow-rule'
        else:
          super_type = 'const-ltol-rule & add-only-no-ccont-rule'

        direc_geom = ''
        for f in features:
          if f[0] == 'direction':
            direc_geom = f[2]

        rule_type = n + '-dir-inv-lex-rule'
        input_type = n + '-verb-lex'
        mylang.set_section('dirinv')
        mylang.add_literal(';;; Direct-inverse lexical rules')
        mylang.add(
          rule_type + ' := ' + super_type + ' & ' + \
          '[ DTR ' + input_type + ' ].')
        mylang.add(input_type + ' := [ INFLECTED - ].', section='verblex')

        super_type = rule_type

        for direc in ['dir', 'inv']:
          direc_type = n + '-' + direc + '-lex-rule'
          mylang.add(direc_type + ' := ' + super_type + ' &' + \
                     '[ SYNSEM.' + direc_geom + ' ' + direc + ' ].')
          if ch.has_SCARGS():
            if direc == 'dir':
              mylang.add(direc_type + ' := \
                           [ SC-ARGS < #1, #2 >, \
                             SYNSEM.LOCAL.CAT.VAL [ SUBJ < #1 >, \
                                                    COMPS < #2 > ] ].')
            else:
              mylang.add(direc_type + ' := \
                           [ SC-ARGS < #1, #2 >, \
                             SYNSEM.LOCAL.CAT.VAL [ SUBJ < #2 >, \
                                                    COMPS < #1 > ] ].')

          size = direct_inverse_scale_len()
          i = 1
          equal = ch.get('scale-equal')

          while i <= size:
            if i == size and not (equal == 'direct' and direc == 'dir'):
              break

            rule_type = direc_type + '-' + str(i)

            if equal == 'direct' and direc == 'dir':
              if i == 1:
                hi_type = 'dir-inv-1'
                lo_type = 'dir-inv-scale'
              elif i == size:
                hi_type = lo_type = 'dir-inv-non-' + str(i-1)
              else:
                hi_type = 'dir-inv-' + str(i)
                lo_type = 'dir-inv-non-' + str(i-1)
            else:
              hi_type = 'dir-inv-' + str(i)
              lo_type = 'dir-inv-non-' + str(i)

            if direc == 'dir':
              subj_type = hi_type
              comps_type = lo_type
            else:
              subj_type = lo_type
              comps_type = hi_type

            mylang.add(
              rule_type + ' := ' + direc_type + ' &' + \
              '[ SYNSEM.LOCAL.CAT.VAL [ SUBJ < ' + subj_type + ' >,' + \
              '                         COMPS < ' + comps_type + ' > ] ].')
            lrules.add(
              n + '-' + direc + '-' + str(i+1) + ' := ' + rule_type + '.')

            i += 1

        root_dict[p] = n + '-dir-inv-lex-rule'
      else:
        root_dict[p] = n + '-' + l + '-lex'

  # reqs1, reqs2, reqd, and tracker are all used to keep track
  # of non-consecutive dependencies between paradigms.
  reqs1 = {}
  reqs2 = {}
  reqd = []
  tracker = False

  mylang.set_section('lexrules')

  # Big main loop to iterate over all the slots
  for slotprefix in ['noun', 'verb', 'det', 'aux']:
    for slot in ch.get_slots([slotprefix]):
      order = slot.get('order')
      opt = slot.get('opt')
      name = get_name(slot)

      if order == 'before':
        aff = 'prefix'
      else:
        aff = 'suffix'
      basetype = []  # list of roots this affix can attach to

      # populate the basetype list with the appropriate values
      root_list = find_basetype(slot, root_dict, [])
      if has_auxiliaries_p():
        if alltypes(verb_types, root_list):
          root_list.append('verb')
        if alltypes(main_verb_types, root_list):
          root_list.append('mverb')
      else:
        if alltypes(main_verb_types, root_list):
          root_list.append('verb')

      for r in root_list:
        if 'verb' in root_list and r in verb_types:
          continue
        elif 'mverb' in root_list and r in main_verb_types:
          continue
        basetype.append(root_dict[r])

      # Single Input
      if len(slot.get('input',[])) == 1:
        i_type = slot['input'][0].get('type')
        # If the single daughter is a root, set input to the root name
        if i_type in root_dict:
          inp = root_dict[i_type]
          basetype.append(root_dict[i_type])
        else:
          # If the single input is optional, build an intermediate
          # rule for it and its input values, and set inp to the
          # intermediate rule type
          if ch.get(i_type+'_opt'):
            non_opt, inp = intermediate_rule(slot, root_dict)
            # non_opt tracks if there is a non-optional rule that occurs
            # between this rule and the basetype. If not, we need all the
            # basetypes to inherit from the intermediate rule as well.
            if not non_opt:
              for bt in basetype:
                mylang.add(bt+' := '+inp+'.', section=sec_from_lex(bt))
          # If the single input is non-optional, make it the input value.
          else:
            inp = get_name(ch[i_type]) + '-lex-rule'
      # Multiple inputs
      else:
        # Build an intermediate rule
        non_opt, inp = intermediate_rule(slot, root_dict)
        # If no intervening non-optional rules, have the basetype(s)
        # inherit from the intermediate rule.
        if not non_opt:
          for bt in basetype:
            mylang.add(bt+' := '+inp+'.', section=sec_from_lex(bt))

      # If this rule forces another rule to follow it, then we need
      # to define word-to-lexeme rule for this grammar.
      wtol = False
      for constraint in slot.get('constraint',[]):
        if constraint.get('type') == 'forces' and is_already_word(slot):
          wtol = True
      if wtol:
        mylang.add('word-to-lexeme-rule := lex-rule &\
                      [INFLECTED -, DTR.INFLECTED +].')

      # lexeme-to-word rule?
      ltow = (not opt and is_ltow(slot.full_key))
      # satisfy a previous word-to-lexeme rule?
      wtoltow = back_to_word(slot.full_key)
      const = False
      subrules = 0
      morph_orth = ''


      # ERB 2009-07-01 Decide if we're talking about a rule that
      # is only adding information. FIXME: This is a band-aid to
      # get negation to work properly and needs to be refactored.

      addonlyltow = (not neginflrule(slot, features))

      # Iterate over the morphemes and their features to see if any
      # element of the paradigm should be a constant-lex-rule, to
      # count up the number of subrules, and to see if any of the
      # morphemes mark case.
      #

      synth_cases = []
      if 'case' in [f['name'] for m in slot.get('morph',[])
                              for f in m.get('feat',[])] and \
         ch.has_mixed_case():
        for c in cases:
          if ch.has_adp_case(c[0]):
            const = True
            synth_cases += [ c[0] ]

      # Need to specify whether each rule is ltol, ltow, or wtol AND
      # whether the rule is constant or inflecting. Trying to put as much
      # information in the supertype as possible.

      # Specify information for supertype
      if ltow or wtoltow:
        if const:
          if subrules > 0:
            mylang.add(name+'-lex-rule := lexeme-to-word-rule & \
            [DTR ' + inp + '].')
          else:
            mylang.add(name+'-lex-rule := const-ltow-rule & \
            [DTR ' + inp + '].')
        else:
          mylang.add(name+'-lex-rule := infl-ltow-rule & \
          [DTR ' + inp + '].')
        if basetype:
          for bt in basetype:
            mylang.add(bt+ ' := [INFLECTED -].', section=sec_from_lex(bt))
        #ERB 2009-07-01 Add in add-only-no-ccont-rule if needed,
        #but cont-change-only-rule for negation.
        #Adding this here because it used to be part of lexeme-to-word-rule
        #and I've changed matrix.tdl.  FIXME: This is needs to be refactored.
        #While refactoring: note that we should use matrix-provided
        #subtypes where available, I think, like infl-cont-change-only-lex-rule.
        if neginflrule(slot, features):
          mylang.add(name+'-lex-rule := cont-change-only-lex-rule & \
             [DTR ' + inp + '].')
        else:
          mylang.add(name+'-lex-rule := add-only-no-ccont-rule & \
             [DTR ' + inp + '].')

      elif wtol:
        if const:
          if subrules > 0:
            mylang.add(name+'-lex-rule := word-to-lexeme-rule &\
            [DTR ' + inp + '].')
          else:
            mylang.add(name+'-lex-rule := word-to-lexeme-rule & constant-lex-rule &\
            [DTR ' + inp + '].')
        else:
          mylang.add(name+'-lex-rule := word-to-lexeme-rule & inflecting-lex-rule &\
          [DTR ' + inp + '].')

      else:
        if const:
          if subrules > 0:
            mylang.add(name+'-lex-rule := lexeme-to-lexeme-rule & \
                                          add-only-no-ccont-rule & \
            [DTR ' + inp + '].')
          else:
            mylang.add(name+'-lex-rule := const-add-only-no-ccont-ltol-rule & \
            [DTR ' + inp + '].')
        else:
          if neginflrule(slot, features):
            mylang.add(name+'-lex-rule := infl-cont-change-only-ltol-rule & \
             [DTR ' + inp + '].')
          else:
            mylang.add(name+'-lex-rule := infl-add-only-no-ccont-ltol-rule & \
             [DTR ' + inp + '].')

      # Specify for subtypes, if any
      if subrules > 0:
        for morph in slot['morph']:
          morphname = morph.get('name')
          if not morphname:
            if name:
              morphname = name + '-morph' + str(morph.iter_num())
            else:
              morphname = get_name(morph)

          # The lexical type and the super-type names
          ltype = morphname + '-lex-rule'
          stype = name + '-lex-rule'

          # Create appropriate sub-rule for the morpheme
          if morph.get('orth','') == '':
            if ltow:
              mylang.add(ltype + ' := const-ltow-rule & ' + stype + '.')
            elif wtol:
              mylang.add(ltype + ' := constant-lex-rule & ' + stype + '.')
            else:
              mylang.add(ltype + ' := const-ltol-rule & ' + stype + '.')
            lrules.add(morphname + '-lex := ' + ltype + '.')
          else:
            if const:
              if ltow:
                mylang.add(ltype + ' := infl-ltow-rule & ' + stype + '.')
              elif wtol:
                mylang.add(ltype + ' := inflecting-lex-rule & ' + stype + '.')
              else:
                mylang.add(ltype + ' := infl-ltol-rule & ' + stype + '.')
            elif morphname != name:
              mylang.add(ltype + ' := ' + stype + '.')
            add_irule(morphname + '-' + aff,
                      ltype,
                      aff,
                      morph.get('orth',''))

          # Apply the features to the lexical rule
          customize_feature_values(morph, ltype, slotprefix, features, cases)

        # Synthesize any necessary const case-marking rules
        if synth_cases:
          geom = ''
          for f in features:
            if f[0] == 'case':
              geom = f[2]

          # create a rule for each case that needs it
          for c in synth_cases:
            morphname = name + '-synth-' + c
            ltype = morphname + '-lex-rule'
            if ltow:
              mylang.add(ltype + ' := const-ltow-rule & ' + stype + '.')
            elif wtol:
              mylang.add(ltype + ' := constant-lex-rule & ' + stype + '.')
            else:
              mylang.add(ltype + ' := const-ltol-rule & ' + stype + '.')
            lrules.add(morphname + '-lex := ' + ltype + '.')

            abbr = canon_to_abbr(c, cases)
            mylang.add(ltype + ' := [ SYNSEM.' + geom + ' ' + abbr + ' ].')
            mylang.add(ltype + ' := [ SYNSEM.' + geom + '-MARKED - ].')
      else:
        if const:
          lrules.add(name + '-lex := ' + name + '-lex-rule.')
        else:
          add_irule(name + '-' + aff,
                    name + '-lex-rule',
                    aff,
                    morph_orth)

      # Keep track of non-consecutive requirements
      reqs1, reqd = req(slot, basetype, reqs1, reqd, tracker, 'req')
      reqs2, reqd = req(slot, basetype, reqs2, reqd, tracker, 'disreq')

  # For rules that have requirements, we need to copy up all the other
  # TRACK information
  add_single_tracks(reqs1, reqd, 'req')
  add_single_tracks(reqs2, reqd, 'disreq')

  # For all other rules, copy up the whole TRACK feature
  if reqd:
    copy_all_tracks(reqd)


def req(slot, basetype, reqs, reqd, tracker, reqtype):
  stype = slot.full_key # slot type
  name = "T-" + get_name(slot)

  seen_reqtype = False
  for constraint in slot.get('constraint',[]):
    if constraint.get('type','') == reqtype:
      if not seen_reqtype:
        seen_reqtype = True

        # Keep track of rules having non-consecutive co-occurence constraints
        reqs[stype] = []
        reqd.append(stype)

        # If this is the first rule that has a TRACK requirement, we need
        # to add the feature TRACK
        if not tracker:
          mylang.add('track := avm.')
          mylang.add('word-or-lexrule :+ [TRACK track].', section='addenda')
          tracker = True

      # Keep track of which rules have been constrained
      other = constraint.get('other-slot','')
      reqd.append(other)
      reqs[stype].append(other)

      # Add a feature to track corresponding to this rule.
      mylang.add('track := [' + name + ' bool].')

      # Set the root type(s) as having the track feature corresponding
      # to this rule as + or -
      if reqtype == 'req':
        val = '-'
      elif reqtype == 'disreq':
        val = '+'

      for bt in basetype:
        mylang.add(bt + ':= [TRACK.' + name + ' ' + val + ' ].')

  return reqs, reqd

def add_single_tracks(reqs, reqd, reqtype):
  # Begin iterating over slots
  for slot in ch.get_slots(['noun', 'verb', 'det', 'aux']):
    name = get_name(slot)
    tname = "T-"+name
    # We only need to do this for rules with TRACK constraints.
    if slot.full_key not in reqs:
      continue
    # Start a second slot loop
    for slot2 in ch.get_slots(['noun', 'verb', 'det', 'aux']):
      # Skip this slot if it's the same as the one in the outer loop.
      if slot2.full_key == slot.full_key:
        continue
      name2 = get_name(ch[slot2.full_key])
      # If the inner-loop rule sets or fulfills a constraint on the
      # outer-loop rule constrain the TRACK values of each rule as
      # appropriate.
      if slot2.full_key in reqs[slot.full_key]:
        if reqtype == 'req':
          mylang.add(name+'-lex-rule := [TRACK.'+tname+' -, DTR.TRACK.'+tname+' +].')
          mylang.add(name2+'-lex-rule := [TRACK.'+tname+' +, DTR.TRACK.'+tname+' -].')
        elif reqtype == 'disreq':
          mylang.add(name+'-lex-rule := [TRACK.'+tname+' -, DTR.TRACK.'+tname+' +].')
          mylang.add(name2+'-lex-rule := [TRACK.'+tname+' -, DTR.TRACK.'+tname+' +].')
      # If this rule doesn't have anything to say about the outer-loop
      # rule, but has TRACK constraints for other rules, we need to
      # copy up the TRACK feature corresponding to the outer-loop
      # rule.
      elif slot2.full_key in reqs or slot2.full_key in reqd:
        mylang.add(name2+'-lex-rule := [TRACK.'+tname+' #track, DTR.TRACK.'+tname+' #track].')

def copy_all_tracks(reqd):
  # If a grammar makes use of the TRACK feature, inflectional rules
  # that don't have anything to say about the contents of TRACK need
  # to copy the whole TRACK feature up unchanged.
  for slot in ch.get_slots(['noun', 'verb', 'det', 'aux']):
    name = get_name(slot)
    if slot.full_key not in reqd:
      mylang.add(name + '-lex-rule := [TRACK #track, \
      DTR.TRACK #track].')

def neginflrule(slot, features):
  # ERB 2009-01-23
  # Subroutine for determining if the rule at hand is the type
  # that needs to add negative semantics (negative inflection lex rule)
  # FIXME: For now assuming that negation will always be in a slot
  # by itself, so that if one morpheme in a slot needs to be a
  # cont-change-only-lex-rule, they all do.  This is wrong, but fixing
  # it properly requires refactoring the morphotactic code, I'm afraid.
  # Where this is currently being called, it seems to be inside another
  # iter_begin(), and so the prefix is already set appropriately.
  # Check whether this is so when using this function in new contexts.
  result = False
  for morph in slot.get('morph',[]):
    for feat in morph.get('feat',[]):
      name = feat.get('name','')
      value = feat.get('value','')
      if (name == 'negation' and value == 'plus'):
        result = True

  return result


######################################################################
# customize_test_sentences(grammar_path)
#   Create the script file entries for the user's test sentences.

def customize_test_sentences(grammar_path):
  try:
    b = open(grammar_path + 'lkb/script', 'r')
    lines = b.readlines()
    b.close()
    s = open(grammar_path + 'lkb/script', 'w')
    ts = open(grammar_path + 'test_sentences', 'w')
    for l in lines:
      l = l.strip()
      if l == ';;; Modules: Default sentences':
        s.write('(if (eq (length *last-parses*) 1)\n')
        s.write('   (setf *last-parses* \'(')
        if 'sentence' not in ch:
          s.write('""')
        for sentence in ch.get('sentence',[]):
          s.write('"' + sentence.get('orth','') + '" ')
          ts.write(sentence.get('orth','') + '\n')
        s.write(')))\n')
      else:
        s.write(l + '\n')
    s.close()
    ts.close()
  except:
    pass

def customize_script(grammar_path):
  try:
    b = open(grammar_path + 'lkb/script', 'r')
    lines = b.readlines()
    b.close()
    s = open(grammar_path + 'lkb/script', 'w')
    for l in lines:
      l = l.strip()
      if l == ';;; Modules: LOAD my_language.tdl':
        myl = ch.get('language').lower() + '.tdl'
        s.write('   (lkb-pathname (parent-directory) "' + myl + '")\n')
      else:
        s.write(l + '\n')
    s.close()
  except:
    pass

######################################################################
# customize_pettdl()
#

def customize_pettdl(grammar_path):
  try:
    p_in = open('matrix-core/pet.tdl', 'r')
    lines = p_in.readlines()
    p_in.close()
    myl = ch.get('language').lower()
    p_out = open(grammar_path + myl + '-pet.tdl', 'w')
    for l in lines:
      l = l.strip()
      p_out.write(l + '\n')
      if l == ':include "matrix".':
        p_out.write(':include "' + myl + '".\n')
    p_out.close()
  except:
    pass


######################################################################
# customize_roots()
#   Create the file roots.tdl

def customize_roots():
  comment = \
    'A sample start symbol: Accept fully-saturated verbal\n' + \
    'projections only; if a grammar makes use of the head-subject and\n' + \
    'head-complement types as provided by the Matrix, this should be a\n' + \
    'good starting point.  Note that it is legal to have multiple start\n' + \
    'symbols, but they all need to be listed as the value of\n' + \
    '`*start-symbol\' (see `lkb/user-fns.lsp\').'
# ERB 2006-10-05 Removing if statement from within string

#  verb_addendum = ''
#  if has_auxiliaries_p():
#    verb_addendum = ' & [ FORM fin ]'
#[ HEAD verb' + verb_addendum + ', \

  # ERB 2007-01-21 Need to add [MC +] for inversion strategy for
  # questions, but it's hard to see how this could hurt in general,
  # so let's just put it in.

  typedef = \
    'root := phrase & \
       [ SYNSEM.LOCAL [ CAT [ VAL [ SUBJ < >, \
                                    COMPS < > ], \
                              MC + ],\
                        COORD - ] ].'
  roots.add(typedef, comment)

  if has_auxiliaries_p() or 'noaux-fin-nf' in ch:
    roots.add('root := [ SYNSEM.LOCAL.CAT.HEAD.FORM finite ].')

  # ERB 2006-10-05 I predict a bug here:  If we a language with auxiliaries
  # and question particles, we're going to need to make sure that FORM is
  # compatible with comp.

  if ch.get('q-part'):
    roots.add('root := [ SYNSEM.LOCAL.CAT.HEAD +vc ].')
  else:
    roots.add('root := [ SYNSEM.LOCAL.CAT.HEAD verb ].')

  comment = \
    'This start symbol allows you to parse single words as stand-alone\n' + \
    'utterances.  This can be useful for grammar debugging purposes.'
  typedef = \
    'lex-root := word-or-lexrule.'
  roots.add(typedef, comment)




######################################################################
# customize_matrix(path)
#   Create and prepare for download a copy of the matrix based on
#   the choices file in the directory 'path'.  This function
#   assumes that validation of the choices has already occurred.

def customize_matrix(path, arch_type):
  choices_file = path + '/choices'
  global ch
  ch = ChoicesFile(choices_file)

  language = ch.get('language')
  isocode = ch.get('iso-code')
  if isocode:
    grammar_dir = isocode.lower()
  else:
    grammar_dir = language.lower()

  grammar_path = path + '/' + grammar_dir + '/'

  # Copy from matrix-core
  if os.path.exists(grammar_path):
    shutil.rmtree(grammar_path)
  shutil.copytree('matrix-core', grammar_path)
  shutil.copy(choices_file, grammar_path) # include a copy of choices

  # Create TDL object for each output file
  global mylang, rules, irules, lrules, lexicon, roots
  mylang =  tdl.TDLfile(grammar_path + language.lower() + '.tdl')
  mylang.define_sections([['addenda', 'Matrix Type Addenda', True, False],
                          ['features', 'Features', True, False],
                          ['dirinv', 'Direct-Inverse', True, False],
                          ['lextypes', 'Lexical Types', True, True],
                          ['nounlex', 'Nouns', False, False],
                          ['verblex', 'Verbs', False, False],
                          ['auxlex', 'Auxiliaries', False, False],
                          ['otherlex', 'Others', False, False],
                          ['lexrules', 'Lexical Rules', True, False],
                          ['phrases', 'Phrasal Types', True, False],
                          ['coord', 'Coordination', True, False]])
  rules =   tdl.TDLfile(grammar_path + 'rules.tdl')
  irules =  tdl.TDLfile(grammar_path + 'irules.tdl')
  lrules =  tdl.TDLfile(grammar_path + 'lrules.tdl')
  lexicon = tdl.TDLfile(grammar_path + 'lexicon.tdl', False)
  roots =   tdl.TDLfile(grammar_path + 'roots.tdl')

  # date/time
  try:
    f = open('datestamp', 'r')
    matrix_dt = f.readlines()[0].strip()
    f.close()
  except:
    matrix_dt= 'unknown time'

  current_dt = datetime.datetime.utcnow()
  tdl_dt = current_dt.strftime('%a %b %d %H:%M:%S UTC %Y')
  lisp_dt = current_dt.strftime('%Y-%m-%d_%H:%M:%S_UTC')

  # Put the current date/time in my_language.tdl...
  mylang.add_literal(
    ';;;;;;;;;;;;;;;;;;;;;;;;;;;;;;;;;;;;;;;;;;;;;;;;;;;;;;\n' +
    ';;; Grammar of ' + ch.get('language') + '\n' +
    ';;; created at:\n' +
    ';;;     ' + tdl_dt + '\n' +
    ';;; based on Matrix customization system version of:\n' +
    ';;;     ' + matrix_dt + '\n' +
    ';;;\n' + format_comment_block(ch.get('comment')) + '\n' +
    ';;;;;;;;;;;;;;;;;;;;;;;;;;;;;;;;;;;;;;;;;;;;;;;;;;;;;;')

  # BUT, put the date/time of the Matrix version in Version.lsp (along
  # with the name of the language.
  global version_lsp
  version_lsp = tdl.TDLfile(grammar_path + 'Version.lsp')

  version_lsp.add_literal('(in-package :common-lisp-user)\n\n' +
                          '(defparameter *grammar-version* \"' +
                          ch.get('language') + ' (' + lisp_dt + ')\")')

  # Initialize various type hierarchies
  init_case_hierarchy()
  init_person_hierarchy()
  init_number_hierarchy()
  init_pernum_hierarchy()
  init_gender_hierarchy()
  init_tense_hierarchy()
  init_aspect_hierarchy()
  init_situation_hierarchy()
  init_form_hierarchy()
  init_other_hierarchies()

  # Customize inflection and lexicon first, since they can cause
  # augmentation of the hierarchies
  customize_lexicon()
  customize_arg_op()
  argument_optionality.customize_arg_op(ch, mylang)
<<<<<<< HEAD
  #direct_inverse.customize_direct_inverse(ch, mylang)
=======
  direct_inverse.customize_direct_inverse(ch, mylang, hierarchies)
>>>>>>> 53329b48
  # for now, we customize inflection and feature values separately
  to_cfv = morphotactics.customize_inflection(ch, mylang, irules, lrules)
  for (slot_key, type_id, slot_kind) in to_cfv:
    customize_feature_values(ch[slot_key], type_id, slot_kind)

  # Call the other customization functions
  customize_case()
  customize_person_and_number()
  customize_gender()
  customize_form()
  customize_tense()
  customize_aspect()
  customize_situation()
  customize_other_features()
  customize_word_order()
  customize_sentential_negation()
  customize_coordination()
  customize_yesno_questions()
  #customize_arg_op()
  customize_test_sentences(grammar_path)
  customize_script(grammar_path)
  customize_pettdl(grammar_path)
  customize_roots()

  # Save the output files
  mylang.save()
  rules.save()
  irules.save()
  lrules.save()
  lexicon.save()
  roots.save()
  version_lsp.save()

  return grammar_dir


###############################################################
# Allow customize_matrix() to be called directly from the
# command line or shell scripts.

if __name__ == "__main__":
  customize_matrix(sys.argv[1], 'tgz')<|MERGE_RESOLUTION|>--- conflicted
+++ resolved
@@ -258,8 +258,6 @@
     elif(n=='dropped-arg' and h == 'subj' and v[0] == 'not-permitted'):
       tdlfile.add( type_name + ' := [SYNSEM.LOCAL.CAT.VAL.SUBJ.FIRST.OPT -].', merge = True)
 
-<<<<<<< HEAD
-=======
     elif n == 'direction':
       if v[0] == 'dir':
         tdlfile.add(type_name + ' := dir-lex-rule.')
@@ -272,7 +270,6 @@
       elif h == 'obj':
         tdlfile.add(type_name + ' := [SYNSEM.LOCAL.CAT.VAL.COMPS < '+d+' > ].')
 
->>>>>>> 53329b48
 ######################################################################
 # customize_case()
 #   Create the type definitions associated with the user's choices
@@ -3583,11 +3580,7 @@
   customize_lexicon()
   customize_arg_op()
   argument_optionality.customize_arg_op(ch, mylang)
-<<<<<<< HEAD
-  #direct_inverse.customize_direct_inverse(ch, mylang)
-=======
   direct_inverse.customize_direct_inverse(ch, mylang, hierarchies)
->>>>>>> 53329b48
   # for now, we customize inflection and feature values separately
   to_cfv = morphotactics.customize_inflection(ch, mylang, irules, lrules)
   for (slot_key, type_id, slot_kind) in to_cfv:
