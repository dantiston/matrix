--- conflicted
+++ resolved
@@ -1092,12 +1092,37 @@
 ; valence-changing operations, e.g., may need to change
 ; local, non-local, and ccont.
 ; CMC 2017-04-10 Revised to be less-constrained for scopal predicates
-<<<<<<< HEAD
 ; CMC 2017-05-08 Renamed to reduce confusion of rule intent. Note that these two
 ; rules (cat-change-with-ccont-lex-rule and val-change-with-ccont-lex-rule)
 ; also leave local and non-local unconstrained.
-=======
->>>>>>> 1e69d795
+
+same-gtop-lex-rule := lex-rule &
+ [ C-CONT.HOOK.GTOP #gtop,
+   DTR.SYNSEM.LOCAL.CONT.HOOK.GTOP #gtop ].
+
+same-ltop-lex-rule := lex-rule &
+ [ C-CONT.HOOK.LTOP #ltop,
+   DTR.SYNSEM.LOCAL.CONT.HOOK.LTOP #ltop ].
+
+same-index-lex-rule := lex-rule &
+ [ C-CONT.HOOK.INDEX #idx,
+   DTR.SYNSEM.LOCAL.CONT.HOOK.INDEX #idx ].
+
+same-icons-key-lex-rule := lex-rule &
+ [ C-CONT.HOOK.ICONS-KEY #icons,
+   DTR.SYNSEM.LOCAL.CONT.HOOK.ICONS-KEY #icons ].
+
+same-clause-key-lex-rule := lex-rule &
+ [ C-CONT.HOOK.CLAUSE-KEY #clause,
+   DTR.SYNSEM.LOCAL.CONT.HOOK.CLAUSE-KEY #clause ].
+
+
+
+xarg-change-only-ccont-lex-rule :=  same-gtop-lex-rule &
+                                    same-ltop-lex-rule &
+                                    same-index-lex-rule &
+                                    same-icons-key-lex-rule &
+                                    same-clause-key-lex-rule.
 
 cat-change-with-ccont-lex-rule := same-modified-lex-rule &
                                   same-light-lex-rule &
@@ -1117,6 +1142,9 @@
 subj-change-only-lex-rule := same-comps-lex-rule &
                              same-spr-lex-rule &
                              same-spec-lex-rule.
+
+subj-and-comps-change-only-lex-rule := same-spr-lex-rule &
+                                       same-spec-lex-rule.
 
 ; ERB 2007-02-13 These two should only be inherited by ltol types,
 ; since they are redundant with constraints on lexeme-to-word-rule.
