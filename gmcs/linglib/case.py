--- conflicted
+++ resolved
@@ -330,29 +330,13 @@
 
     # Pass through the list of case-marking patterns.  If a pattern is a
     # lexical pattern (i.e. the third item in the list is False), then
-<<<<<<< HEAD
-    # create and contrain the appropriate lexical type.  This type is a
-=======
     # create and constrain the appropriate lexical type.  This type is a
->>>>>>> 562f3378
     # subtype of either transitive-verb-lex or intransitive-verb-lex.
     #
     # Note: I specify ARG-ST.FIRST... below instead of ARG-ST < [], ...>
     # because TDLFile has trouble with merges and open-ended lists.
     # Which should get fixed...  - sfd
 
-<<<<<<< HEAD
-    for p in ch.patterns():
-        if 'clausal'in p[1]:
-            continue
-        rule_pattern = p[2]
-
-        p = p[0].split(',')  # split off ',dirinv', if present
-        dir_inv = ''
-        if len(p) > 1 and p[1] == 'dirinv':
-            dir_inv = 'dir-inv-'
-
-=======
     # OZ: This currently also adds clausal types.
 
     for p in ch.patterns():
@@ -365,7 +349,6 @@
                 dir_inv = 'dir-inv-'
             elif p[1].startswith('comps'):
                 clausal = 'clausal-'
->>>>>>> 562f3378
         if not rule_pattern:
             c = p[0].split('-')  # split 'agentcase-patientcase'
             if p[0] == 'trans' or len(c) > 1:  # transitive
@@ -373,30 +356,14 @@
                     a_case = ''
                     o_case = ''
                     a_head = ch.case_head()
-<<<<<<< HEAD
-                    o_head = ch.case_head()
-=======
                     if not clausal:
                         o_head = ch.case_head()
                     else:
                         o_head = ''
->>>>>>> 562f3378
                 else:
                     a_case = canon_to_abbr(c[0], cases)
                     o_case = canon_to_abbr(c[1], cases)
                     a_head = ch.case_head(c[0])
-<<<<<<< HEAD
-                    o_head = ch.case_head(c[1])
-
-                if a_case and o_case:
-                    t_type = dir_inv + a_case + '-' + o_case + '-transitive-verb-lex'
-                else:
-                    t_type = dir_inv + 'transitive-verb-lex'
-
-                if t_type != 'transitive-verb-lex':
-                    mylang.add(t_type + ' := transitive-verb-lex.')
-
-=======
                     if not clausal:
                         o_head = ch.case_head(c[1])
                     elif o_case:
@@ -417,7 +384,6 @@
                         mylang.add(t_type + ' := transitive-verb-lex.')
                     else:
                         mylang.add(t_type + ' := clausal-verb-lex.')
->>>>>>> 562f3378
                 # constrain the head of the agent/subject
                 typedef = \
                     t_type + ' := \
@@ -439,18 +405,11 @@
                     mylang.add(typedef)
 
                 # constrain the head of the patient/object
-<<<<<<< HEAD
-                typedef = \
-                    t_type + ' := \
-          [ ARG-ST < [ ], [ LOCAL.CAT.HEAD ' + o_head + ' ] > ].'
-                mylang.add(typedef)
-=======
                 if o_head:
                     typedef = \
                         t_type + ' := \
           [ ARG-ST < [ ], [ LOCAL.CAT.HEAD ' + o_head + ' ] > ].'
                     mylang.add(typedef)
->>>>>>> 562f3378
 
                 # constrain the case of the patient/object
                 if o_case:
@@ -465,11 +424,7 @@
                         t_type + ' := \
             [ SYNSEM.LOCAL.CAT.VAL.COMPS < [ LOCAL.CAT.HEAD.CASE-MARKED + ] > ].'
                     mylang.add(typedef)
-<<<<<<< HEAD
-            else:     # intransitive
-=======
             else:     # intransitive or clausal with constrained subject
->>>>>>> 562f3378
                 if c[0] == 'intrans':
                     s_case = ''
                     s_head = ch.case_head()
@@ -478,14 +433,6 @@
                     s_head = ch.case_head(c[0])
 
                 if s_case:
-<<<<<<< HEAD
-                    i_type = dir_inv + s_case + '-intransitive-verb-lex'
-                else:
-                    i_type = dir_inv + 'intransitive-verb-lex'
-
-                if i_type != 'intransitive-verb-lex':
-                    mylang.add(i_type + ' := intransitive-verb-lex.')
-=======
                     if not clausal:
                         i_type = dir_inv + s_case + '-intransitive-verb-lex'
                     else:
@@ -501,7 +448,6 @@
                         mylang.add(i_type + ' := intransitive-verb-lex.')
                     else:
                         mylang.add(i_type + ' := clausal-verb-lex.')
->>>>>>> 562f3378
 
                 # constrain the head of the subject
                 typedef = \
