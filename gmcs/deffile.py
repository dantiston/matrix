### $Id: deffile.py,v 1.16 2008-09-30 23:50:02 lpoulson Exp $

######################################################################
# This module is currently a bit of a hybrid.  Most of the code is
# part of the MatrixDefFile class, which is used both to parse
# ./matrixdef and to emit HTML.  However, a couple of the methods
# on that class, while they do output HTML, don't have anything to
# do with the matrixdef file.  The HTML-generation code should
# probably be split out into a separate module/class.  Later.
#   - sfd 3/5/2008

######################################################################
# imports

#import sys
import os
import cgi
import cgitb
import glob
import re
import tarfile
import gzip
import zipfile
#import gmcs.tdl

from gmcs import choices
from gmcs.choices import ChoicesFile
from gmcs.utils import tokenize_def, get_name
from gmcs import generate
from gmcs.validate import ValidationMessage

#from random import randrange
from collections import defaultdict

######################################################################
# HTML blocks, used to create web pages

def dummy():
    pass # let emacs know the indentation is 2 spaces


HTTP_header = 'Content-type: text/html;charset=UTF-8'

HTML_pretitle = '''<!doctype html>
<html>
<head><meta charset="utf-8"/>
'''

HTML_posttitle = '''<script type="text/javascript" src="web/matrix.js">
</script>

<script type="text/javascript">
// An array of strings, each of the form 'name:value|friendly value,...'
var features = [
%s
];

var verb_case_patterns = [
%s
];

var numbers = [
%s
];
</script>

<link rel="stylesheet" href="web/matrix.css">
</head>
'''

HTML_jscache = '''<script type="text/javascript">
// A cache of choices from other subpages
var %s = [
%s
];
</script>'''

# toggle_visible provided by
#   http://blog.movalog.com/a/javascript-toggle-visibility/

HTML_toggle_visible_js = '''<script type="text/javascript">
<!--
    function toggle_visible(id) {
       var e = document.getElementById(id);
       if(e.style.display == 'block')
          e.style.display = 'none';
       else
          e.style.display = 'block';
    }
//-->
</script>
'''

HTML_mainprebody = '''<body onload="animate()">
<h1>LinGO Grammar Matrix</h1>
<h1 style="display:inline">Matrix customization and download page</h1>
<span class="tt">[<a href="http://moin.delph-in.net/MatrixDocTop" target="matrixdoc">documentation</a>]</span>
<h2>Version of %s</h2>

<p>The <a href="http://www.delph-in.net/matrix">LinGO Grammar
Matrix</a> is developed at the University of Washington in the context
of the <a href="http://www.delph-in.net/">DELPH-IN Consortium</a>,
by <a  href="http://faculty.washington.edu/ebender">Emily M. Bender</a>
and colleagues.  This material is based up work supported by
the National Science Foundation under Grant No. BCS-0644097.
Additional support for Grammar Matrix development came from a gift
to the Turing Center from the Utilika Foundation.  Any opinions,
findings, and conclusions or recommendations expressed in this
material are those of the author(s) and do not necessarily
reflect the views of the National Science Foundation.
The Grammar Matrix customization system is hosted by the University
of Washington.

<p>[<a href="http://www.washington.edu/online/terms">University of
Washington Website Terms and Conditions of Use</a>]<br>
[<a href="http://www.washington.edu/online/privacy">University of
Washington Online Privacy Statement</a>]


<p>Publications reporting on work based on grammars derived from this
system should cite <a
href="http://faculty.washington.edu/ebender/papers/gee03.pdf">Bender,
Flickinger and Oepen 2002</a> <a
href="http://faculty.washington.edu/ebender/bibtex/BenFliOep02.bib.txt">[.bib]</a>
and <a href="http://www.springerlink.com/content/767771152h331808/">Bender et al 2010</a> <a href="http://faculty.washington.edu/ebender/bibtex/BenDreFokPouSal10.bib.txt">[.bib]</a>.  Further publications from the project are available
on the <a href="http://www.delph-in.net/matrix/index.html#pubs">project website</a>.

<p>Filling out this form will produce a starter grammar for a natural
language, consisting of a language-independent core and customized
support for the phenomena you describe below.  Note that this grammar
fragment will only treat matrix (main) clauses. Be advised that this
system is highly experimental.  We are interested in your feedback.
If you have questions or comments, please email Emily Bender at:
<strong>ebender at u dot washington dot edu</strong>.

<p>[<a href="http://www.delph-in.net/matrix/">Back to Matrix main
page</a>]

<p>NOTE: Throughout the questionnaire, questions or subpages that lack
a required answer or contain an incorrect answer are marked with a red
asterisk:

<span class="error" title="This asterisk is an exception. It has a
tooltip even though it does not mark an error.">*</span>.

Questions or subpages that contain answers that might be problematic,
but are not outright incorrect, are marked with a red question mark:

<span class="error" title="This question mark is similarly
exceptional. It has a tooltip even though it does not mark a
warning.">?</span>.

Hovering the mouse cursor over a red asterisk or question mark will
show a tooltip describing the error. Clicking on a red asterisk or
question mark that is on the main page will link to the error or warning
on the appropriate subpage.</p>

'''

HTML_customprebody = '''<h3>Customized Matrix</h3>

<p>A customized copy of the Matrix has been created for you.
Please download it <a href="%s">here</a>.

<p>This file will be removed from the system in 24 hours.

<h3>Instructions</h3>

<p>To unpack the archive, if your browser hasn't already done it for
you, first try saving it on your desktop and double-clicking it.  If
that doesn't work, and you're using Linux or Mac OS X, from a command
prompt, type <tt>tar xzf matrix.tar.gz</tt> or <tt>unzip matrix.zip</tt>.

<p>Once you've unpacked the archive you should find a directory called
<tt>matrix</tt>.  Inside the directory are several files.  Here is
an explanation of some:

<ul>
<li><tt>matrix.tdl</tt>: Language independent type and constraint
definitions.  You should not need to modify this file.
<li><tt>my_language.tdl</tt>: Types and constraints specific to your
language.  (Actual file name depends on the name of your language.)
<li><tt>lexicon.tdl</tt>: Lexical entries for your language.
<li><tt>rules.tdl</tt>: Phrase structure rule instance entries for
your language.
<li><tt>irules.tdl</tt>: Spelling-changing lexical rule instance
entries for your language.
<li><tt>lrules.tdl</tt>: Non-spelling-changing lexical rule instance
entries for your language.
<li><tt>lkb/script</tt>: The script file for loading your grammar into
the LKB.
<li><tt>choices</tt>: A record of the information you
provided in the matrix configuration form.
</ul>

<p>To run this grammar, start the LKB, and the load it by selected
"Load > Complete grammar..." from the LKB menu.  You can then parse a
sentence by selecting "Parse > Parse input..." from the LKB menu.  The
dialog box that pops up should include the sentences you filled into
the form.  When a sentence parses successfully, you can try generating
from the resulting semantic representation by selecting "Generate" or
"Generate from edge" from the pop-up menu.  For more on using the LKB,
see the <a href="http://www.delph-in.net/lkb">LKB page</a> and/or
Copestake 2002 <a
href="http://cslipublications.stanford.edu/lkb.html"><i>Implementing
Typed Feature Structure Grammars</i></a>.

<hr>
<a href="matrix.cgi">Back to form</a><br>
<a href="http://www.delph-in.net/matrix/">Back to Matrix main page</a><br>
<a href="http://www.delph-in.net/lkb">To the LKB page</a>
'''

HTML_sentencesprebody = '''
<script type="text/javascript">
<!--
function toggle_visibility(ids) {
  for(i in ids) {
    var e = document.getElementById(ids[i]);
    if(e.style.display == 'none')
      e.style.display = 'block';
    else
  e.style.display = 'none';
  }
}
//-->
</script>

<h3>Generated Sentences</h3>
Click on a sentence to view its parse tree and the mrs associated to that parse.  Capitalized lexical entries indicate that the lexical entry has undergone a spelling-changing lexical rule<br><br>
'''

HTML_sentencespostbody = '''
<hr>
<a href="matrix.cgi">Back to form</a><br>
<a href="http://www.delph-in.net/matrix/">Back to Matrix main page</a><br>
<a href="http://www.delph-in.net/lkb">To the LKB page</a>
'''

HTML_prebody = '''<body onload="animate(); focus_all_fields(); multi_init(); fill_hidden_errors();scalenav();">
'''

HTML_prebody_sn = '''<body onload="animate(); focus_all_fields(); multi_init(); fill_hidden_errors();display_neg_form();scalenav();">'''

HTML_method = 'post'

HTML_preform = '<form action="matrix.cgi" method="' + HTML_method + '" enctype="multipart/form-data" name="choices_form">'

HTML_postform = '</form>'

HTML_uploadpreform = '''
<form action="matrix.cgi" method="post" enctype="multipart/form-data"
 name="choices_form">
'''

HTML_uploadpostform = '</form>'

HTML_postbody = '''</body>

</html>'''


######################################################################
# Stupid: The Python syntax coloring in Emacs doesn't properly handle
# single-quotes inside of triple-quoted strings, so, as necessary to
# turn syntax-coloring back on for the rest of the file, include (or
# not) an extra apostrophe here:


######################################################################
# HTML creation functions

def html_mark(mark, vm):
    if vm.href:
        if mark == '#':
            return '<a href="%s" style="text-decoration:none"><span class="info" title="%s">%s</span></a>' % \
                   (vm.href, vm.message.replace('"', '&quot;'), mark)
        else:
            return '<a href="%s" style="text-decoration:none"><span class="error" title="%s">%s</span></a>' % \
                   (vm.href, vm.message.replace('"', '&quot;'), mark)
    else:
        if mark == '#':
            return '<a href="%s" style="text-decoration:none"><span class="info" title="%s">%s</span></a>' % \
                   (vm.name, vm.message.replace('"', '&quot;'), mark)
        else:
            return '<a name="%s" style="text-decoration:none"><span class="error" title="%s">%s</span></a>' % \
                   (vm.name, vm.message.replace('"', '&quot;'), mark)

def html_error_mark(vm):
    return html_mark('*', vm)

def html_warning_mark(vm):
    return html_mark('?', vm)

def html_info_mark(vm):
    return html_mark('#', vm)

# Return an HTML <input> tag with the specified attributes and
# surrounding text
# TJT 2014-05-07 Adding randid to html_input to pass random number
# matching radio buttons to their labels along
# TJT 2014-09-05 Getting rid of randid to wrap entire radio option in label
def html_input(vr, type, name, value, checked, before = '', after = '',
               size = '', onclick = '', disabled = False, onchange = ''):
    chkd = ''
    if checked:
        chkd = ' checked="checked"'

    if size:
        if 'x' in size:
            size = ' cols="%s" rows="%s"' % tuple(size.split('x'))
        else:
            size = ' size="' + size + '"'

    if onclick:
        onclick = ' onclick="' + onclick + '"'

    if onchange:
        onchange = ' onchange="' + onchange + '"'

    dsabld = ''
    if disabled:
        dsabld = ' disabled="disabled"'

    mark = ''
    if type != 'radio':
        if vr:
            if name in vr.errors:
                mark = html_error_mark(vr.errors[name])
            elif name in vr.warnings:
                mark = html_warning_mark(vr.warnings[name])
            if name in vr.infos:
                mark = html_info_mark(vr.infos[name])
        if name in vr.infos:
            mark = html_info_mark(vr.infos[name])

    if type == 'textarea':
        value = value.replace('\\n','\n')
        return '%s%s<TextArea name="%s"%s>%s</TextArea>%s' % \
               (before, mark, name, size, value, after)

    else:
        if value:
            value = ' value="' + value + '"'
        if name:
            name = ' name="' + name + '"'
        output = '%s%s<input type="%s" %s%s%s%s%s%s%s>%s' % \
                 (before, mark, type, name, value, chkd, size, dsabld,
                  onclick, onchange, after)
        # TJT 2014-09-05: If checkbox
        if type in ('checkbox','radio'):
            return "<label>%s</label>" % output
        return output


# Return an HTML <select> tag with the specified name
# TJT 2014-08-26: Adding onchange
def html_select(vr, name, multi=False, onfocus='', onchange=''):
    mark = ''
    if name in vr.errors:
        mark = html_error_mark(vr.errors[name])
    elif name in vr.warnings:
        mark = html_warning_mark(vr.warnings[name])
    if name in vr.infos:
        mark = html_info_mark(vr.infos[name])

    multi_attr = ''
    if multi:
        multi_attr = ' class="multi"  multiple="multiple" '

    if onfocus:
        onfocus = ' onfocus="' + onfocus + '"'

    if onchange:
        onchange = ' onchange="' + onchange + '"'

    return '%s<select name="%s"%s%s%s>' % \
           (mark, name, multi_attr, onfocus, onchange)


# Return an HTML <option> tag with the specified attributes and
# surrounding text
def html_option(vr, name, selected, html, temp=False, strike=False):
    if selected:
        selected = ' selected'
    else: selected = ''

    # TJT 2014-03-19: adding disabled option for always-disabled "future work"
    # TODO: javascript cuts this out, need to change javascript
    if strike:
        strike = ' disabled'
        html = '<p style="display:inline;color:#ADADAD"> %s</p>' % html
    else: strike = ''

    if temp:
        temp = ' class="temp"'
    else: temp = ''

    return '<option value="%s"%s%s%s>%s</option>' % \
           (name, selected, temp, strike, html)


def html_delbutton(id):
    """
    return the HTML for an iterator delete button that will delete
    iterator "id"
    """
    # Various Unicode exxes:
    # xD7:   Multiplication Sign (old)
    # x2169: Roman Numeral Ten
    # x2179: Small Roman Numeral Ten (good)
    # x2573: Box Drawings Light Diagonal Cross
    # x2613: Saltire
    # x2715: Multiplication X
    # x2716: Heavy Multiplication X
    # x2717: Ballot X
    # x2718: Heavy Ballot X
    return '<input type="button" class="delbutton" ' + \
           'value="X" name="" title="Delete" ' + \
           'onclick="remove_element(\'' + id + '\')">\n'
    # TJT 2014-5-27 Regular capital X looks the best + most compliant
    #'value="&#x2169;" name="" title="Delete" ' + \


# given a list of lines of text, some of which may contain
# unterminated double-quoted strings, merge some lines as necessary so
# that every quoted string is contained on a single line, and return
# the merged list
def merge_quoted_strings(line):
    i = 0
    while i < len(line):
        j = 0
        in_quotes = False
        while j < len(line[i]):
            if line[i][j] == '"' and (j == 0 or line[i][j-1] != '\\'):
                in_quotes = not in_quotes
            j += 1

        # if we reach the end of a line inside a quoted string, merge with
        # the next line and reprocess the newly-merged line
        if in_quotes:
            line[i] += line[i+1] # crash here implies an unbalanced '"'
            del line[i+1]
        else:
            i += 1

    return line

######################################################################
# Archive helper functions
#   make_tgz(dir) and make_zip(dir) create an archive called
#   dir.(tar.gz|zip) that contains the contents of dir

def make_tgz(dir):

    # ERB First get rid of existing file because gzip won't
    # overwrite existing .tgz meaning you can only customize
    # grammar once per session.

    if os.path.exists('matrix.tar.gz'):
        os.remove('matrix.tar.gz')

    archive = dir + '.tar'
    t = tarfile.open(archive, 'w')
    t.add(dir)
    t.close()

    g = gzip.open(archive + '.gz', 'wb')
    f = open(archive, 'rb')
    g.write(f.read())
    f.close()
    g.close()

    os.remove(archive)


def add_zip_files(z, dir):
    files = os.listdir(dir)
    for f in files:
        cur = os.path.join(dir, f)
        if os.path.isdir(cur):
            add_zip_files(z, cur)
        else:
            z.write(cur, cur)


def make_zip(dir):
    z = zipfile.ZipFile(dir + '.zip', 'w')
    add_zip_files(z, dir)
    z.close()


# Replace variables of the form {name} in word using the dict iter_vars
def replace_vars(word, iter_vars):
    for k in iter_vars.keys():
        word = re.sub('\\{' + k + '\\}', str(iter_vars[k]), word)
    return word


# From a list of triples of strings [string1, string2, ...], return
# a string containing a JavaScript-formatted list of strings of the
# form 'string1:string2'.
def js_array(list):
    val = ''
    for l in list:
        val += '\'' + l[0] + ':' + l[1] + '\',\n'
    val = val[:-2]  # trim off the last ,\n
    return val

# From a list of triples of strings [string1, string2, ...], return
# a string containing a JavaScript-formatted list of strings of the
# form 'string1:string2:string3'. This is used to convey features,
# values and category (category of feature).
def js_array3(list):
    val = ''
    for l in list:
        val += '\'' + l[0] + ':' + l[1] + ':' + l[3] + '\',\n'
    val = val[:-2]  # trim off the last ,\n
    return val

# From a list of triples of strings [string1, string2, ...], return
# a string containing a JavaScript-formatted list of strings of the
# form 'string1:string2:string3:string4'. This is used to convey features,
# values, category (category of feature), a flag feature 'customized'.
def js_array4(list):
    val = ''
    for l in list:
        val += '\'' + l[0] + ':' + l[1] + ':' + l[3] + ':' + l[4] + '\',\n'
    val = val[:-2]  # trim off the last ,\n
    return val

######################################################################
# MatrixDefFile class
# This class and its methods are used to parse Matrix definition
# formatted files (currently just the file ./matrixdef), and based
# on the contents, to produce HTML pages and save choices files.

class MatrixDefFile:
<<<<<<< HEAD
  # links between names and friendly names for
  # use in links on html navigation menu
  sections = { 'general':'General Information',
  'word-order':'Word Order', 'number':'Number',
  'person':'Person', 'gender':'Gender', 'case':'Case',
  'direct-inverse':'Direct-inverse', 'tense-aspect-mood':'Tense, Aspect and Mood',
  'other-features':'Other Features', 'sentential-negation':'Sentential Negation',
  'coordination':'Coordination', 'matrix-yes-no':'Matrix Yes/No Questions',
  'info-str':'Information Structure',
  'arg-opt':'Argument Optionality', 'lexicon':'Lexicon',
  'morphology':'Morphology','toolbox-import':'Toolbox Import',
  'test-sentences':'Test Sentences','gen-options':'TbG Options',
  'ToolboxLexicon':'Toolbox Lexicon','adnom-poss':'Adnominal Possession' }

  # used to link section names to their documentation
  # page name in the delph-in wiki
  doclinks = { 'general':'GeneralInfo',
  'word-order':'WordOrder', 'number':'Number',
  'person':'Person', 'gender':'Gender', 'case':'Case',
  'direct-inverse':'DirectInverse', 'tense-aspect-mood':'TenseAspectMood',
  'other-features':'OtherFeatures', 'sentential-negation':'SententialNegation',
  'coordination':'Coordination', 'matrix-yes-no':'YesNoQ',
  'info-str':'InformationStructure',
  'arg-opt':'ArgumentOptionality', 'lexicon':'Lexicon',
  'morphology':'Morphology','toolbox-import':'ImportToolboxLexicon',
  'test-sentences':'TestSentences','gen-options':'TestByGeneration',
  'ToolboxLexicon':'ImportToolboxLexicon','adnom-poss':'AdnominalPossession'}
  def_file = ''
  v2f = {}
  f2v = {}

  def __init__(self, def_file):
    self.def_file = def_file
    f = open(self.def_file)
    self.def_lines = merge_quoted_strings(f.readlines())
    f.close()
    self.make_name_map()

  ######################################################################
  # Variable/friendly name mapping

  # initialize the v2f and f2v dicts
  def make_name_map(self):
    for l in self.def_lines:
      l = l.strip()
      if len(l):
        w = tokenize_def(l)
        if len(w) >= 3:
          ty = w[0]
          vn = w[1]
          fn = w[2]
          if ty in ('Text', 'TextArea', 'Check', 'Radio',
                    'Select', 'MultiSelect', '.'):
            self.v2f[vn] = fn
            self.f2v[fn] = vn

  # return the friendly name for a variable, or the variable if none
  # is defined
  def f(self, v):
    if v in self.v2f:
      return self.v2f[v]
    else:
      return v
=======
    # links between names and friendly names for
    # use in links on html navigation menu
    sections = { 'general':'General Information',
                 'word-order':'Word Order', 'number':'Number',
                 'person':'Person', 'gender':'Gender', 'case':'Case',
                 'direct-inverse':'Direct-inverse', 'tense-aspect-mood':'Tense, Aspect and Mood', 'evidentials': 'Evidentials',
                 'other-features':'Other Features', 'sentential-negation':'Sentential Negation',
                 'coordination':'Coordination', 'matrix-yes-no':'Matrix Yes/No Questions',
                 'info-str':'Information Structure',
                 'arg-opt':'Argument Optionality', 'lexicon':'Lexicon',
                 'morphology':'Morphology','toolbox-import':'Toolbox Import',
                 'test-sentences':'Test Sentences','gen-options':'TbG Options',
                 'ToolboxLexicon':'Toolbox Lexicon'}

    # used to link section names to their documentation
    # page name in the delph-in wiki
    doclinks = { 'general':'GeneralInfo',
                 'word-order':'WordOrder', 'number':'Number',
                 'person':'Person', 'gender':'Gender', 'case':'Case',
                 'direct-inverse':'DirectInverse', 'tense-aspect-mood':'TenseAspectMood', 'evidentials': 'Evidentials',
                 'other-features':'OtherFeatures', 'sentential-negation':'SententialNegation',
                 'coordination':'Coordination', 'matrix-yes-no':'YesNoQ',
                 'info-str':'InformationStructure',
                 'arg-opt':'ArgumentOptionality', 'lexicon':'Lexicon',
                 'morphology':'Morphology','toolbox-import':'ImportToolboxLexicon',
                 'test-sentences':'TestSentences','gen-options':'TestByGeneration',
                 'ToolboxLexicon':'ImportToolboxLexicon'}
    def_file = ''
    v2f = {}
    f2v = {}

    def __init__(self, def_file):
        self.def_file = def_file
        f = open(self.def_file)
        self.def_lines = merge_quoted_strings(f.readlines())
        f.close()
        self.make_name_map()

    ######################################################################
    # Variable/friendly name mapping

    # initialize the v2f and f2v dicts
    def make_name_map(self):
        for l in self.def_lines:
            l = l.strip()
            if len(l):
                w = tokenize_def(l)
                if len(w) >= 3:
                    ty = w[0]
                    vn = w[1]
                    fn = w[2]
                    if ty in ('Text', 'TextArea', 'Check', 'Radio',
                              'Select', 'MultiSelect', '.'):
                        self.v2f[vn] = fn
                        self.f2v[fn] = vn

    # return the friendly name for a variable, or the variable if none
    # is defined
    def f(self, v):
        if v in self.v2f:
            return self.v2f[v]
        else:
            return v
>>>>>>> 99e742d3

    # return the variable for a friendly name, or the friendly name if
    # none is defined
    def v(self, f):
        if f in self.f2v:
            return self.f2v[f]
        else:
            return f


    ######################################################################
    # Utility methods

    # TJT 2014-08-28: Adding method to find if some choice exists
    # in order to enable skipping UI elements based on this choice
    def check_choice_switch(self, switch, choices):
        """
        This method checks to see if a given string or regex (the switch)
        is in a given choices file. This method is used to see if a given
        UI element should be skipped. As such, the boolean return value
        is a little bit backwards. The function returns True if the switch
        is not found, and false if it is found.
        """
        if not switch:
            return True
        # Switch can have multiple variable names
        switches = switch.strip('"').split('|')
        # Switch contains choice name and value
        # split on the rightmost "=" just in case...
        switches = [switch.rsplit('=',1) if "=" in switch else switch
                    for switch in switches]
        # Default to true
        #skip_it = {switch[0] if isinstance(switch, list) else switch: True
        #           for switch in switches}
        # TJT: 12-19-14 changing this to loop instead of comprehension
        skip_it = {}
        for switch in switches:
            if isinstance(switch, list):
                skip_it[switch[0]] = True
            else:
                skip_it[switch] = True
        for instance in switches:
            if isinstance(instance, list):
                switch = instance[0].strip()
                values = instance[1].strip().strip("()").split(',') # Get multiple values
            else:
                switch = instance
                values = False # set default
            results = choices.get_regex(switch)
            if results:
                # Found a match
                if not values:
                    # If no value, then switching on a key,
                    # which was found, so don't skip it!
                    skip_it[switch] = False
                else:
                    for item in results:
                        if item[1] in values:
                            skip_it[switch] = False
                            break
        # if all false, don't skip it
        # else, skip it
        return any(skip_it.values())

    ######################################################################
    # HTML output methods

    # Create and print the main matrix page.  The argument is a cookie
    # that determines where to look for the choices file.
    def main_page(self, cookie, vr):
        print HTTP_header
        print 'Set-cookie: session=' + cookie + '\n'
        print HTML_pretitle
        print '<title>The Matrix</title>'
        print HTML_posttitle % ('', '', '')

        try:
            f = open('datestamp', 'r')
            datestamp = f.readlines()[0].strip()
            f.close()
        except:
            datestamp = "[date unknown]"

        print HTML_mainprebody % (datestamp)
        print '<div class="indented">'

        choices_file = 'sessions/' + cookie + '/choices'

        choice = []
        try:
            f = open(choices_file, 'r')
            choice = f.readlines()
            f.close()
        except:
            pass

        # pass through the definition file once, augmenting the list of validation
        # results with section names so that we can put red asterisks on the links
        # to the assocated sub-pages on the main page.
        prefix = ''
        for l in self.def_lines:
            word = tokenize_def(l)
            if len(word) < 2 or word[0][0] == '#':
                pass
            elif word[0] == 'Section':
                cur_sec = word[1]
            elif word[0] == 'BeginIter':
                if prefix:
                    prefix += '_'
                prefix += re.sub('\\{.*\\}', '[0-9]+', word[1])
            elif word[0] == 'EndIter':
                prefix = re.sub('_?' + word[1] + '[^_]*$', '', prefix)
            elif not (word[0] == 'Label' and len(word) < 3):
                pat = '^' + prefix
                if prefix:
                    pat += '_'
                pat += word[1] + '$'
                for k in vr.errors.keys():
                    if re.search(pat, k):
                        anchor = "matrix.cgi?subpage="+cur_sec+"#"+k
                        vr.err(cur_sec, "This section contains one or more errors. \nClicking this error will link to the error on the subpage.", anchor+"_error", False)
                        break
                for k in vr.warnings.keys():
                    if re.search(pat, k):
                        anchor = "matrix.cgi?subpage="+cur_sec+"#"+k
                        vr.warn(cur_sec, "This section contains one or more warnings. \nClicking this warning will link to the warning on the subpage.", anchor+"_warning", False)
                        break

        # now pass through again to actually emit the page
        for l in self.def_lines:
            word = tokenize_def(l)
            if len(word) == 0:
                pass
            elif word[0] == 'Section' and (len(word) != 4 or word[3] != '0'):
                print '<div class="section"><span id="' + word[1] + 'button" ' + \
                      'onclick="toggle_display(\'' + \
                      word[1] + '\',\'' + word[1] + 'button\')"' + \
                      '>&#9658;</span> '
                if word[1] in vr.errors:
                    print html_error_mark(vr.errors[word[1]])
                elif word[1] in vr.warnings:
                    print html_warning_mark(vr.warnings[word[1]])
                print '<a href="matrix.cgi?subpage=' + word[1] + '">' + \
                      word[2] + '</a>'
                print '<div class="values" id="' + word[1] + '" style="display:none">'
                cur_sec = ''
                printed_something = False
                for c in choice:
                    try:
                        c = c.strip()
                        if c:
                            (a, v) = c.split('=', 1)
                            if a == 'section':
                                cur_sec = v.strip()
                            elif cur_sec == word[1]:
                                print self.f(a) + ' = ' + self.f(v) + '<br>'
                                printed_something = True
                    except ValueError:
                        if cur_sec == word[1]:
                            print '(<i>Bad line in choices file: </i>"<tt>' + \
                                  c + '</tt>")<br>'
                            printed_something = True
                if not printed_something:
                    print '&nbsp;'
                print '</div></div>'

        print HTML_preform

        tgz_checked = True
        zip_checked = False

        # the buttons after the subpages
        print "<p>" # TJT 2014-09-18: Converting these radios to new set up
        print html_input(vr, 'hidden', 'customize', 'customize', False, '', '')
        print html_input(vr, 'radio', 'delivery', 'tgz', tgz_checked,
                         'Archive type: ', ' .tar.gz')
        print html_input(vr, 'radio', 'delivery', 'zip', zip_checked,
                         ' ', ' .zip<br>')
        print html_input(vr, 'submit', 'create_grammar_submit', 'Create Grammar',
                         False, '', '', '', '', vr.has_errors())

        print html_input(vr, 'submit', 'sentences', 'Test by Generation', False,
                         '', '', '', '', vr.has_errors())
        print "</p>"

        print '<hr>\n'

        # the button for downloading the choices file
        print '<p><a href="' + choices_file + '">View Choices File</a> ',
        print '(right-click to download)</p>'
        print HTML_postform

        # the FORM for uploading a choices file
        print HTML_uploadpreform
        print html_input(vr, 'submit', '', 'Upload Choices File:', False,
                         '<p>', '')
        print html_input(vr, 'file', 'choices', '', False, '', '</p>', '')
        print HTML_uploadpostform

        print '<hr>\n'

        # the list of sample choices files
        if os.path.exists('web/sample-choices'):
            print '<h3>Sample Grammars:</h3>\n' + \
                  '<p>Click a link below to have the questionnaire ' + \
                  'filled out automatically.</p>'
            print '<p>'

            globlist = glob.glob('web/sample-choices/*')
            linklist = {}

            for f in globlist:
                f = f.replace('\\', '/')
                lang = choices.get_choice('language',f) or '(empty questionnaire)'
                if lang == 'minimal-grammar':
                    lang = '(minimal grammar)'
                linklist[lang] = f

            for k in sorted(linklist.keys(), lambda x, y: cmp(x.lower(), y.lower())):
                print '<a href="matrix.cgi?choices=' + linklist[k] + '">' + \
                      k + '</a><br>\n'

            print '</p>'

        print '</div>'
        print HTML_postbody


    # Turn a list of lines containing matrix definitions into a string
    # containing HTML.
    def defs_to_html(self, lines, choices, vr, prefix, vars):

        html = ''

        http_cookie = os.getenv('HTTP_COOKIE')

        cookie = {}
        for c in http_cookie.split(';'):
            (name, value) = c.split('=', 1)
            cookie[name.strip()] = value

        i = 0
        while i < len(lines):
            word = tokenize_def(replace_vars(lines[i], vars))
            if len(word) == 0:
                pass
            elif word[0] == 'Cache':
                cache_name = word[1]
                items = choices.get_regex(word[2])
                if len(word) > 3:
                    items = [(k, v.get(word[3])) for (k, v) in items]
                html += HTML_jscache % (cache_name,
                                        '\n'.join(["'" + ':'.join((v, k)) + "',"
                                                   for (k, v) in items]))
            elif word[0] == 'Label':
                if len(word) > 2:
                    if prefix + word[1] in vr.errors:
                        html += html_error_mark(vr.errors[prefix + word[1]])
                    elif prefix + word[1] in vr.warnings:
                        html += html_warning_mark(vr.warnings[prefix + word[1]])
                html += word[-1] + '\n'
            elif word[0] == 'Separator':
                html += '<hr>'
            elif word[0] == 'Check':
                if len(word) < 5: continue # TJT 2014-08-28: Syntax error!
                js = ''
                if len(word) >= 5:
                    (vn, fn, bf, af) = word[1:5]
                if len(word) >= 6:
                    js = word[5]
                # TJT 2014-08-28: Adding switch here to ignore entire check definition
                # based on some other choice
                skip_this_check = False
                if len(word) >= 7:
                    # matrixdef contains name of choice to switch on
                    switch = word[6]
                    skip_this_check = self.check_choice_switch(switch, choices)
                if not skip_this_check:
                    vn = prefix + vn
                    checked = choices.get(vn)
                    html += html_input(vr, 'checkbox', vn, '', checked,
                                       bf, af, onclick=js) + '\n'
            elif word[0] == 'Radio':
                # TJT 2014-03-19: Removed disabled flag that was on the entire radio
                # definition instead of on individual choices. See below
                if len(word) >= 5:
                    (vn, fn, bf, af) = word[1:5]
                else: continue # TJT 2014-08-28: Syntax error
                vn = prefix + vn
                # TJT 2014-08-28: Adding switch here to ignore entire radio definition
                # based on some other choice
                skip_this_radio = False
                if len(word) >= 6:
                    # matrixdef contains name of choice to switch on
                    switch = word[5]
                    skip_this_radio = self.check_choice_switch(switch, choices)
                # it's nicer to put vrs for radio buttons on the entire
                # collection of inputs, rather than one for each button
                if not skip_this_radio:
                    mark =''
                    if vn in vr.errors:
                        mark = html_error_mark(vr.errors[vn])
                    elif vn in vr.warnings:
                        mark = html_warning_mark(vr.warnings[vn])
                    if vn in vr.infos:
                        mark = html_info_mark(vr.infos[vn])

                    html += bf + mark + '\n'
                    i += 1
                    # TJT 2014-08-28: changing this to "startswith" to enforce syntax
                    while lines[i].strip().startswith('.'):
                        # Reset flags on each item
                        dis, js = '', ''
                        checked = False
                        word = tokenize_def(replace_vars(lines[i], vars))
                        # TJT 2014-05-07 Rearranged this logic (hoping for speed)
                        rval, rfrn, rbef, raft = word[1:5]
                        # Format choice name
                        if choices.get(vn) == rval: # If previously marked, mark as checked again
                            checked = True
                        if len(word) >= 6:
                            js = word[5]
                        if len(word) >= 7: # TJT 2014-03-19: option for disabled radio buttons
                            if word[6]: # If anything here...
                                dis = True
                        html += html_input(vr, 'radio', vn, rval, checked, rbef, raft,
                                           onclick=js, disabled=dis) + '\n'
                        i += 1
                    html += af + '\n'
                else:
                    # TJT 2014-08-28: skipping radio buttons,
                    # so skip the button definitions
                    while lines[i].strip().startswith('.'):
                        i += 1

            elif word[0] in ('Select', 'MultiSelect'):
                multi = (word[0] == 'MultiSelect')
                (vn, fn, bf, af) = word[1:5]

                onfocus, onchange = '', ''
                if len(word) > 5: onfocus = word[5]
                if len(word) > 6: onchange = word[6]

                vn = prefix + vn

                html += bf + '\n'

                fillers=[]

                # TJT 2014-08-26: Moving this out of while loop for efficiency's sake
                fillstrings = {'fillregex':'fill_regex(%(args)s)',
                               'fillnames':'fill_feature_names(%(args)s)',
                               'fillnames2':'fill_feature_names_only_customized(%(args)s)',
                               'fillvalues':'fill_feature_values(%(args)s)',
                               'fillverbpat':'fill_case_patterns(false)',
                               'fillnumbers':'fill_numbers()',
                               'fillcache':'fill_cache(%(args)s)'}
                # look ahead and see if we have an auto-filled drop-down
                i += 1
                while lines[i].strip().startswith('fill'):
                    word = tokenize_def(replace_vars(lines[i], vars))
                    # arguments are labeled like p=pattern, l(literal_feature)=1,
                    # n(nameOnly)=1, c=cat
                    #note: possible cat values are "noun", "verb" or "both"
                    argstring = ','.join(['true' if a in ('n', 'l') else "'%s'" % x
                                          for (a, x) in [w.split('=') for w in word[1:]]])
                    fillers += [fillstrings[word[0]] % {'args':argstring}]
                    i += 1

                # Section variables:
                # SVAL: selected option variable name, e.g. "verb", "subj",
                #     i.e. the variable name of value previously selected
                # VN: variable name, e.g. "verb1_feat1_head"
                # self.f(VN): friendly name, e.g. "The verb", "The subject"
                # OFRN: option friendly name, e.g. "The verb", "The subject"
                # OVAL: option variable name, e.g. "verb", "subj"
                # OHTML: option HTML after, e.g. "the verb", some javascript, etc.

                # Get previously selected item
                # TJT 2014-05-08 always get selected value, even if not using fillers
                sval = choices.get(vn)
                if fillers:
                    fillcmd = "fill('%s', [].concat(%s));" % (vn, ','.join(fillers))
                    html += html_select(vr, vn, multi, fillcmd+onfocus, onchange=onchange) + '\n'
                    # Mark previously selected filled item as selected
                    # This is necessary because the value is not in the deffile
                    if sval:
                        html += html_option(vr, sval, True, self.f(sval), True) + '\n'
                else:
                    # If not using fillers, previously selected value
                    # will be marked during option processing below
                    html += html_select(vr, vn, multi, onchange=onchange) + '\n'
                # Add individual items, if applicable
                while lines[i].strip().startswith('.'):
                    sstrike = False # Reset variable
                    word = tokenize_def(replace_vars(lines[i], vars))
                    # select/multiselect options
                    oval, ofrn, ohtml = word[1:4]
                    # TJT 2014-03-19: add disabled option to allow for always-disabled
                    # If there's anything in this slot, disable option
                    if len(word) >= 5: sstrike = True
                    # Add option and mark "selected" if previously selected
                    html += html_option(vr, oval, (sval == oval), ofrn, strike=sstrike) + '\n'
                    i += 1
                # add empty option
                html += html_option(vr, '', False, '') + '\n'
                html += '</select>'
                html += af + '\n'

            elif word[0] in ('Text', 'TextArea'):
                if len(word) > 6:
                    (vn, fn, bf, af, sz, oc) = word[1:]
                else:
                    (vn, fn, bf, af, sz) = word[1:]
                    oc = ''
                # TJT 2014-08-27: Prepend auto onchange events (instead of assinging)
                if vn == "name":
                    oc = "fill_display_name('"+prefix[:-1]+"');" + oc
                # TJT 2014-08-26: Adding auto check radio button
                # on morphology page affixes
                elif vn == "orth":
                    # Previous line usually empty; find previous non-empty line
                    checker = int(i-1)
                    while lines[checker] == "\n":
                        checker -= 1
                    # If previous non-empty line a radio definition, add check radio
                    # button function to onChange
                    if lines[checker].strip().startswith("."):
                        oc = "check_radio_button('"+prefix[:-1]+"_inflecting', 'yes'); " + oc
                vn = prefix + vn
                value = choices.get(vn)
                html += html_input(vr, word[0].lower(), vn, value, False,
                                   bf, af, sz, onchange=oc) + '\n'
            elif word[0] == ('Hidden'):
                (vn, fn) = word[1:]
                value = choices.get(vn)
                html += html_input(vr, word[0].lower(), vn, value, False,
                                   '', '', 0) + '\n'
            elif word[0] == 'File':
                (vn, fn, bf, af) = word[1:]
                vn = prefix + vn
                value = choices.get(vn)
                html += html_input(vr, word[0].lower(), vn, value, False,
                                   bf, af) + '\n'
            elif word[0] == 'Button':
                (vn, bf, af, oc) = word[1:]
                html += html_input(vr, word[0].lower(), '', vn, False,
                                   bf, af, onclick=oc) + '\n';
            elif word[0] == 'BeginIter':
                iter_orig = word[1]
                (iter_name, iter_var) = word[1].replace('}', '').split('{', 1)
                label = word[2]
                show_hide = 0
                if len(word) > 3:
                    show_hide = int(word[3])
                iter_min = 0
                if len(word) > 4:
                    iter_min = int(word[4])
                    # TJT 2014-08-20: adding option to only do iter based on other choice
                skip_this_iter = False
                if len(word) > 5:
                    # matrixdef contains name of choice to switch on
                    switch = word[5]
                    skip_this_iter = self.check_choice_switch(switch, choices)

                i += 1

                # collect the lines that are between BeginIter and EndIter
                beg = i
                while True:
                    word = tokenize_def(lines[i])
                    if len(word) == 0:
                        pass
                    elif word[0] == 'EndIter' and word[1] == iter_name:
                        break
                    i += 1
                end = i

                # TJT 2014-08-20: if skipping iter, skip this whole section
                if not skip_this_iter:

                    # write out the (invisible) template for the iterator
                    # (this will be copied by JavaScript on the client side when
                    # the user clicks the "Add" button)
                    html += '<div class="iterator" style="display: none" id="' + \
                            prefix + iter_name + '_TEMPLATE">\n'
                    html += html_delbutton(prefix + iter_name + '{' + iter_var + '}')
                    html += '<div class="iterframe">'
                    html += self.defs_to_html(lines[beg:end],
                                              choices, vr,
                                              prefix + iter_orig + '_', vars)
                    html += '</div>\n'
                    html += '</div>\n\n'

                    # write out as many copies of the iterator as called for by
                    # the current choices file OR iter_min copies, whichever is
                    # greater
                    c = 0
                    iter_num = 0;
                    chlist = [x for x in choices.get(prefix + iter_name) if x]
                    while (chlist and c < len(chlist)) or c < iter_min:
                        show_name = "";
                        if c < len(chlist):
                            iter_num = str(chlist[c].iter_num())
                            show_name = chlist[c]["name"]
                        else:
                            iter_num = str(int(iter_num)+1)
                        new_prefix = prefix + iter_name + iter_num + '_'
                        vars[iter_var] = iter_num

                        # new_prefix[:-1] trims the trailing '_'

                        # the show/hide button gets placed before each iterator
                        # as long as it's not a stem/feature/forbid/require/lri iterator
                        if show_hide:
                            #          if new_prefix[:-1].find('feat')==-1 and \
                            #                  new_prefix[:-1].find('stem')==-1 and \
                            #                  new_prefix[:-1].find('require')==-1 and \
                            #                  new_prefix[:-1].find('forbid')==-1 and \
                            #                  new_prefix[:-1].find('lri')==-1:
                            #            html += ''
                            if show_name:
                                name = show_name+" ("+new_prefix[:-1]+")"
                            else:
                                name = new_prefix[:-1]
                            html += '<span id="'+new_prefix[:-1]+'_errors" class="error" '
                            if cookie.get(new_prefix[:-1]+'button','block') != 'none':
                                html += 'style="display: none"'
                            html += '></span>'+'<a id="' + new_prefix[:-1] + 'button" ' + \
                                    'onclick="toggle_display_lex(\'' + \
                                    new_prefix[:-1] + '\',\'' + new_prefix[:-1] + 'button\')">'

                            if cookie.get(new_prefix[:-1]+'button','block') == 'none':
                                html += '&#9658; '+name+'<br /></a>'
                            else:
                                html += '&#9660; '+name+'</a>'
                        if cookie.get(new_prefix[:-1], 'block') == 'block':
                            html += '<div class="iterator" id="' + new_prefix[:-1] + '">\n'
                        else:
                            html += '<div class="iterator" style="display: none" id="' + new_prefix[:-1] + '">\n'
                        html += html_delbutton(new_prefix[:-1])
                        html += '<div class="iterframe">'
                        html += self.defs_to_html(lines[beg:end],
                                                  choices, vr,
                                                  new_prefix, vars)
                        html += '</div>\n'
                        html += '</div>\n'

                        del vars[iter_var]
                        c += 1

                    # write out the "anchor" marking the end of the iterator and
                    # the "Add" button
                    html += '<div class="anchor" id="' + \
                            prefix + iter_name + '_ANCHOR"></div>\n<p>'
                    # add any iterator-nonspecific errors here
                    if prefix + iter_name in vr.errors:
                        html += html_error_mark(vr.errors[prefix + iter_name])
                    elif prefix + iter_name in vr.warnings:
                        html += html_warning_mark(vr.warnings[prefix + iter_name])
                    elif prefix + iter_name in vr.infos:
                        html += html_info_mark(vr.infos[prefix + iter_name])
                    # finally add the button
                    html += '<input type="button" name="" ' + \
                            'value="Add ' + label + '" ' + \
                            'onclick="clone_region(\'' + \
                            prefix + iter_name + '\', \'' + \
                            iter_var + '\','
                    if show_hide:
                        html += 'true'
                    else:
                        html += 'false'
                    html += ')">'

            i += 1

        return html

    def verification(self):
        # Note, In previous parts of this site the html bits are configured outside of the
        # function and pipped in as global variables. I don't like this. So i'm confining variables
        # locally. But I don't want to leave things messy, so I've divided it into sections to keep
        # things more "clean" looking.
        ### Setup ###
        verify_form = cgi.FieldStorage()
        HTML_google_api = "<script src='https://www.google.com/recaptcha/api.js'></script> \n"
        HTML_verify_form_prebody = """
<html>
  <head>
    <title>Grammar Matrix: Session Verification Page</title>
     <script src="https://www.google.com/recaptcha/api.js" async defer></script>
     <script>
       function onSubmit(token) {
         document.getElementById("verify-form").submit();
       }
     </script>
  </head>
"""
        HTML_verify_form_body = """
<body>
	We were unable to detect a valid session for you. In order to create a new session,<br>
	please use the verify button below to confirm you are not a bot. Once this is done you will be<br>
	redirected to the main page where you can begin using the grammar matrix.<br><br>
</body>
"""
        HTML_verify_form_postbody = """
      <form id='verify-form' action="matrix.cgi" method="POST">
      <button class="g-recaptcha" data-sitekey="6LfEeisUAAAAAGdbbNlfjxKjkRxcSWhSovyq9oik" data-callback='onSubmit'>Verify</button>
      <br/>
    </form>
</html>


   """

        ### Execution ###
        print HTTP_header + '\n'
        print HTML_pretitle
        print HTML_verify_form_prebody
        print HTML_verify_form_body
        print HTML_verify_form_postbody
        print HTML_postbody

    # Create and print the matrix subpage for the specified section
    # based on the arguments, which are the name of the section and
    # a cookie that determines where to look for the choices file
    def sub_page(self, section, cookie, vr):
        print HTTP_header + '\n'
        print HTML_pretitle
        if section == 'lexicon':
            print "<script type='text/javascript' src='web/draw.js'></script>"

        choices_file = 'sessions/' + cookie + '/choices'
        choices = ChoicesFile(choices_file)


        section_begin = -1
        section_end = -1
        section_friendly = ''


        i = 0
        while i < len(self.def_lines):
            word = tokenize_def(self.def_lines[i])
            if len(word) == 0:
                pass
            elif word[0] == 'Section':
                if section_begin != -1:
                    section_end = i
                    break
                if word[1] == section:
                    section_begin = i + 1
                    section_friendly = word[2]
                cur_sec = word[1]
                cur_sec_friendly = word[2]
                cur_sec_begin = i + 1
            i += 1

        if section_begin != -1:
            if section_end == -1:
                section_end = i
            print '<title>' + section_friendly + '</title>'
            print HTML_posttitle % \
                  (js_array4(choices.features()),
                   js_array([c for c in choices.patterns() if not c[2]]),
                   js_array([n for n in choices.numbers()]))

            if section == 'sentential-negation':
                print HTML_prebody_sn
            else:
                print HTML_prebody

            print '<h2 style="display:inline">' + section_friendly + '</h2>'
            doclink = '<a href="http://moin.delph-in.net/MatrixDoc/' + \
                      self.doclinks[section] + '" target="matrixdoc">documentation</a>'
            print '<span class="tt">['+doclink+']</span><br />'


            print '<div id="navmenu"><br />'
            # pass through the definition file once, augmenting the list of validation
            # results with section names so that we can put red asterisks on the links
            # to the assocated sub-pages on the nav menu.
            prefix = ''
            sec_links = []
            n = -1
            printed = False
            for l in self.def_lines:
                word = tokenize_def(l)
                cur_sec = ''
                if len(word) < 2 or word[0][0] == '#':
                    pass
                elif len(word) == 4 and word[3] == '0':
                    # don't print links to sections that are marked 0
                    pass
                elif word[0] == 'Section':
                    printed = False
                    cur_sec = word[1]
                    # disable the link if this is the page we're on
                    if cur_sec == section:
                        sec_links.append('</span><span class="navlinks">'+self.sections[cur_sec]+'</span>')
                    else:
                        sec_links.append('</span><a class="navlinks" href="#" onclick="submit_go(\''+cur_sec+'\')">'+self.sections[cur_sec]+'</a>')
                    n+=1
                elif word[0] == 'BeginIter':
                    if prefix:
                        prefix += '_'
                    prefix += re.sub('\\{.*\\}', '[0-9]+', word[1])
                elif word[0] == 'EndIter':
                    prefix = re.sub('_?' + word[1] + '[^_]*$', '', prefix)
                elif not (word[0] == 'Label' and len(word) < 3):
                    pat = '^' + prefix
                    if prefix:
                        pat += '_'
                    pat += word[1] + '$'
                    if not printed:
                        for k in vr.errors.keys():
                            if re.search(pat, k):
                                sec_links[n] = '*'+sec_links[n]
                                printed = True
                                break
                    if not printed:
                        for k in vr.warnings.keys():
                            if re.search(pat, k):
                                sec_links[n] = '?'+sec_links[n]
                                printed = True
                                break

            print '<a href="." onclick="submit_main()" class="navleft">Main page</a><br />'
            print '<hr />'
            for l in sec_links:
                print '<span style="color:#ff0000;" class="navleft">'+l+'<br />'

            print '<hr />'
            print '<a href="' + choices_file + '" class="navleft">Choices file</a><br /><div class="navleft" style="margin-bottom:0;padding-bottom:0">(right-click to download)</div>'
            print '<a href="#stay" onclick="document.forms[0].submit()" class="navleft">Save &amp; stay</a><br />'
            # TJT 2014-05-28: Not sure why the following doesn't work -- need to do more investigation
            #print '<a href="?subpage=%s" onclick="document.forms[0].submit()" class="navleft">Save &amp; stay</a><br />' % section
            print '<a href="#clear" onclick="clear_form()" class="navleft">Clear form</a><br />'

            ## if there are errors, then we print the links in red and
            ## unclickable
            if not vr.has_errors() == 0:
                print '<span class="navleft">Create grammar:'
                print html_info_mark(
                    ValidationMessage('','Resolve validation errors to enable '+
                                      'grammar customization.',''))
                print '</span><br />'
                print '<span class="navleft" style="padding-left:15px">tgz</span>, <span class="navleft">zip</span>'
            else:
                print '<span class="navleft">Create grammar:</span><br />'
                print '<a href="#" onclick="nav_customize(\'tgz\')" class="navleft" style="padding-left:15px">tgz</a>, <a href="#customize" onclick="nav_customize(\'zip\')" class="navleft">zip</a>'
            print '</div>'


            print '<div id="form_holder">'
            print HTML_preform
            print html_input(vr, 'hidden', 'section', section, False, '', '\n')
            print html_input(vr, 'hidden', 'subpage', section, False, '', '\n')
            print self.defs_to_html(self.def_lines[section_begin:section_end],
                                    choices, vr,
                                    '', {})

        # these buttons are now in the navmenu
        #    print html_input(vr, 'button', '', 'Submit', False, '<p>', '', onclick='submit_main()')
        #    print html_input(vr, 'submit', '', 'Save', False)
        #    print html_input(vr, 'button', '', 'Clear', False, '', '</p>', '',
        #                     'clear_form()')

        print HTML_postform
        print '</div>'
        print HTML_postbody


    # Create and print the "download your matrix here" page for the
    # customized matrix in the directory specified by session_path
    def custom_page(self, session_path, grammar_path, arch_type):
        print HTTP_header + '\n'
        print HTML_pretitle
        print '<title>Matrix Customized</title>'
        # we don't want the contents of the archive to be something like
        # sessions/7149/..., so we remove session_path from grammar_path
        grammar_dir = grammar_path.replace(session_path, '').lstrip('/')
        if arch_type == 'tgz':
            arch_file = grammar_dir + '.tar.gz'
        else:
            arch_file = grammar_dir + '.zip'
        cwd = os.getcwd()
        os.chdir(session_path)
        if arch_type == 'tgz':
            make_tgz(grammar_dir)
        else:
            make_zip(grammar_dir)
        os.chdir(cwd)
        print HTML_customprebody % (os.path.join(session_path, arch_file))
        print HTML_postbody

    # Generate and print sample sentences from the customized grammar
    def sentences_page(self, session_path, grammar_dir, session):
        print HTTP_header + '\n'
        print HTML_pretitle
        print '<title>Matrix Sample Sentences</title>'
        print HTML_posttitle
        delphin_dir = os.path.join(os.getcwd(), 'delphin')
        sentences = generate.get_sentences(grammar_dir, delphin_dir, session)
        print HTML_sentencesprebody
        for i in range(len(sentences)):
            long = False
            print "<b>" + sentences[i][0][0][4:]+"</b> " + sentences[i][0][2] + ", with predication: " + ", ".join(sentences[i][0][1].values()) +"<br>"
            if len(sentences[i][1]) > 0 and sentences[i][1][0] == '#EDGE-ERROR#':
                print 'This grammar combined with this input semantics results in too large of a seach space<br>'
            elif len(sentences[i][1]) > 0 and sentences[i][1][0] == '#NO-SENTENCES#':
                print 'This combination of verb, pattern, and feature specification did not result in any generated sentences with the nouns that the system chose.<br>'
                print HTML_preform
                print '<input type="hidden" name="verbpred" value="%s">' % sentences[i][0][1]
                print '<input type="hidden" name="template" value="%s">' % sentences[i][0][3]
                print '<input type="hidden" name="grammar" value="%s">' % grammar_dir
                print '<input type="submit" name="" value="Try this verb and pattern with all possible nouns">'
                print HTML_postform
            else:
                for j in range(len(sentences[i][1])):
                    if j == 10:
                        print '<div id="%s_extra" style=display:none;>' % (i+1)
                        long = True
                    print '<div onclick=toggle_visibility(["%s_%s_parsemrs"])>%s. %s</div>' % (i+1,j+1,j+1,sentences[i][1][j])
                    print '<div id="%s_%s_parsemrs" style=display:none;>' % (i+1,j+1)
                    print '&nbsp&nbsp Parse tree:<br>' + sentences[i][2][j]
                    print '&nbsp&nbsp MRS:<br>' + sentences[i][3][j]
                    print '</div>'
                if long:
                    print '</div>'
                    print '<div id="%s_dots" style=display:block;>...</div>' % (i+1)
                    print '<input type="button" id="%s_show" value="Show Remainder" onclick=toggle_visibility(["%s_extra","%s_dots","%s_show","%s_hide"]) style=display:block;>' % (i+1,i+1,i+1,i+1,i+1)
                    print '<input type="button" id="%s_hide" value="Hide Remainder" onclick=toggle_visibility(["%s_extra","%s_dots","%s_show","%s_hide"]) style=display:none;>' % (i+1,i+1,i+1,i+1,i+1)

                print '<br>'
                print HTML_preform
                print '<input type="hidden" name="verbpred" value="%s">' % sentences[i][0][1]
                print '<input type="hidden" name="template" value="%s">' % sentences[i][0][3]
                print '<input type="hidden" name="grammar" value="%s">' % grammar_dir
                print '<input type="submit" name="" value="More sentences with this verb and pattern">'
                print HTML_postform
            print '<br>'
        print HTML_sentencespostbody
        print HTML_postbody

    # Display page with additional sentences
    def more_sentences_page(self, session_path, grammar_dir, verbpred, template_file, session):
        print HTTP_header + '\n'
        print HTML_pretitle
        print '<title>More Sentences</title>'
        print HTML_sentencesprebody
        delphin_dir = os.path.join(os.getcwd(), 'delphin')
        sentences,trees,mrss = generate.get_additional_sentences(grammar_dir,
                                                                 delphin_dir,
                                                                 verbpred,
                                                                 template_file,
                                                                 session)
        if len(sentences) > 0:
            if sentences[0] == "#EDGE-ERROR#":
                print 'This grammar combined with this input semantics results in too large of a seach space<br>'
            if sentences[0] == "#NO-SENTENCES#":
                print 'This combination of verb, pattern, and feature specification did not result in any generated sentences.<br>'
            else:
                for j in range(len(sentences)):
                    #print str(j+1) + '. <span title="' + trees[j] + '">' + sentences[j] + "</span><br>"
                    print '<div onclick=toggle_visibility(["%s_parsemrs"])>%s. %s</div>' % (j+1,j+1,sentences[j])
                    print '<div id="%s_parsemrs" style=display:none;>' % (j+1)
                    print '&nbsp&nbsp Parse tree:<br>' + trees[j]
                    print '&nbsp&nbsp MRS:<br>' + mrss[j]
                    print '</div>'
        print '<br><input type="button" name="" value="Back to sentences" onclick="history.go(-1)">'
        print HTML_sentencespostbody
        print HTML_postbody

    # Display errors and warnings that occurred during customization
    def error_page(self, vr):
        print HTTP_header + '\n'
        print HTML_pretitle
        print '<title>Matrix Customization Errors</title>'
        print HTML_prebody

        if vr.has_errors():
            print '<h2>Errors</h2>'
            print '<dl>'
            for k in vr.errors:
                print '<dt><b>' + k + ':</b></dt>'
                print '<dd>' + vr.errors[k].message + '</dd>'
            print '</dl>'

        if vr.has_warnings():
            print '<h2>Warnings</h2>'
            print '<dl>'
            for k in vr.warnings:
                print '<dt><b>' + k + ':</b></dt>'
                print '<dd>' + vr.warnings[k].message + '</dd>'
            print '</dl>'

        print HTML_postbody


    # Inform the user that cookies must be enabled
    def cookie_error_page(self):
        print HTTP_header + '\n'
        print HTML_pretitle
        print '<title>Cookies Required</title>'
        print HTML_prebody

        print '<div style="position:absolute; top:45%; width:100%">\n' + \
              '<p style="color:red; text-align:center; font-size:16pt">' + \
              'Cookies must be enabled for this site in your browser in order ' + \
              'to fill out the questionnaire.</p>\n'
        print '<p style="text-align:center; font-size:16pt">'
        print 'If cookies are enabled, try reloading an '
        print '<a href="matrix.cgi?choices=empty">empty questionnaire</a>. '
        print 'Note that any existing changes will be lost.</p>'
        print '</div>'

        print HTML_postbody


    # Based on a section of a matrix definition file in lines, save the
    # values from choices into the file handle f.  The section in lines
    # need not correspond to a whole named section (e.g. "Language"), but
    # can be any part of the file not containing a section line.
    def save_choices_section(self, lines, f, choices,
                             iter_level = 0, prefix = ''):
        already_saved = {}  # don't save a variable more than once
        i = 0
        while i < len(lines):
            word = tokenize_def(lines[i])
            if len(word) == 0:
                pass
            # TJT 2014-5-27: changing this from list to tuple
            elif word[0] in ('Check', 'Text', 'TextArea',
                             'Radio', 'Select', 'MultiSelect', 'File','Hidden'):
                vn = word[1]
                if prefix + vn not in already_saved:
                    already_saved[prefix + vn] = True
                    val = ''
                    if choices.get(prefix + vn):
                        val = choices.get(prefix + vn)
                        if word[0] == 'TextArea':
                            val = '\\n'.join(val.splitlines())
                    if vn and val:
                        f.write('  '*iter_level) # TJT 2014-09-01: Changing this to one write from loop
                        f.write(prefix + vn + '=' + val + '\n')
            elif word[0] == 'BeginIter':
                (iter_name, iter_var) = word[1].replace('}', '').split('{', 1)
                i += 1
                beg = i
                while True:
                    word = tokenize_def(lines[i])
                    if len(word) == 0:
                        pass
                    elif word[0] == 'EndIter' and word[1] == iter_name:
                        break
                    i += 1
                end = i

                for var in choices.get(prefix + iter_name):
                    self.save_choices_section(lines[beg:end], f, choices,
                                              iter_level = iter_level + 1,
                                              prefix =
                                              prefix + iter_name + \
                                              str(var.iter_num()) + '_')

            i += 1


    # Read the choices_file, stripping out the section associated with
    # the 'section' member of form_data, and replacing it with all the
    # values in form_data.  Use self.def_file to keep the choices file
    # in order.
    def save_choices(self, form_data, choices_file):
        # The section isn't really a form field, but save it for later
        # section is page user is leaving (or clicking "save and stay" on)
        section = form_data['section'].value

        ## New choices vs Old choices
        # old_choices is saved to pages other than "section" variable above
        # new_choices is saved to the "section" variable above's page

        # Copy the form_data into a choices object
        new_choices = ChoicesFile('')
        for k in form_data.keys():
            if k:
                # on sentential negation page, some choices are hidden in
                # more than one place, so the FieldStorage object at [k] can
                # be a list, but in these cases only one item on the list
                # should ever have a value
                if type(form_data[k]) == list:
                    for l in form_data[k]:
                        if l.value:
                            new_choices[k] = l.value
                else:
                    new_choices[k] = form_data[k].value

        # Read the current choices file (if any) into old_choices
        old_choices = ChoicesFile(choices_file)

        # Keep track of features
        if section in ('lexicon', 'morphology'): feats_to_add = defaultdict(list)

        # TJT: 2014-08-26: If optionally copula complement,
        # add zero rules to choices
        if section == 'lexicon':
            for adj in new_choices.get('adj', []): # check NEW values
                if adj.get('predcop') == "opt":
                    atype = get_name(adj)
                    pc_name = "%s_opt_cop" % atype
                    # Skip if already added
                    if not any(pc.get('name','') == pc_name
                               for pc in old_choices['adj-pc']):
                        # TODO: make this a function
                        switching_pc = "adj-pc%d" % (old_choices['adj-pc'].next_iter_num()
                                                     if old_choices['adj-pc'] else 1)
                        # Set up position class
                        old_choices[switching_pc+"_name"] = pc_name
                        old_choices[switching_pc+"_obligatory"] = "on"
                        old_choices[switching_pc+"_inputs"] = atype
                        # Set up new position class as a "switching" pc
                        old_choices[switching_pc+'_switching'] = "on"
                        # Define lexical rule types
                        aToA = switching_pc+'_lrt1'
                        aToV = switching_pc+'_lrt2'
                        # Write adjective to adjective rule
                        old_choices[aToA+"_name"] = "%s_cop_comp" % atype
                        old_choices[aToA+"_predcop"] = "on"
                        old_choices[aToA+"_mod"] = "pred"
                        # Write adjective to verb rule
                        old_choices[aToV+"_name"] = "%s_stative_pred" % atype
                        #old_choices[aToV+"_predcop"] = "off" # Unchecked is off
                        old_choices[aToV+"_mod"] = "pred"


                        # TJT: 2014-08-26: If adjective agrees only with one argument,
                        # add zero rules to choices
                        #if section == 'lexicon': # already in lexicon
            # Check lexicon for argument agreement
            for adj in new_choices.get('adj',[]): # check NEW values
                for feat in adj.get('feat',[]):
                    if feat.get('head','') in ('subj','mod'):
                        atype = get_name(adj)
                        pc_name = "%s_argument_agreement" % atype
                        # Skip if already added
                        if not any(pc.get('name','') == pc_name for pc in old_choices['adj-pc']):
                            feats_to_add[atype].append(feat)

        elif section == 'morphology':
            # Check morphology for argument agreement
            for adj_pc in new_choices.get('adj-pc',[]): # check NEW values
                for lrt in adj_pc.get('lrt',[]):
                    for feat in lrt.get('feat',[]):
                        if feat.get('head','') in ('subj','mod'):
                            apc = adj_pc.full_key
                            pc_name = "%s_argument_agreement" % apc
                            # Skip if already added
                            if not any(pc.get('name','') == pc_name for pc in old_choices['adj-pc']):
                                feats_to_add[apc].append(feat)

        if section in ('lexicon', 'morphology'):
            # With features collected, add them to choices dict
            target_page_choices = old_choices if section == "lexicon" else new_choices
            for adj in feats_to_add:
                # Add zero rules
                argument_agreement_pc = "adj-pc%d" % (old_choices['adj-pc'].next_iter_num()
                                                      if old_choices['adj-pc'] else 1)
                # Set up position class
                target_page_choices[argument_agreement_pc+'_name'] = "%s_argument_agreement" % adj
                target_page_choices[argument_agreement_pc+'_obligatory'] = 'on'
                target_page_choices[argument_agreement_pc+'_inputs'] = adj
                # Set up new position class as a "switching" pc
                target_page_choices[argument_agreement_pc+'_switching'] = 'on'
                # Define lexical rule types
                subj_only = argument_agreement_pc+'_lrt1'
                mod_only = argument_agreement_pc+'_lrt2'
                # Write subject agreement rule
                target_page_choices[subj_only+'_name'] = "%s_subj_agr" % adj
                target_page_choices[subj_only+'_mod'] = 'pred'
                # Write modificand agreement rule
                target_page_choices[mod_only+"_name"] = "%s_mod_agr" % adj
                target_page_choices[mod_only+"_mod"] = "attr"
                # Add features from lexicon page to morphology page
                feat_count = 1
                for feat in feats_to_add[adj]:
                    head = feat.get('head','').lower()
                    if head in ('subj', 'mod'):
                        if head == 'subj':
                            # Copy subject agreement features
                            feature_vn = subj_only+"_feat%d" % feat_count
                        elif head == 'mod':
                            # Copy object agreement features
                            feature_vn = mod_only+"_feat%d" % feat_count
                        target_page_choices[feature_vn+'_name'] = feat.get('name')
                        target_page_choices[feature_vn+'_value'] = feat.get('value')
                        # Adjectives' MOD, XARG, and SUBJ identified
                        # so just agree with the XARG
                        target_page_choices[feature_vn+'_head'] = 'xarg'
                        # Delete this feature from current page
                        new_choices.delete(feat.full_key+'_name')
                        new_choices.delete(feat.full_key+'_value')
                        new_choices.delete(feat.full_key+'_head', prune=True)
                        feat_count += 1

        # if neg-aux=on exists, create side-effect in lexicon.
        if section == 'sentential-negation' \
                and ('neg-aux' in form_data.keys() \
                             or ('bineg-type' in form_data.keys() \
                                         and form_data['bineg-type'].value =='infl-head')):
            # see if we're already storing an index number
            if 'neg-aux-index' in old_choices.keys():
                # we have an index for a neg-aux, see if it's still around
                if not old_choices['aux%s' % old_choices['neg-aux-index']]:
                    # it's not so we make a new neg-aux and store the index
                    old_choices, neg_aux_index = self.create_neg_aux_choices(old_choices)
                    new_choices["neg-aux-index"] = str(neg_aux_index) if neg_aux_index > 0 else str(1)
            else: #we don't have any neg aux index stored, so make a new one
                old_choices, neg_aux_index = self.create_neg_aux_choices(old_choices,form_data)
                new_choices["neg-aux-index"] = str(neg_aux_index) if neg_aux_index > 0 else str(1)

        # create a zero-neg lri in choices
        if section == 'sentential-negation' and 'neg-exp' in form_data \
                and form_data['neg-exp'].value == '0' \
                and 'vpc-0-neg' in form_data.keys():
            if form_data['vpc-0-neg'].value != "":
                # infl-neg should be on for zero-neg to work
                new_choices['infl-neg'] = 'on'
                old_choices, new_choices = self.create_infl_neg_choices(old_choices, new_choices)

        # add FORM subtype for neg1b-neg2b analysis
        # also add it for infl-head neg analysis
        if section == 'sentential-negation':
            keys = form_data.keys()
            if 'neg1b-neg2b' in keys or \
                    ('neg1-type' in keys and 'neg2-type' in keys and form_data['neg1-type'].value == 'fh' and form_data['neg2-type'].value == 'b') or \
                    ('neg1-type' in keys and 'neg2-type' in keys and form_data['neg2-type'].value == 'fh' and form_data['neg1-type'].value == 'b'):
                next_n = old_choices['nf-subform'].next_iter_num() if 'nf-subform' in old_choices else 1
                found_negform = False
                if next_n > 1:
                    nfss = old_choices.get('nf-subform')
                    for nfs in nfss:
                        if nfs['name'] == 'negform':
                            found_negform = True
                if not found_negform:
                    old_choices['nf-subform%d_name' % next_n ] = 'negform'

        # Now pass through the def file, writing out either the old choices
        # for each section or, for the section we're saving, the new choices
        f = open(choices_file, 'w')
        f.write('\n') # blank line in case an editor inserts a BOM
        f.write('version=' + str(old_choices.current_version()) + '\n\n')

        cur_sec = ''
        cur_sec_begin = 0
        i = 0
        while i < len(self.def_lines):
            word = tokenize_def(self.def_lines[i])
            if len(word) == 0:
                pass
            elif word[0] == 'Section':
                if cur_sec:
                    self.save_choices_section(self.def_lines[cur_sec_begin:i], f, choices)
                    f.write('\n')
                cur_sec = word[1]
                cur_sec_begin = i + 1
                f.write('section=' + cur_sec + '\n')
                if cur_sec == section:
                    choices = new_choices
                else:
                    choices = old_choices
            i += 1
        # Make sure to save the last section
        if cur_sec_begin:
            self.save_choices_section(self.def_lines[cur_sec_begin:i], f, choices)

        f.close()

    def create_neg_aux_choices(self, choices,form_data):
        '''this is a side effect of the existence of neg-aux
        in the form data, it puts some lines pertaining to a neg-aux
        lexical item into the choices file object unless they are
        already there. returns a ChoicesFile instance, and an int
        which is the index number of the created neg-aux'''

        # get the next aux number
        next_n = choices['aux'].next_iter_num() if 'aux' in choices else 1

        # create a new aux with that number
        choices['aux%d_name' % next_n] = 'neg'

        # copy that to nli for adding further information
        nli = choices['aux'].get_last()
        nli['sem']='add-pred'
        nli['stem1_pred'] = 'neg_rel'

        if 'bineg-type' in form_data.keys() and \
                        form_data['bineg-type'].value =='infl-head':
            nli['compfeature1_name']='form'
            nli['compfeature1_value']='negform'

        # if auxiliaries are off, turn them on
        choices['has-aux'] = 'yes'
        return choices, next_n

    def create_infl_neg_choices(self, old_choices, new_choices):
        vpc = new_choices['vpc-0-neg']
        lrt = ''
        if vpc == 'create':
            next_n = old_choices['verb-pc'].next_iter_num() if old_choices['verb-pc'] else 1
            old_choices['verb-pc%d_name' % next_n] = 'negpc'
            vpc = old_choices['verb-pc'].get_last()
            vpc['lrt1_name'] = 'neg'
            lrt = old_choices['verb-pc'].get_last()['lrt'].get_last()
            new_choices['vpc-0-neg'] = 'verb-pc'+str(next_n)

        else:
            next_n = old_choices[vpc]['lrt'].next_iter_num() if old_choices[vpc]['lrt'] else 1
            # create new lrt in this position class
            old_choices[vpc]['lrt%d_name' % next_n] = 'neg'
            # add some features for negation and empty PHON
            lrt = old_choices[vpc]['lrt'].get_last()

        lrt['feat1_name']= 'negation'
        lrt['feat1_value'] = 'plus'
        lrt['feat1_head'] = 'verb'
        lrt['lri1_inflecting'] = 'no'
        return old_choices, new_choices

    def choices_error_page(self, choices_file, exc=None):
        print HTTP_header + '\n'
        print HTML_pretitle
        print '<title>Invalid Choices File</title>'
        print HTML_posttitle % ('', '', '')
        print HTML_toggle_visible_js
        print HTML_prebody

        print '<div style="position:absolute; top:15%; width:60%">\n' + \
              '<p style="color:red; text-align:center; font-size:12pt">' + \
              'The provided choices file is invalid. If you have edited the ' + \
              'file by hand, please review the changes you made to make sure ' + \
              'they follow the choices file file format. If you did not make ' + \
              'any manual changes, please email the choices file to the Matrix ' + \
              'developers. You may download the choices file to try and fix ' + \
              'any errors.</p>\n'

        print '<p style="text-align:center"><a href="' + choices_file + '">' + \
              'View Choices File</a> (right-click to download)</p>'

        print '<p style="text-align:center">In most cases, you can go back ' + \
              'in your browser and fix the problems, but if not you may ' + \
              '<a href="matrix.cgi?choices=empty">reload an empty ' + \
              'questionnaire</a> (this will erase your changes, so be sure to ' + \
              'save your choices (above) first).'
        exception_html(exc)
        print HTML_postbody

    def customize_error_page(self, choices_file, exc=None):
        print HTTP_header + '\n'
        print HTML_pretitle
        print '<title>Problem Customizing Grammar</title>'
        print HTML_posttitle % ('', '', '')
        print HTML_toggle_visible_js
        print HTML_prebody

        print '<div style="position:absolute; top:15%; width:60%">\n' + \
              '<p style="color:red; text-align:center; font-size:12pt">' + \
              'The Grammar Matrix Customization System was unable to create ' + \
              'a grammar with the provided choices file. You may go back in ' + \
              'your browser to try and fix the problem, or if you think ' + \
              'there is a bug in the system you may email the choices file ' + \
              'to the developers</p>\n'

        print '<p style="text-align:center"><a href="' + choices_file + '">' + \
              'View Choices File</a> (right-click to download)</p>'

        print '<p style="text-align:center">In most cases, you can go back ' + \
              'in your browser and fix the problems, but if not you may ' + \
              '<a href="matrix.cgi?choices=empty">reload an empty ' + \
              'questionnaire</a> (this will erase your changes, so be sure to ' + \
              'save your choices (above) first).'
        exception_html(exc)
        print HTML_postbody

def exception_html(exc):
    if exc and exc != (None, None, None):
        print '<p style="text-align:center">You may also wish to ' + \
              '<a href="#" onclick="toggle_visible(\'error\');">' + \
              'see the Python error</a> ' + \
              '(note: it is very technical, and possibly not useful).</p>'
        print "<div id=\"error\" style=\"display:none\">"
        cgitb.handler(exc)
        print "</div>"<|MERGE_RESOLUTION|>--- conflicted
+++ resolved
@@ -536,71 +536,6 @@
 # on the contents, to produce HTML pages and save choices files.
 
 class MatrixDefFile:
-<<<<<<< HEAD
-  # links between names and friendly names for
-  # use in links on html navigation menu
-  sections = { 'general':'General Information',
-  'word-order':'Word Order', 'number':'Number',
-  'person':'Person', 'gender':'Gender', 'case':'Case',
-  'direct-inverse':'Direct-inverse', 'tense-aspect-mood':'Tense, Aspect and Mood',
-  'other-features':'Other Features', 'sentential-negation':'Sentential Negation',
-  'coordination':'Coordination', 'matrix-yes-no':'Matrix Yes/No Questions',
-  'info-str':'Information Structure',
-  'arg-opt':'Argument Optionality', 'lexicon':'Lexicon',
-  'morphology':'Morphology','toolbox-import':'Toolbox Import',
-  'test-sentences':'Test Sentences','gen-options':'TbG Options',
-  'ToolboxLexicon':'Toolbox Lexicon','adnom-poss':'Adnominal Possession' }
-
-  # used to link section names to their documentation
-  # page name in the delph-in wiki
-  doclinks = { 'general':'GeneralInfo',
-  'word-order':'WordOrder', 'number':'Number',
-  'person':'Person', 'gender':'Gender', 'case':'Case',
-  'direct-inverse':'DirectInverse', 'tense-aspect-mood':'TenseAspectMood',
-  'other-features':'OtherFeatures', 'sentential-negation':'SententialNegation',
-  'coordination':'Coordination', 'matrix-yes-no':'YesNoQ',
-  'info-str':'InformationStructure',
-  'arg-opt':'ArgumentOptionality', 'lexicon':'Lexicon',
-  'morphology':'Morphology','toolbox-import':'ImportToolboxLexicon',
-  'test-sentences':'TestSentences','gen-options':'TestByGeneration',
-  'ToolboxLexicon':'ImportToolboxLexicon','adnom-poss':'AdnominalPossession'}
-  def_file = ''
-  v2f = {}
-  f2v = {}
-
-  def __init__(self, def_file):
-    self.def_file = def_file
-    f = open(self.def_file)
-    self.def_lines = merge_quoted_strings(f.readlines())
-    f.close()
-    self.make_name_map()
-
-  ######################################################################
-  # Variable/friendly name mapping
-
-  # initialize the v2f and f2v dicts
-  def make_name_map(self):
-    for l in self.def_lines:
-      l = l.strip()
-      if len(l):
-        w = tokenize_def(l)
-        if len(w) >= 3:
-          ty = w[0]
-          vn = w[1]
-          fn = w[2]
-          if ty in ('Text', 'TextArea', 'Check', 'Radio',
-                    'Select', 'MultiSelect', '.'):
-            self.v2f[vn] = fn
-            self.f2v[fn] = vn
-
-  # return the friendly name for a variable, or the variable if none
-  # is defined
-  def f(self, v):
-    if v in self.v2f:
-      return self.v2f[v]
-    else:
-      return v
-=======
     # links between names and friendly names for
     # use in links on html navigation menu
     sections = { 'general':'General Information',
@@ -613,8 +548,7 @@
                  'arg-opt':'Argument Optionality', 'lexicon':'Lexicon',
                  'morphology':'Morphology','toolbox-import':'Toolbox Import',
                  'test-sentences':'Test Sentences','gen-options':'TbG Options',
-                 'ToolboxLexicon':'Toolbox Lexicon'}
-
+                 'ToolboxLexicon':'Toolbox Lexicon','adnom-poss':'Adnominal Possession'}
     # used to link section names to their documentation
     # page name in the delph-in wiki
     doclinks = { 'general':'GeneralInfo',
@@ -627,7 +561,7 @@
                  'arg-opt':'ArgumentOptionality', 'lexicon':'Lexicon',
                  'morphology':'Morphology','toolbox-import':'ImportToolboxLexicon',
                  'test-sentences':'TestSentences','gen-options':'TestByGeneration',
-                 'ToolboxLexicon':'ImportToolboxLexicon'}
+                 'ToolboxLexicon':'ImportToolboxLexicon','adnom-poss':'AdnominalPossession'}
     def_file = ''
     v2f = {}
     f2v = {}
@@ -664,7 +598,6 @@
             return self.v2f[v]
         else:
             return v
->>>>>>> 99e742d3
 
     # return the variable for a friendly name, or the friendly name if
     # none is defined
