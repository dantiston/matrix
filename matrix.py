4#!/usr/bin/python
import sys
import os
import getopt
import subprocess

### matrix.py
### A general-purpose script for running Matrix code.
### The intention of this script is to define options, commands, and
### arguments for running Matrix code, validates the user's input, and
### offers helpful messages for improper input, missing files, etc. It
### should not have a general try-except wrapper unless it re-raises
### the errors (otherwise they will be hidden from the user). Further,
### if possible it should check to make sure the developer is following
### best-practices for Matrix development (e.g. running regression tests
### and checking in code before vivifying, etc.).

# NOTE TO DEVELOPERS
# Because we are unsure of the Python version being used (and some systems
# we rely on use 2.4), this module should check the version and fail
# gracefully if it's less than our 'officially supported' version (currently
# this is 2.5). In order to fail gracefully, this script must not have any
# syntax from later Python versions (otherwise it will throw a SyntaxError
# before it does anything).

def main():
  # The force flag is used to skip checks in some commands
  force = False
  # Cheap fails to parse if there are no morphological rules. This
  # hack adds a blank rule (can cause spinning on generation!)
  cheaphack = False
  # show_warnings, if True, allows printing of warnings from validation
  show_warnings = False

  # Extract the options and arguments, act on the options, and validate
  # the commands.
  try:
    opts, args = getopt.getopt(sys.argv[1:], 'C:Fhw',
                               ['customizationroot=', 'CUSTOMIZATIONROOT=',
                                'force', 'help', 'warning', 'cheap-hack'])
  except getopt.GetoptError, err:
    print str(err)
    usage()
  for o, a in opts:
    if o in ('-C', '--customizationroot', '--CUSTOMIZATIONROOT'):
      os.environ['CUSTOMIZATIONROOT'] = os.path.abspath(a)
    elif o in ('-F', '--force'):
      force = True
    elif o in ('-h', '--help'):
      cmd = 'all'
      if len(args) > 0:
        cmd = args[0]
      usage(command=cmd, exitcode=0)
    elif o in ('-w', '--warning'):
      show_warnings = True
    elif o == '--cheap-hack':
      cheaphack = True

  # if CUSTOMIZATIONROOT is not set externally or through an option, try
  # to find an appropriate default directory
  ensure_customization_root_set()
  # make sure the argument have the correct number of parameters
  validate_args(args)

  if args[0] in ('c', 'customize'):
    dest = None
    if len(args) > 2:
      dest = args[2]
    customize_grammar(args[1], destination=dest, cheaphack=cheaphack)

  elif args[0] in ('cf', 'customize-and-flop'):
    dest = None
    if len(args) > 2:
      dest = args[2]
    customize_grammar(args[1], destination=dest,
                      flop=True, cheaphack=cheaphack)

  elif args[0] in ('v', 'validate'):
    choices_file = args[1]
    if os.path.isdir(choices_file):
      choices_file = os.path.join(choices_file, 'choices')
    if not os.path.exists(choices_file):
      sys.exit("Error: Choices file not found at " + choices_file)
    import gmcs.validate
    v = gmcs.validate.validate_choices(choices_file)
    for x in v.errors:
      print x
      print '  ', v.errors[x].message
    if show_warnings:
      for x in v.warnings:
        print x
        print '  ', v.warnings[x].message
    # If there are errors, exit with a return code of 1, otherwise 0
    sys.exit(len(v.errors) > 0)

  elif args[0] in ('u', 'unit-test'):
    run_unit_tests()

  elif args[0] in ('r', 'regression-test'):
    cmd = os.path.join(os.environ['CUSTOMIZATIONROOT'],
                       'regression_tests/run_regression_tests.sh')
    lgnames = get_regression_tests(args[1:])
    if lgnames is None:
        sys.exit('No regression tests found for %s' % str(args[1:]))
    #Using subprocess makes it difficult to kill the process
    # (e.g. with Ctrl-C), so we need to handle KeyboardInterrupts
    # (or alternatively use a os.exec* function)
    try:
      p = subprocess.Popen([cmd] + lgnames, env=os.environ)
      p.wait()
    except KeyboardInterrupt:
      print "\nProcess interrupted. Aborting regression tests.\n"
      import signal
      os.kill(p.pid, signal.SIGKILL)

  elif args[0] in ('ra', 'regression-test-add'):
    choices = args[1]
    txtsuite = args[2]
    import gmcs.regression_tests.add_regression_test
    try:
      lg = gmcs.regression_tests.add_regression_test.add(choices, txtsuite)
      print 'Succeeded copying files for %s.' % lg
      rpath = os.path.join(os.environ['CUSTOMIZATIONROOT'], 'regression_tests')
      subprocess.call(['svn', '-q', 'add'] +\
                      [os.path.join(rpath, 'home/gold', lg),
                       os.path.join(rpath, 'skeletons', lg)])
      subprocess.call(['svn', '-q', 'add'] +\
                      [os.path.join(rpath, 'home/gold', lg, '/[a-z]*'),
                       os.path.join(rpath, 'skeletons', lg, '/[a-z]*'),
                       os.path.join(rpath, 'choices', lg),
                       os.path.join(rpath, 'txt-suites', lg)])
      print 'Succeeded adding files to Subversion. Be sure to commit!'
    except ValueError, er:
      print "Error adding regression test."
      print er.message

  elif args[0] in ('regression-test-update', 'ru'):
    from gmcs import utils
    test = args[1]
    cmd = os.path.join(os.environ['CUSTOMIZATIONROOT'],
                       'regression_tests/update-gold-standard.sh')
    print "Updating regression test gold standards assumes you have manually"
    print "compared results with TSDB and have determined the current set is"
    print "better than the gold standard. Only continue if you have done this!"
    if utils.verify():
      subprocess.call([cmd, test], env=os.environ)
    else:
      print "Aborted."
    sys.exit(1)

  elif args[0] in ('regression-test-remove', 'rr'):
    from gmcs import utils
    test = args[1]
    rpath = os.path.join(os.environ['CUSTOMIZATIONROOT'], 'regression_tests')
    test_paths = []
    for test_path in [os.path.join(rpath, 'home', 'gold', test),
                      os.path.join(rpath, 'skeletons', test),
                      os.path.join(rpath, 'choices', test),
                      os.path.join(rpath, 'txt-suites', test)]:
      if os.path.exists(test_path):
        test_paths += [test_path]
    print "The following paths were found relating to the test:\n"
    for test_path in test_paths:
      print "  ", test_path
    print
    print "Do you want to remove them from subversion? If you choose to remove"
    print "them, the test entry in regression-test-index will also be removed."
    if utils.verify():
      # remove the entry from regression-test-index
      rti_path = os.path.join(rpath, 'regression-test-index')
      rti = open(rti_path).readlines()
      rti_file = open(rti_path, 'w')
      for l in rti:
        if l.split('=')[0] != test:
          print >>rti_file, l.strip()
      rti_file.close()
      # remove the relevant files from subversion
      for test_path in test_paths:
        subprocess.call(['svn', '-q', '--non-interactive', 'rm', test_path])
      # All done, print a success message and reminder
      print "Remember you must commit your changes to subversion. Also,"
      print "there may still be files not in the repository related to this"
      print "test. Look in the following directories:"
      print os.path.join(rpath, 'grammars')
      print os.path.join(rpath, 'home', 'current')
      print os.path.join(rpath, 'logs')
    else:
      print "Aborted."
    sys.exit(1)

  elif args[0] in ('regression-test-rename', 'rn'):
    oldname = args[1]
    newname = args[2]
    rpath = os.path.join(os.environ['CUSTOMIZATIONROOT'], 'regression_tests')
    rti = open(os.path.join(rpath, 'regression-test-index')).readlines()
    if oldname not in (l.split('=')[0] for l in rti):
      print 'Error: cannot find test', oldname
      sys.exit(2)
    rti_file = open(os.path.join(rpath, 'regression-test-index'), 'w')
    for l in rti:
      if l.split('=')[0] == oldname:
        print >>rti_file, l.replace(oldname, newname, 1)
      else:
        print >>rti_file, l
    rti_file.close()
    subprocess.call(['svn', '-q', '--non-interactive', 'mv',
                     os.path.join(rpath, 'home', 'gold', oldname),
                     os.path.join(rpath, 'home', 'gold', newname)])
    subprocess.call(['svn', '-q', '--non-interactive', 'mv',
                     os.path.join(rpath, 'skeletons', oldname),
                     os.path.join(rpath, 'skeletons', newname)])
    subprocess.call(['svn', '-q', '--non-interactive', 'mv',
                     os.path.join(rpath, 'choices', oldname),
                     os.path.join(rpath, 'choices', newname)])
    subprocess.call(['svn', '-q', '--non-interactive', 'mv',
                     os.path.join(rpath, 'txt-suites', oldname),
                     os.path.join(rpath, 'txt-suites', newname)])
    print "Remember you must commit your changes to subversion. Also,"
    print "there may still be files not in the repository related to this"
    print "test. Look in the following directories:"
    print os.path.join(rpath, 'grammars')
    print os.path.join(rpath, 'home', 'current')
    print os.path.join(rpath, 'logs')

  elif args[0] in ('regression-test-list', 'rl'):
    patterns = ['*']
    if len(args) > 1:
        patterns = args[1:]
    tests = get_regression_tests(patterns)
    if tests is None: return
    for test in tests:
        print test

  elif args[0] in ('i', 'install'):
    cmd = os.path.join(os.environ['CUSTOMIZATIONROOT'], '../install')
    location = args[1]
    # Installations to the live site require validations, so abort.
    if location.strip('/') == 'matrix/customize':
      print "Error: For installation to the live site, please use:"
      print "  matrix.py vivify"
      sys.exit(2)
    subprocess.call([cmd, '-r', location], env=os.environ)

  elif args[0] == 'vivify':
    # pass the force flag in case the user wants to avoid checks
    vivify(force)
  elif args[0] in ('w', 'web-test'):
    run_web_tests();
  elif args[0] in ('wa', 'web-test-add'):
    comment = None
    if len(args) > 2:
      comment = args[2]
    add_web_test(args[1], comment);
  elif args[0] in ('wr', 'web-test-remove'):
    remove_web_test(args[1]);
  else:
    usage()

def validate_python_version():
  """
  Make sure the user is running Python 2.5 or greater.
  """
  if sys.version_info[0] != 2 or sys.version_info[1] < 5:
    version = '.'.join(str(x) for x in sys.version_info[0:2])
    print "Operation aborted: incompatible Python version."
    print "  You are running Python " + version + ", but the Grammar Matrix"
    print "  Customization System requires Python 2.5, 2.6, or 2.7."
    sys.exit(2)

def ensure_customization_root_set():
  """
  Set CUSTOMIZATIONROOT if the appropriate files are found in the
  current working directory.
  """
  cwd = os.getcwd()
  if 'CUSTOMIZATIONROOT' in os.environ:
    if not os.path.exists(os.path.join(os.environ['CUSTOMIZATIONROOT'],
                                       'customize.py')):
      print "CUSTOMIZATIONROOT is incorrectly set."
      sys.exit(2)
  elif os.path.exists(os.path.join(cwd, 'customize.py')):
    os.environ['CUSTOMIZATIONROOT'] = cwd
  elif os.path.exists(os.path.join(cwd, 'gmcs/customize.py')):
    os.environ['CUSTOMIZATIONROOT'] = os.path.join(cwd, 'gmcs')
  else:
    print "CUSTOMIZATIONROOT is not set and cannot be found."
    sys.exit(2)

def validate_args(args):
  """
  Run some quick tests to make sure we have the right number of arguments.
  """
  if len(args) == 0: usage()
  elif args[0] in ('c', 'customize'):
    if len(args) < 2: usage(command='customize')
  elif args[0] in ('cf', 'customize-and-flop'):
    if len(args) < 2: usage(command='customize-and-flop')
  elif args[0] in ('v', 'validate'):
    if len(args) < 2: usage(command='validate')
  elif args[0] in ('u', 'unit-test'):
    pass # no other arguments needed
  elif args[0] in ('r', 'regression-test'):
    pass # other arguments are optional
  elif args[0] in ('ra', 'regression-test-add'):
    if len(args) < 3: usage(command='regression-test-add')
  elif args[0] in ('regression-test-update', 'ru'):
    if len(args) < 2: usage(command='regression-test-update')
<<<<<<< HEAD
  elif args[0] in ('w', 'web-test'):
    pass #no other arguments needed
  elif args[0] in ('wa', 'web-test-add'):
    if len(args) < 2: usage(command='web-test-add')
  elif args[0] in ('wr', 'web-test-remove'):
    if len(args) < 2: usage(command='web-test-remove')
=======
  elif args[0] in ('regression-test-remove', 'rr'):
    if len(args) < 2: usage(command='regression-test-remove')
  elif args[0] in ('regression-test-rename', 'rn'):
    if len(args) < 3: usage(command='regression-test-rename')
>>>>>>> 6359ca8b
  elif args[0] in ('i', 'install'):
    if len(args) < 2: usage(command='install')
  elif args[0] == 'vivify':
    pass # no other arguments needed

def usage(command=None, exitcode=2):
  """
  Print an appropriate usage message and exit.
  """
  indent = 0
  # if the user asks for help for an invalid command, nothing will be printed,
  # so we catch this with a flag.
  something_printed = False
  def p(msg, nobreak=False):
    """ Print the message with necessary indentation and linebreaks. """
    if nobreak:
      print " " * indent + msg,
    else:
      print " " * indent + msg

  p("Usage: matrix.py [OPTION]", nobreak=True)
  if not command or command=='all':
    p("COMMAND [ARGS...]\n")
    something_printed = True
    if command == 'all':
      p("OPTIONS:")
      indent = 4
      p("--customizationroot (-C) PATH")
      p("            Set CUSTOMIZATIONROOT to PATH.")
      p("--cheap-hack")
      p("            Add a blank morphological rule to irules.tdl (if it is")
      p("            empty) to workaround a bug in Cheap.")
      p("--warning (-w)")
      p("            Print warnings when running validate.")
      p("--help (-h) [COMMAND]")
      p("            Print a usage message about COMMAND (if specified) or")
      p("            else all commands and examples.")
      p("")
      indent = 0
      p("COMMANDS:")
      indent = 4
  if command in ('customize', 'c', 'all'):
    p("customize (c) PATH [DEST]")
    p("            Customize the grammar at PATH, with the output written to")
    p("            DEST or the directory at PATH. PATH points to a choices")
    p("            file or a directory that contains a choices file.")
    something_printed = True
  if command in ('customize-and-flop', 'cf', 'all'):
    p("customize-and-flop (cf) PATH [DEST]")
    p("            Customize and flop the grammar at PATH, with the output")
    p("            written to DEST or the directory at PATH. PATH points to a")
    p("            choices file or a directory that contains a choices file.")
    something_printed = True
  if command in ('validate', 'v', 'all'):
    p("validate (v) PATH")
    p("            Validate the choices file at PATH.")
    something_printed = True
  if command in ('regression-test', 'r', 'all'):
    p("regression-test [-TASK] [TESTS]")
    p("            Run regression test TASK (or all tasks if unsprecified)")
    p("            over TEST (or all tests if unspecified). TASKS can be any")
    p("            of the following and can be combined (e.g. -vc):")
    p("              [none]       : run all tests")
    p("              -v : validate and report errors")
    p("              -c : customize and report errors")
    p("              -p : customize and parse, report differences with gold")
    p("            TESTS can be a single test name or a list of names.")
    something_printed = True
  if command in ('regression-test-add', 'ra', 'all'):
    p("regression-test-add (ra) CHOICES TXTSUITE")
    p("            Add CHOICES (a choices file) and TXTSUITE (a text file")
    p("            containing test sentences) as a new regression test. Both")
    p("            CHOICES and TXTSUITE are filenames, not paths, and the")
    p("            respective files should exist in the scratch directory")
    p("            (gmcs/regression_tests/scratch/).")
    something_printed = True
  if command in ('regression-test-update', 'ru', 'all'):
    p("regression-test-update (ru) TEST")
    p("            Update the gold standard of TEST to use the results of the")
    p("            current system.")
    something_printed = True
  if command in ('regression-test-remove', 'rr', 'all'):
    p("regression-test-remove (rr) TEST")
    p("            Remove TEST from the regression test suite. This command")
    p("            removes all files checked into subversion.")
    something_printed = True
  if command in ('regression-test-rename', 'rn', 'all'):
    p("regression-test-rename (rn) OLDTEST NEWTEST")
    p("            Rename OLDTEST to NEWTEST. This is performed with a call")
    p("            to 'svn mv' on the files in the repository. Remember to")
    p("            commit your changes.")
    something_printed = True
  if command in ('unit-test', 'u', 'all'):
    p("unit-test (u)")
    p("            Run all unit tests.")
    something_printed = True
  if command in ('web-test', 'w', 'all'):
    p("web-test (w)")
    p("            Run all web tests.")
    something_printed = True
  if command in ('web-test-add', 'wa', 'all'):
    p("web-test-add (wa) PATH [comment]")
    p("            Add a new Selenium test with an optional comment.")
    something_printed = True
  if command in ('web-test-remove', 'wr', 'all'):
    p("web-test-remove (wr) TEST")
    p("            Remove a Selenium test.")
    something_printed = True
  if command in ('install', 'i', 'all'):
    p("install (i) PATH")
    p("            Install a custom instance of the Grammar Matrix")
    p("            Customization System and Questionnaire at the PATH")
    p("            specified on the default server (Homer).")
    something_printed = True
  if command in ('vivify', 'v', 'all'):
    p("vivify (v)")
    p("            Install a new version of the Grammar Matrix Customization")
    p("            System and Questionnaire to the live site after verifying")
    p("            the code has been tested and committed to SVN.")
    something_printed = True
  indent = 0
  # Just print the generic usage message if an invalid command was provided
  if not something_printed:
    p("COMMAND [ARGS...]\n")
  if command != 'all':
    p("Try `matrix.py --help' for more information.")
  else:
    p("\nEXAMPLES:")
    p("  matrix.py customize ../choices/Finnish")
    p("  matrix.py cf ../choices/Finnish")
    p("  matrix.py v ../choices/Finnish")
    p("  matrix.py --customizationroot=gmcs/ r")
    p("  matrix.py -C gmcs/ r -v")
    p("  matrix.py -C gmcs/ r -cp vso-aux-before-vp Fore")
    p("  matrix.py -C gmcs/ ra Cree_choices Cree_test_suite")
    p("  matrix.py -C gmcs/ install my_matrix")
    p("  matrix.py -C gmcs/ vivify")
  sys.exit(exitcode)

def verify_force():
  print "   You have selected to skip safety checks. Please only do this in"
  print "   rare circumstances when a change is minor and urgently needed. Do"
  print "   not use this option out of impatience or laziness!"
  if utils.verify():
    return True
  print "   Aborted."
  sys.exit(1)

def customize_grammar(path, destination=None, flop=False, cheaphack=False):
  """
  Customize a grammar for the choices file at directory, and if flop
  is True, run flop on the resulting lang-pet.tdl file in the grammar
  directory.
  """
  # run this check before customizing
  if flop and 'LOGONROOT' not in os.environ:
    sys.exit('Error: Cannot flop grammar if LOGONROOT is not set.')
  # customize if choices file found
  import gmcs.customize
  if os.path.isdir(path):
    path = os.path.join(path, 'choices')
  if not os.path.exists(path):
    sys.exit("Error: No choices file found at " + path)
  grammar_dir = gmcs.customize.customize_matrix(path, 'tgz', destination)
  # To work around a bug in cheap, we can add a blank morphological rule
  if cheaphack:
    irules_path = os.path.join(grammar_dir, 'irules.tdl')
    if not os.path.exists(irules_path) or \
       not any(':=' in line for line in open(irules_path, 'r')):
      irules = open(irules_path, 'a')
      print >>irules, 'CHEAP-HACK-RULE :='
      print >>irules, '%prefix (xyx zyz)'
      print >>irules, 'lex-rule & [ NEEDS-AFFIX + ].'
      irules.close()
  # Now a grammar has been created, so we can flop it
  if flop:
    import gmcs.choices
    lang = gmcs.choices.get_choice('language', path)
    pet_file = lang.lower() + '-pet.tdl'
    if not os.path.exists(os.path.join(grammar_dir, pet_file)):
      sys.exit("Error: " + pet_file + " not found.")
    cmd = os.path.join(os.environ['LOGONROOT'], 'bin/flop')
    devnull = open('/dev/null', 'w')
    subprocess.call([cmd, pet_file], cwd=grammar_dir,
                    env=os.environ, stderr=devnull)

def run_unit_tests():
  import unittest

  def print_line():
    print 75 * '='

  loader = unittest.defaultTestLoader
  runner = unittest.TextTestRunner(verbosity=1)

  print_line()
  print 'Choices tests:'
  import gmcs.tests.testChoices
  runner.run(loader.loadTestsFromModule(gmcs.tests.testChoices))

  print_line()
  print 'Validate tests:'
  import gmcs.tests.testValidate
  runner.run(loader.loadTestsFromModule(gmcs.tests.testValidate))

  #print_line()
  #print 'Linglib/Morphotactics tests:'
  #import gmcs.linglib.tests.testMorphotactics
  #runner.run(loader.loadTestsFromModule(gmcs.linglib.tests.testMorphotactics))

  print_line()

def get_regression_tests(patterns):
  import fnmatch
  rpath = os.path.join(os.environ['CUSTOMIZATIONROOT'], 'regression_tests')
  if isinstance(patterns, basestring):
      patterns = [patterns]
  names = []
  for line in open(os.path.join(rpath, 'regression-test-index')):
      if line.strip() == '': continue
      line = line.split('=')[0]
      if any(fnmatch.fnmatch(line, p) for p in patterns):
        names += [line]
  if len(names) == 0 and patterns != []:
    return None
  return names

def vivify(force):
  # Before vivifying, make sure the following have occurred:
  #  1. Regression tests have been run if any code has been altered
  #     since the last vivification.
  #  2. There are no remaining modifications not checked into SVN.
  cmd = os.path.join(os.environ['CUSTOMIZATIONROOT'], '../install')
  subprocess.call([cmd, '-r', 'matrix/customize'], env=os.environ)

def run_web_tests():
  ensure_customization_root_set()
  try:
    import selenium
  except (NameError):
    sys.stderr.write("Seleinum not installed: run \"pip install -U selenium\"\n")
  cmd = os.path.join(os.environ['CUSTOMIZATIONROOT'], '../install')
#  user_name = raw_input("Patas user name:")
#  subprocess.call([cmd, '-r', '-a', 'patas.ling.washington.edu', '-u', user_name, '/home2/www-uakari/html/matrix/test'], env=os.environ);

  import unittest
  import gmcs.web_tests.testWeb
  loader = unittest.defaultTestLoader
  runner = unittest.TextTestRunner(verbosity=1)
  print 75 * '='
  print 'Web tests:'
  runner.run(loader.loadTestsFromModule(gmcs.web_tests.testWeb))
  print 75 * '='

def add_web_test(filename, comment):
  import re
  file_out = open(filename, "r")
  test_file = open('./gmcs/web_tests/testWeb.py', 'r+')
  write = False;
  new_test = []
  for line in file_out:
    #print line;
    if re.match("class", line):
      write = True
    elif line == "if __name__ == \"__main__\":\n":
      write = False
    if write:
      new_test.append(line)
  file_out.close();
#  print new_test;
#  for line in test_file:
#  if line == "if __name__ == \"__main__\":\n":
  test_file.seek(-47, 2)
  test_file.write(new_test.pop(0))
  if comment is not None:
    test_file.write("    '''"+str(comment)+"'''\n")
  for new_line in new_test:
    test_file.write(new_line)
  test_file.write("if __name__ == \"__main__\":\n")
  test_file.write("    unittest.main()")
  test_file.close()

def remove_web_test(testname):
  import re
  test_file = open('./gmcs/web_tests/testWeb.py', 'r')
  new_lines = []
  keep = True
  for line in test_file:
    if re.match("class", line) or line == "if __name__ == \"__main\":\n":
      if re.match("class "+str(testname), line):
        keep = False
      else:
        keep = True
    if keep:
      new_lines.append(line)
  test_file.close()
  test_file = open('./gmcs/web_tests/testWeb.py', 'w')
  for line in new_lines:
    test_file.write(line)
  test_file.close()

if __name__ == '__main__':
  validate_python_version()
  main()<|MERGE_RESOLUTION|>--- conflicted
+++ resolved
@@ -1,4 +1,4 @@
-4#!/usr/bin/python
+#!/usr/bin/python
 import sys
 import os
 import getopt
@@ -305,19 +305,16 @@
     if len(args) < 3: usage(command='regression-test-add')
   elif args[0] in ('regression-test-update', 'ru'):
     if len(args) < 2: usage(command='regression-test-update')
-<<<<<<< HEAD
+  elif args[0] in ('regression-test-remove', 'rr'):
+    if len(args) < 2: usage(command='regression-test-remove')
+  elif args[0] in ('regression-test-rename', 'rn'):
+    if len(args) < 3: usage(command='regression-test-rename')
   elif args[0] in ('w', 'web-test'):
     pass #no other arguments needed
   elif args[0] in ('wa', 'web-test-add'):
     if len(args) < 2: usage(command='web-test-add')
   elif args[0] in ('wr', 'web-test-remove'):
     if len(args) < 2: usage(command='web-test-remove')
-=======
-  elif args[0] in ('regression-test-remove', 'rr'):
-    if len(args) < 2: usage(command='regression-test-remove')
-  elif args[0] in ('regression-test-rename', 'rn'):
-    if len(args) < 3: usage(command='regression-test-rename')
->>>>>>> 6359ca8b
   elif args[0] in ('i', 'install'):
     if len(args) < 2: usage(command='install')
   elif args[0] == 'vivify':
