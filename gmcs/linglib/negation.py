--- conflicted
+++ resolved
@@ -96,51 +96,42 @@
   # contrain the MOD value on the rest of the head types to keep them
   # from going nuts.
 
-<<<<<<< HEAD
-
   ###FOR Germanic, until all adverbs are there: only allowing mod preceding
   ###head (adjective-noun-order)
 
-  if advAlone != 'never':
-    adjective_order = ch.get('adj-noun-order')
-    if ch.get('word-order') == 'v2' and ch.get('verb-cluster') == 'yes':
-       if not ch.get('has-adv') == 'yes':
-         word_order_v2_vcluster.create_germanic_adverbial_phrases(ch, mylang, rules)
-    else:
-      rules.add('head-adj-int := head-adj-int-phrase.',
+  # if advAlone != 'never':
+  adjective_order = ch.get('adj-noun-order')
+  if ch.get('word-order') == 'v2' and ch.get('verb-cluster') == 'yes':
+    if not ch.get('has-adv') == 'yes':
+      word_order_v2_vcluster.create_germanic_adverbial_phrases(ch, mylang, rules)
+  else:
+    rules.add('head-adj-int := head-adj-int-phrase.',
               'Rule instances for head-modifier structures. Corresponding types\n' +
               'are defined in matrix.tdl.  The matrix customization script did\n' +
               'not need to add any further constraints, so no corresponding tyes\n' +
               'appear in ' + ch.get('language').lower() + '.tdl')
-      rules.add('head-adj-scop := head-adj-scop-phrase.')
-      rules.add('adj-head-int := adj-head-int-phrase.')
-      rules.add('adj-head-scop := adj-head-scop-phrase.')
-
-      if adjective_order == 'adj-noun':
-        mylang.add('head-adj-int-phrase :+ [ NON-HEAD-DTR.SYNSEM.LOCAL.CAT.HEAD adv ].');
-        mylang.add('head-adj-scop-phrase :+ [ NON-HEAD-DTR.SYNSEM.LOCAL.CAT.HEAD adv ].');
-      if adjective_order == "noun-adj":
-        mylang.add('adj-head-int-phrase :+ [ NON-HEAD-DTR.SYNSEM.LOCAL.CAT.HEAD adv ].');
-        mylang.add('adj-head-scop-phrase :+ [ NON-HEAD-DTR.SYNSEM.LOCAL.CAT.HEAD adv ].');
-
-
-    mylang.add('+nvcdmo :+ [ MOD < > ].',
+    rules.add('head-adj-scop := head-adj-scop-phrase.')
+    rules.add('adj-head-int := adj-head-int-phrase.')
+    rules.add('adj-head-scop := adj-head-scop-phrase.')
+    if adjective_order == 'adj-noun':
+      mylang.add('head-adj-int-phrase :+ [ NON-HEAD-DTR.SYNSEM.LOCAL.CAT.HEAD adv ].');
+      mylang.add('head-adj-scop-phrase :+ [ NON-HEAD-DTR.SYNSEM.LOCAL.CAT.HEAD adv ].');
+    if adjective_order == "noun-adj":
+      mylang.add('adj-head-int-phrase :+ [ NON-HEAD-DTR.SYNSEM.LOCAL.CAT.HEAD adv ].');
+      mylang.add('adj-head-scop-phrase :+ [ NON-HEAD-DTR.SYNSEM.LOCAL.CAT.HEAD adv ].');
+
+
+  mylang.add('+nvcdmo :+ [ MOD < > ].',
                'This grammar includes head-modifier rules.  To keep\n' +
                'out extraneous parses, constrain the value of MOD on\n' +
                'various subtypes of head.  This may need to be loosened later.\n' +
                'This constraint says that only adverbs, adjectives,\n' +
                'and adpositions can be modifiers.',
                section='addenda')
-=======
-  #if advAlone != 'never':
-  rules.add('head-adj-int := head-adj-int-phrase.',
-            'Rule instances for head-modifier structures. Corresponding types\n' +
-            'are defined in matrix.tdl.  The matrix customization script did\n' +
-            'not need to add any further constraints, so no corresponding tyes\n' +
-            'appear in ' + ch.get('language').lower() + '.tdl')
-  rules.add('adj-head-int := adj-head-int-phrase.')
-  rules.add('head-adj-scop := head-adj-scop-phrase.')
-  rules.add('adj-head-scop := adj-head-scop-phrase.')
+
+### comment on at meeting: over-generalizing?
+### shouldn't this be a lexical property? better to create a supertype
+### that is standard assigned to noun-lex, verb-lex
 
   mylang.add('+nvcdmo :+ [ MOD < > ].',
              'This grammar includes head-modifier rules.  To keep\n' +
@@ -149,7 +140,6 @@
              'This constraint says that only adverbs, adjectives,\n' +
              'and adpositions can be modifiers.',
              section='addenda')
->>>>>>> 45eac3fe
 
 
 
