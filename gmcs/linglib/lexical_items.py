from collections import defaultdict

from gmcs.utils import get_name
from gmcs.utils import TDLencode
from gmcs.utils import orth_encode

from gmcs.linglib import case
from gmcs.linglib import features
from gmcs.linglib import auxiliaries
from gmcs.linglib import information_structure
from gmcs.linglib.parameters import determine_vcluster
from gmcs.linglib.lexbase import ALL_LEX_TYPES, LEXICAL_SUPERTYPES
from gmcs.linglib.lexicon import get_all_supertypes


# helper functions
def verb_id(item):
    """Return the identifier for a verb lexical item."""
    return get_name(item) + '-verb-lex'

def noun_id(item):
    """Return the identifier for a noun lexical item."""
    return get_name(item) + '-noun-lex'

def adj_id(item):
    """Return the identifier for an adjective lexical item."""
    return get_name(item) + '-adj-lex'

def cop_id(item):
    """Return the identifier for an copula lexical item."""
    return get_name(item) + '-cop-lex'

def det_id(item):
    """Return the identifier for a determiner lexical item."""
    return get_name(item) + '-determiner-lex'


##########################################################
# insert_ids()

def insert_ids(ch):
    """
    Create a unique identifier for each lexical entry based
    on the stem value but allowing for separate lexical items
    with the same stem.  Store in the choices file object.
    """
    stemids = {}
    stemidcounters = {}
    postypes = ALL_LEX_TYPES

    for postype in postypes:
        for pos in ch.get(postype):
            # For ordinary stems, use the stem orthography itself
            # as the basis of the identifier.
            for stem in pos.get('stem'):
                orth = stem.get('orth')
                if orth in stemids.keys():
                    stemids[orth] += 1
                else:
                    stemids[orth] = 1
            # For bistems, build the identifier out of the orthography
            # plus the affix, but store these in the same dictionary
            # to account for possible name-space collisions.
            for bistem in pos.get('bistem'):
                aff = bistem.get('aff')
                orth = bistem.get('orth')
                id = orth + '+' + aff

                if id in stemids.keys():
                    stemids[id] += 1
                else:
                    stemids[id] = 1

    # Now that stemids has the full count, go through and add
    # to the choices file object.

    for postype in postypes:
        for pos in ch.get(postype):
            for stem in pos.get('stem'):
                orth = stem.get('orth')
                if stemids[orth] == 1:
                    ch[stem.full_key + '_name'] = orth
                elif orth not in stemidcounters:
                    stemidcounters[orth] = 1
                    ch[stem.full_key + '_name'] = orth + '_1'
                else:
                    stemidcounters[orth] += 1
                    ch[stem.full_key + '_name'] = orth + '_' + str(stemidcounters[orth])
            for bistem in pos.get('bistem'):
                orth = bistem.get('orth') + '+' + bistem.get('aff')
                if stemids[orth] == 1:
                    ch[bistem.full_key + '_name'] = orth
                elif orth not in stemidcounters:
                    stemidcounters[orth] = 1
                    ch[bistem.full_key + '_name'] = orth + '_1'
                else:
                    stemidcounters[orth] += 1
                    ch[bistem.full_key + '_name'] = orth + '_' + str(stemidcounters[orth])


##########################################################
# customize_verbs()

def customize_bipartite_stems(ch):
    """
    Users specify bipartite stems as roots + affixes in bipartite
    stem specifications plus position class for affix in lexical type.
    Take this information and add choices that create the lexical
    rules as well as the constraints that make sure that the two
    parts appear together.
    """
    # For each verb type
    for verb in ch.get('verb'):

        # Check whether there are bipartite stems
        bistems = verb.get('bistem')
        if bistems:
            # Find position class for affixes

            pcname = verb.get('bipartitepc')
            pc = None
            for vpc in ch.get('verb-pc'):
                if vpc.full_key == pcname:
                    pc = vpc

            # Make dictionary with affixes as keys and lists
            # of stems as values.  This will let us find out if
            # any verbs share same affix
            avpairs = {}
            for stem in bistems:
                aff = stem.get('aff')
                #orth = stem.get('orth')

                # Update affix-stem dictionary
                if aff in avpairs.keys():
                    avpairs[aff].append(stem.full_key)
                else:
                    avpairs[aff] = [stem.full_key]

            # Get stem list again because I want access to the
            # info I've added since first initializing stems
            bistems = verb.get('bistem')

            for aff in avpairs.keys():
                # Get iter number for lrts:
                if pc['lrt']:
                    iternum = str(pc['lrt'].next_iter_num())
                else:
                    iternum = '1'

                # Create lexical rules types and instances for each affix
                next_lrt_str = pc.full_key + '_lrt' + iternum
                ch[next_lrt_str + '_require1_others'] = ', '.join(avpairs[aff])
                ch[next_lrt_str + '_lri1_orth'] = aff
                ch[next_lrt_str + '_lri1_inflecting'] = 'yes'

                # Add requires constrains on stems
                for stemid in avpairs[aff]:
                    ch[stemid + '_require1_others'] = next_lrt_str

def customize_verbs(mylang, ch, lexicon, hierarchies):
    negmod = ch.get('neg-mod')
    negadv = ch.get('neg-adv')
    wo = ch.get('word-order')
    auxcomp = ch.get('aux-comp')
    auxorder = ch.get('aux-comp-order')
    # Do we need to constrain HC-LIGHT on verbs, to distinguish V from VP?
    hclight = (negadv == 'ind-adv' and negmod == 'v')
    hclightallverbs = False

    if ch.get('has-aux') == 'yes':
<<<<<<< HEAD
        vc = determine_vcluster(auxcomp, auxorder, wo, ch) #TODO: OZ 11-30-2017 Reconcile this with my VC stuff in word_order.py
=======
        vc = determine_vcluster(auxcomp, auxorder, wo, ch)
>>>>>>> 99e742d3
        if wo == 'vso' or wo == 'osv':
            wo = 'req-hcl-vp'
        if auxcomp == 'v' and hclight != True:
            hclight = True
            if wo != 'free' or vc == True:
                hclightallverbs = True
        if auxcomp == 'vp' and wo == 'req-hcl-vp':
            hclightallverbs = True
    else:
        vc = False

    if wo == 'req-hcl-vp':
        wo = ch.get('word-order')

    # Lexical types for verbs
    # I'm adding the constraint to associate XARG with the
    # first ARG-ST element here (so raising auxiliaries work),
    # but perhaps this belongs in matrix.tdl?  Or maybe this
    # is another module/parameter (like, the external argument
    # might not be the first one?

    mainorverbtype = main_or_verb(ch)
    # The variable mainorverbtype is a type name for lexical/main (non-aux) verbs.
    # Note that the use of 'main' instead of 'lexical' is strictly for
    # coding clarity
    # If there are auxiliaries, non-aux verbs are 'main-verb-lex', and 'verb-lex'
    # includes both aux and lexical/main verbs.
    # If there are no auxiliaries then 'verb-lex' covers all verbs

    # Neither mainverbs or auxs should start out as modifiers (for now)
    # Assigning constraint to verb-lex

    if ch.get('has-aux') == 'yes':
        mylang.add('head :+ [ AUX bool ].', section='addenda')
        #mainorverbtype = 'main-verb-lex'

        # we need to know whether the auxiliaries form a vcluster

        auxcomp = ch.get('aux-comp')
        wo = ch.get('word-order')
        auxorder = ch.get('aux-comp-order')
        vcluster = determine_vcluster(auxcomp, auxorder, wo, ch)

        typedef = \
            'verb-lex := non-mod-lex-item & \
                       [ SYNSEM.LOCAL.CAT.HEAD verb ].'
        mylang.add(typedef)
        typedef = \
            'main-verb-lex := verb-lex & basic-verb-lex & \
                            [ SYNSEM.LOCAL.CAT.HEAD.AUX - ].'
        mylang.add(typedef)
        typedef = \
            'aux-lex := verb-lex & \
                      [ SYNSEM.LOCAL.CAT.HEAD.AUX + ].'
        mylang.add(typedef)
        if vcluster:
            mylang.add('main-verb-lex := [ SYNSEM.LOCAL.CAT.VC + ].')
            mylang.add('aux-lex := [ SYNSEM.LOCAL.CAT.VC - ].')
    else:
        #mainorverbtype = 'verb-lex'
        vcluster = False
        mylang.add('verb-lex := basic-verb-lex & non-mod-lex-item.')

    typedef = mainorverbtype + ' :=  \
       [ SYNSEM.LOCAL [ CAT.VAL [ SPR < >, \
                                  SPEC < >, \
                                  SUBJ < #subj > ], \
                        CONT.HOOK.XARG #xarg ], \
         ARG-ST < #subj & \
                  [ LOCAL [ CAT cat-sat & [ VAL [ SPR < >, \
                                      COMPS < > ] ], \
                            CONT.HOOK.INDEX #xarg ] ], ... > ].'
    mylang.add(typedef)

    if hclightallverbs:
        mylang.add('verb-lex := [ SYNSEM.LOCAL.CAT.HC-LIGHT - ].')
    elif hclight:
        comment = \
            ';;; If there are aspects of the syntax which pick out\n' + \
            ';;; lexical Vs (transitive or intransitive) such as V-attachment\n' + \
            ';;; of adverbs or argument composition auxiliaries which take V\n' + \
            ';;; complements, we need to distinguish (intranstive) V and VP.\n' + \
            ';;; To do so, we make use of a feature LIGHT.  Phrases are\n' + \
            ';;; generally [LIGHT -] with the exception of head-complement\n' + \
            ';;; phrases, which take their value for LIGHT from the head\'s\n' + \
            ';;; HC-LIGHT feature.  To make this work for us here, constraint\n' + \
            ';;; HC-LIGHT on verbs to be -.'
        #    mylang.add_literal(comment)
        mylang.add(mainorverbtype + ' := [ SYNSEM.LOCAL.CAT.HC-LIGHT - ].')

    # intransitive verb lexical type
    typedef = \
        'intransitive-verb-lex := ' + mainorverbtype + ' & intransitive-lex-item & \
       [ SYNSEM.LOCAL.CAT.VAL.COMPS < > ].'
    mylang.add(typedef)
<<<<<<< HEAD


=======


>>>>>>> 99e742d3
    # transitive verb lexical type
    typedef = \
        'transitive-verb-lex := ' + mainorverbtype + ' & transitive-lex-item & \
       [ SYNSEM.LOCAL.CAT.VAL.COMPS < #comps >, \
         ARG-ST < [ ], \
                  #comps & \
                  [ LOCAL [ CAT cat-sat & [ VAL [ SPR < >, \
                                      COMPS < > ] ] ] ] > ].'
    mylang.add(typedef)

<<<<<<< HEAD
    # CTP (clausal complement-taking type)
    typedef = 'ctp-verb-lex := ' + mainorverbtype + '& clausal-second-arg-trans-lex-item &\
  [ SYNSEM.LOCAL.CAT.VAL.COMPS < #comps >,\
    ARG-ST < [LOCAL.CAT.HEAD noun ],\
    	     #comps &\
    	     [ LOCAL.CAT [ VAL [ SPR < >, COMPS < > ],' \
                                                    'HEAD comp ] ] > ].'

    mylang.add(typedef)

=======
>>>>>>> 99e742d3
    case.customize_verb_case(mylang, ch)

    # Add constraints to choices to create lex rules for bipartite stems
    customize_bipartite_stems(ch)

    # Lexical entries
    lexicon.add_literal(';;; Verbs')

    # Now create the lexical entries for all the defined verb types
    cases = case.case_names(ch)
    for verb in ch.get('verb',[]):
<<<<<<< HEAD
        create_verb_lex_type(cases, ch, hierarchies, lexicon, mylang, verb)


def create_verb_lex_type(cases, ch, hierarchies, lexicon, mylang, verb):
    stypes = verb.get('supertypes').split(', ')
    stype_names = [verb_id(ch[st]) for st in stypes if st != '']
    vtype = verb_id(verb)
    construct_supertype_names(cases, ch, stype_names, verb)

    if len(stype_names) == 0:
        mylang.add(vtype + ' := verb-lex .')
    else:
        mylang.add(vtype + ' := ' + ' & '.join(stype_names) + '.')

=======
        stypes = verb.get('supertypes').split(', ')
        stype_names = [verb_id(ch[st]) for st in stypes if st != '']

        vtype = verb_id(verb)
        val = verb.get('valence')

        if not val == '':
            i = val.find(',')
            dir_inv = ''
            tivity = ''
            if i != -1:
                val = val[:i]
                dir_inv = 'dir-inv-'

            if val == 'trans':
                tivity = 'trans'
            elif val == 'intrans':
                tivity = 'intrans'
            elif val.find('-') != -1:
                c = val.split('-')
                a_case = case.canon_to_abbr(c[0], cases)
                o_case = case.canon_to_abbr(c[1], cases)
                tivity = a_case + '-' + o_case + '-trans'
            else:
                s_case = case.canon_to_abbr(val, cases)
                tivity = s_case + '-intrans'

            if not dir_inv == '' or not tivity == '':
                stype_names.append(dir_inv + tivity + 'itive-verb-lex')
>>>>>>> 99e742d3

        if len(stype_names) == 0:
            mylang.add(vtype + ' := verb-lex .')
        else:
            mylang.add(vtype + ' := ' + ' & '.join(stype_names) + '.')

        features.customize_feature_values(mylang, ch, hierarchies, verb, vtype, 'verb', None, cases)

<<<<<<< HEAD
    stems = verb.get('stem', [])
    stems.extend(verb.get('bistem', []))
    for stem in stems:
        add_stem_to_lexicon(lexicon, stem, vtype)


def add_stem_to_lexicon(lexicon, stem, vtype):
    orthstr = orth_encode(stem.get('orth'))
    pred = stem.get('pred')
    name = stem.get('name')
    typedef = \
        TDLencode(name) + ' := ' + vtype + ' & \
                    [ STEM < "' + orthstr + '" >, \
                      SYNSEM.LKEYS.KEYREL.PRED "' + pred + '" ].'
    lexicon.add(typedef)


def construct_supertype_names(cases, ch, stype_names, verb):
    val = verb.get('valence')
    if not val == '':
        i = val.find(',')
        dir_inv = ''
        tivity = ''
        clausalcomp = ''

        if i != -1:
            val = val[:i]
            dir_inv = 'dir-inv-'

        if val == 'trans':
            tivity = 'trans'
        elif val == 'intrans':
            tivity = 'intrans'
        elif val.find('-') != -1:
            c = val.split('-')
            a_case = case.canon_to_abbr(c[0], cases)
            o_case = case.canon_to_abbr(c[1], cases)
            tivity = a_case + '-' + o_case + '-trans'
        else:
            ccs_names = [ccs_name.full_key for ccs_name in list(ch.get('comps'))]
            if val in ccs_names:
                clausalcomp = 'ctp'
            else:
                s_case = case.canon_to_abbr(val, cases)
                tivity = s_case + '-intrans'
        if clausalcomp:
            stype_names.append(clausalcomp + tivity + '-verb-lex')
        elif (not dir_inv == '' or not tivity == ''):
            stype_names.append(dir_inv + tivity + 'itive-verb-lex')


# Returns the verb type for lexical/main verbs.
def main_or_verb(ch):
    if ch.get('has-aux') == 'yes':
        return 'main-verb-lex'
    else:
        return 'verb-lex'


=======
        stems = verb.get('stem', [])
        stems.extend(verb.get('bistem', []))

        for stem in stems:
            orthstr = orth_encode(stem.get('orth'))
            pred = stem.get('pred')
            name = stem.get('name')
            typedef = \
                TDLencode(name) + ' := ' + vtype + ' & \
                    [ STEM < "' + orthstr + '" >, \
                      SYNSEM.LKEYS.KEYREL.PRED "' + pred + '" ].'
            lexicon.add(typedef)

# Returns the verb type for lexical/main verbs.
def main_or_verb(ch):
    if ch.get('has-aux') == 'yes':
        return 'main-verb-lex'
    else:
        return 'verb-lex'


>>>>>>> 99e742d3
def customize_determiners(mylang, ch, lexicon, hierarchies):

    # Lexical type for determiners, if the language has any:
    if ch.get('has-dets') == 'yes':
        comment = \
            ';;; Determiners\n' + \
            ';;; SPEC is non-empty, and already specified by basic-determiner-lex.'
        mylang.add_literal(comment)

        # LLD 2016-04-04 changed basic-zero-arg to norm-zero-arg
        typedef = \
            'determiner-lex := basic-determiner-lex & norm-zero-arg & \
                [ SYNSEM.LOCAL.CAT.VAL [ SPR < >, \
                                         COMPS < >, \
                                         SUBJ < > ]].'
        mylang.add(typedef)

        mylang.add('determiner-lex := non-mod-lex-item.')

    # Determiners
    if 'det' in ch:
        lexicon.add_literal(';;; Determiners')

    for det in ch.get('det',[]):
        stype = 'determiner-lex'
        dtype = det_id(det)

        mylang.add(dtype + ' := ' + stype + '.')

        has_inforstr_feat = False
        for feat in det.get('feat', []):
            if feat['name'] == "information-structure meaning":
                has_inforstr_feat = True
                mylang.add(dtype + ' := infostr-marking-determiner-lex.')
                break
        if not has_inforstr_feat:
            mylang.add(dtype + ' := no-icons-lex-item.')

        features.customize_feature_values(mylang, ch, hierarchies, det, dtype, 'det')

        for stem in det.get('stem',[]):
            orthstr = orth_encode(stem.get('orth'))
            pred = stem.get('pred')
            name = stem.get('name')
            typedef = \
                TDLencode(name) + ' := ' + dtype + ' & \
                    [ STEM < "' + orthstr + '" >, \
                      SYNSEM.LKEYS.KEYREL.PRED "' + pred + '" ].'
            lexicon.add(typedef)


def customize_misc_lex(ch, lexicon, trigger):

    # Question particle
    if ch.get('q-part'):
        orth = ch.get('q-part-orth')
        orthstr = orth_encode(orth)
        typedef = \
            TDLencode(orth) + ' := qpart-lex-item & \
                   [ STEM < "' + orthstr + '" > ].'
        lexicon.add(typedef)
        grdef = TDLencode(orth) +'_gr := generator_rule & \
                   [ CONTEXT [ RELS <! [ ARG0.SF ques ] !> ], \
                     FLAGS.TRIGGER "' + TDLencode(orth) + '" ].'
        trigger.add(grdef)


def customize_nouns(mylang, ch, lexicon, hierarchies):
    # Figure out which kinds of determiner-marking are in the language
    seen = {'obl':False, 'opt':False, 'imp':False}
    seenCount = 0

    for noun in ch.get('noun',[]):
        det = noun.get('det')
        if not det == '' and not seen[det]:
            seen[det] = True
            seenCount += 1

    singlentype = (seenCount == 1)

    # Playing fast and loose with the meaning of OPT on SPR.  Using
    # OPT - to mean obligatory (as usual), OPT + to mean impossible (that's
    # weird), and leaving OPT unspecified for truly optional.  Hoping
    # this will work at least for LSA111 lab.

    # ERB 2006-11-28 Update: To make that weird use of OPT work, the
    # head-spec rule has to require [OPT -] on its non-head daughter.
    # Adding that just in case we add the no-spr-noun-lex type.

    typedef = \
        'noun-lex := basic-noun-lex & basic-one-arg & no-hcons-lex-item & \
           [ SYNSEM.LOCAL [ CAT.VAL [ SPR < #spr & [ LOCAL.CAT.HEAD det ] >, \
                                      COMPS < >, \
                                      SUBJ < >, \
                                      SPEC < > ] ], \
             ARG-ST < #spr > ].'
    mylang.add(typedef)

    # Adding empty MOD on general definitiion for noun-lex
    mylang.add('noun-lex := non-mod-lex-item.')

    # singlentype means there's only one type of n in the hierarchy.
    if singlentype:
        if seen['obl']:
            typedef = 'noun-lex := [ SYNSEM.LOCAL.CAT.VAL.SPR < [ OPT - ] > ].'
            mylang.add(typedef)
        elif seen['imp']:
            typedef = 'noun-lex := [ SYNSEM.LOCAL.CAT.VAL.SPR < [ OPT + ] > ].'
            mylang.add(typedef)
    else:
        if seen['obl']:
            typedef = \
                'obl-spr-noun-lex := noun-lex & \
                   [ SYNSEM.LOCAL.CAT.VAL.SPR < [ OPT - ] > ].'
            mylang.add(typedef)

        if seen['imp']:
            typedef = \
                'no-spr-noun-lex := noun-lex & \
                   [ SYNSEM.LOCAL.CAT.VAL.SPR < [ OPT + ] > ].'
            mylang.add(typedef)

    if seen['imp'] and ch.get('has-dets') == 'yes':
        mylang.add(
            'head-spec-phrase := [ NON-HEAD-DTR.SYNSEM.OPT - ].',
            'Nouns which cannot take specifiers mark their SPR requirement\n' +
            'as OPT +.  Making the non-head daughter OPT - in this rule\n' +
            'keeps such nouns out.')

    if ch.get('case-marking') != 'none':
        if not ch.has_adp_case():
            mylang.add('noun :+ [ CASE case ].', section='addenda')

    # Add the lexical entries
    lexicon.add_literal(';;; Nouns')

    # make a hash of nountypes --> lists of children so that we
    # can stopdet on children
    children = defaultdict(dict)
    for noun in ch.get('noun',[]):
        for p in noun.get('supertypes').split(', '):
            children[p][noun.full_key] = 1

    # make and populate a dictionary of stopdets, to avoid vacuous det supertypes
    # have to follow inheritance paths downwards from any nonempty det values
    stopdets={}
    for noun in ch.get('noun',[]):
        # if det is nonempty, child nouns shouldn't inherit det
        det = noun.get('det')
        if det != '':
            if noun.full_key in children:
                # there are children to stopdet on
                # recursively look for children
                parents = [ noun.full_key ]
                while (True):
                    next_parents = []
                    for p in parents:
                        if p in children:
                            for c in children[p].keys():
                                stopdets[c]=True
                                if not c in next_parents:
                                    next_parents.append(c)
                    if len(next_parents) == 0:
                        break
                    else:
                        parents = next_parents


    for noun in ch.get('noun',[]):
        ntype = noun_id(noun)
        det = noun.get('det')
        if noun.full_key in stopdets:
            det = ''

        stypes = noun.get('supertypes').split(', ')
        stype_names = [noun_id(ch[st]) for st in stypes if st != '']

        #if singlentype or det == 'opt':
        #  stype = 'noun-lex'
        if not singlentype:
            if det == 'obl':
                stype_names.append('obl-spr-noun-lex')
            elif det == 'imp':
                stype_names.append('no-spr-noun-lex')

        if len(stype_names) == 0:
            mylang.add(ntype + ' := noun-lex .')
        else:
            mylang.add(ntype + ' := ' + ' & '.join(stype_names) + '.')

        features.customize_feature_values(mylang, ch, hierarchies, noun, ntype, 'noun')

        for stem in noun.get('stem', []):
            orthstr = orth_encode(stem.get('orth'))
            pred = stem.get('pred')
            name = stem.get('name')
            typedef = TDLencode(name) + ' := ' + ntype + ' & \
                  [ STEM < "' + orthstr + '" >, \
                    SYNSEM.LKEYS.KEYREL.PRED "' + pred + '" ].'
            lexicon.add(typedef)

# TJT 2014-05-05
def customize_adjs(mylang, ch, lexicon, hierarchies, rules):

    # Add basic adjective definition
    if ch.get('adj',[]):
        mylang.add("adj-lex := basic-intersective-adjective-lex.")

    # Check which rules need to be added to rules.tdl
    adj_rules = {'adj_head': False, 'head_adj': False}
    # Check which types need to be added to mylanguage.tdl
    adj_type_base = ('pred_word', 'pred_lex', 'pred_only',
                     'attr_word', 'attr_lex', 'attr_only',
                     'stative_word', 'stative_lex', 'any_adj')
    # Convert into dictionary with False default values
    #adj_types = {item: False for item in adj_types}
    adj_types = dict()
    for item in adj_type_base:
        adj_types[item] = False

    # Lexical super types of different adjective types
    lst_map = {"both": "attr-adj-lex",
               "attr": "attr-only-adj-lex",
               "pred": "pred-only-adj-lex",
               "none": "adj-lex" }

    # Go through adjective position classes...
    for adj_pc in ch.get('adj-pc',[]):
        # check if any have "any adj" as input
        if not adj_types['any_adj'] and 'adj' in adj_pc.get('inputs',[]).split(', '):
            adj_types['any_adj'] = True
        # Additional checks for switching adjectives
        switching = adj_pc.get('switching',False)
        if switching:
            # For each switching adjective...
            for lrt in adj_pc.get('lrt',[]):
                # Check its mode to get lexical types to add
                if not (adj_types['pred_lex'] and adj_types['attr_lex']):
                    adj_pc_mod = lrt.get('mod','')
                    if adj_pc_mod:
                        # TJT 12-05-14: "both" lexical rule types are predicative, too!
                        if adj_pc_mod in ('pred','both'):
                            adj_types['pred_lex'] = True
                        # TJT 11-06-14: "both" lexical rule types are attributive
                        elif adj_pc_mod in ('attr','both'):
                            adj_types['attr_lex'] = True
                # Check modification direction to get rules to add
                if not (adj_rules['head_adj'] and adj_rules['adj_head']):
                    lrt_modpos = lrt.get('modpos',False)
                    if lrt_modpos:
                        if lrt_modpos == 'before':
                            adj_rules['head_adj'] = True
                        elif lrt_modpos == 'after':
                            adj_rules['adj_head'] = True
                        elif lrt_modpos == 'either':
                            adj_rules['head_adj'] = True
                            adj_rules['adj_head'] = True
                # Check predicative behavoir to get rules to add
                if not adj_types['stative_lex']:
                    # If not a copula complement
                    if not lrt.get('predcop',False):
                        adj_types['stative_lex'] = True

    # Add the lextypes to mylanguage.tdl
    for adj in ch.get('adj',[]):
        # Reset values
        lst, posthead, subj, pred, adj_constraints, modunique = '', '', '', '', '', ''
        root = False

        # Get all supertypes to check for redundant specifications
        all_supertypes, pathToRoot = get_all_supertypes(adj, ch)
        if not pathToRoot:
            raise ValueError("No path to the root was found for type %s." % adj.get('name','') + \
                             "Please try validating your choices and compiling again.")
        # Keep track of redundancies
        supertype_redundancies = defaultdict(lambda: False)

        ## Check pivots
        # Pivot on type of adjective
        mode = adj.get('mod',False)
        # TJT 2014-09-04: Commenting this out because one should be able
        # to define subtypes for purely morphological use
        #if not mode: continue
        # Pivot on modification direction
        modpos = adj.get('modpos',False)
        # Pivot on copula complementation
        predcop = adj.get('predcop',False)
        # Pivot on unique modification
        modunique = adj.get('modunique',False)

        # Optionally copula complement and adjectives that only agree
        # in only position must be unspecified at the lexical level
        if predcop == "opt":
            mode = "none"

        # Check for redundancies and collisions
        def_error = " ".join('''Collision found in supertype at %s!
                            Validate your choices file and try again.
                            Supertype: %s; Supertype Choice: %s
                            Type: %s; Type choice: %s'''.split()).strip()
        for supertype in all_supertypes:
            supertype_choice = ch.get(supertype,False)
            if supertype_choice:
                # Check mode
                if mode:
                    supertype_mode = supertype_choice.get('mode',False)
                    if supertype_mode:
                        if supertype_mode == "both" and mode in ('attr', 'pred'):
                            pass # attr and pred unify with both
                        elif mode != supertype_mode:
                            raise ValueError(def_error % (supertype, supertype_mode, adj.get('name',''), mode))
                # Check modpos
                if modpos:
                    supertype_modpos = supertype_choice.get('modpos',False)
                    if supertype_modpos:
                        if modpos == supertype_modpos:
                            supertype_redundancies['modpos'] = True
                        elif supertype_modpos == 'either' and modpos in ('before', 'after'):
                            pass # before and after unify with either
                        else:
                            raise ValueError(def_error % (supertype, supertype_modpos, adj.get('name',''), modpos))
                # Check modunique
                if modunique and supertype_choice.get('modunique',False):
                    supertype_redundancies['modunique'] = True
                # Check predcop
                if predcop:
                    supertype_predcop = supertype_choice.get('predcop',False)
                    if supertype_predcop:
                        if predcop == supertype_predcop:
                            supertype_redundancies['predcop'] = True
                        elif supertype_predcop == 'opt' and predcop in ('opt', 'obl'):
                            pass
                        else:
                            raise ValueError(def_error % (supertype, supertype_predcop, adj.get('name',''), predcop))

        ## Calculate supertypes
        stypes = adj.get('supertypes').split(', ')
        stype_names = []
        if '' in stypes: # Found root
            root = True
        # Set up root supertypes
        if root:
            stype_names = [lst_map[mode]]
        # Set up defined supertypes
        else:
            stype_names = [adj_id(ch[st]) for st in stypes if st]
            # Add pred-only or attr-only types
            if mode == 'pred' and predcop != 'opt':
                stype_names.append("pred-only-adj-lex")
            elif mode == 'attr':
                stype_names.append("attr-only-adj-lex")
        # Format supertypes
        stype_def = " & ".join(stype_names) or ""
        if stype_def: stype_def += " & "
        # Add pred-only and attr-only types if applicable
        if mode in ('attr','pred'):
            adj_types["%s_only" % mode] = True # Add proper type to mylanguage.tdl

        # For attributive adjectives...
        if mode in ("both", "attr"):
            # Set up proper rule for mylanguage.tdl
            adj_types['attr_word'] = True
            # Pivot on direction of modification
            if not supertype_redundancies['modpos']:
                if modpos == 'after':
                    posthead = 'POSTHEAD - '
                    adj_rules['adj_head'] = True
                elif modpos == 'before':
                    posthead = 'POSTHEAD + '
                    adj_rules['head_adj'] = True
                elif modpos == "either":
                    adj_rules['head_adj'] = True
                    adj_rules['adj_head'] = True
            # Set up unique modification if necessary
            if modunique:
                if not supertype_redundancies['modunique']:
                    modunique = 'MOD < [ MODIFIED notmod ] >'
                else: modunique = ''

        if not supertype_redundancies['predcop']:
            # For predicative adjectives...
            if mode in ('both', 'pred'):
                # Set up proper rule for mylanguage.tdl
                # Pivot on copula complement
                if predcop == 'obl':
                    # Adjective only appears as copula complement
                    pred = '+'
                    subj = 'VAL.SUBJ < >'
                    if mode == 'pred': adj_types['pred_word'] = True
                elif predcop == 'opt':
                    # Switching between copula complement and inflection
                    # See deffile.py for zero affixes added here
                    adj_types['stative_lex'] = True
                    adj_types['pred_lex'] = True
                elif predcop == 'imp':
                    # Adjective only appears as stative predicate
                    pred = '-'
                    adj_types['stative_word'] = True
                    adj_types['pred_word'] = True
                    # Add additional supertype
                    if root: stype_def += 'stative-pred-adj-lex & '

        # Calculate HEAD value
        head = ''
        if pred and modunique:
            head = "HEAD [ PRD %s, %s ]" % (pred, modunique)
        elif pred:
            head = "HEAD.PRD %s" % pred
        elif modunique:
            head = "HEAD." + modunique

        # Only output constraints if defined
        if posthead or pred or subj or modunique:
            adj_constraints = "\n  [ SYNSEM.LOCAL.CAT [" + "\n".join([posthead, subj, head]).strip(",\n") + '] ]'

        # Add lexical types to mylanguage.tdl
        atype = adj_id(adj)
        mylang.add(atype + ' := ' + lst + stype_def + adj_constraints + '.')

    ### Add the proper lexical types to mylanguage.tdl
    ## Add attributive adjective types
    if adj_types['attr_word']:
        mylang.add('''attr-adj-lex := adj-lex & intersective-mod-lex &
                    [ SYNSEM.LOCAL.CAT.HEAD.MOD < [ LOCAL.CAT [ HEAD noun,
                                                                VAL.SPR cons ] ] > ].''',
                   comment='Basic attributive adjective definition')
    if adj_types['attr_lex']:
        mylang.add('''attr-adj-lex-rule := add-only-no-ccont-rule &
                    [ SYNSEM [ LOCAL [ CAT.HEAD.MOD < [ LOCAL intersective-mod &
                                                        [ CONT.HOOK.INDEX #xarg,
                                                          CAT [ HEAD noun,
                                                                VAL.SPR cons ] ] ] >,
                                       CONT.HOOK.XARG #xarg ] ] ].''',
                   comment='Basic attributive adjective lexical rule definition',
                   section='lexrules')

    ## Add attributive-only adjective types
    if adj_types['attr_only']:
        attr_only_map = {'attr_word':
                             {'type_name':'attr-only-adj-lex := attr-adj-lex & ',
                              'section':''},
                         'attr_lex':
                             {'type_name':'attr-only-adj-lex-rule := attr-adj-lex-rule & ',
                              'section':'lexrules'} }
        for sort in ('attr_word', 'attr_lex'):
            if adj_types[sort]:
                mylang.add('''%s [ SYNSEM.LOCAL.CAT [ HEAD.PRD -,
                                              VAL.SUBJ < > ] ].''' % \
                           attr_only_map[sort]['type_name'],
                           section=attr_only_map[sort]['section'])

    ## Add predicative-only adjective types
    if adj_types['pred_only']:
        if adj_types['pred_word']:
            mylang.add('''pred-only-adj-lex := adj-lex & no-mod-lex.''')
        if adj_types['pred_lex']:
            mylang.add('''pred-only-adj-lex-rule := add-only-no-ccont-rule & no-mod-lex.''')

    ## Add additional types
    # If there are stative predicates, add the proper rule and supertype
    pred_adj_map = {'stative_word':
                        {'supertype':'stative-pred-adj-lex := adj-lex &',
                         'comment':'Stative predicate adjective definition',
                         'section':''},
                    'stative_lex':
                        {'supertype':'stative-pred-lex-rule := add-only-no-ccont-rule & ',
                         'comment':'Stative predicate adjective lexical rule definition',
                         'section':'lexrules'}}
    pred_adj_definition = '''%s
    [ SYNSEM.LOCAL [ CAT.VAL.SUBJ < [ LOCAL [ CONT.HOOK.INDEX #xarg,
  		   		    	                       CAT [ VAL [ SPR < >,
                                                           COMPS < > ],
                                                    HEAD noun ] ] ] >,
                     CONT.HOOK.XARG #xarg ] ].'''
    for form in ("stative_word", "stative_lex"):
        if adj_types[form]:
            mylang.add(pred_adj_definition % pred_adj_map[form]['supertype'],
                       comment=pred_adj_map[form]['comment'],
                       section=pred_adj_map[form]['section'])

    # If adjective incorporation, add to mylanguage.tdl
    if ch.get("adj_incorp",False):
        mylang.add('''adj_incorporation-lex-rule := add-only-rule &
                    [ C-CONT [ RELS <! arg1-ev-relation &
                                       [ LBL #ltop,
		                                 ARG1 #index ] !>,
	                           HOOK #hook ],
                      DTR.SYNSEM.LOCAL [ CAT.HEAD noun,
  		                                 CONT.HOOK #hook &
    			                                   [ LTOP #ltop,
			                                         INDEX #index ] ] ].''',
                   comment='Adjective Incorporation',
                   section='lexrules')

    # Add the proper syntactic rules to rules.tdl
    if adj_rules['head_adj']: rules.add("head-adj-int := head-adj-int-phrase.")
    if adj_rules['adj_head']: rules.add("adj-head-int := adj-head-int-phrase.")

    # Add the lexical entries to lexicon.tdl
    lexicon.add_literal(';;; Adjectives')

    for adj in ch.get('adj',[]):
        atype = adj_id(adj)

        # Automatically generate feature values based on choices
        features.customize_feature_values(mylang, ch, hierarchies, adj, atype, 'adj')

        for stem in adj.get('stem', []):
            typedef = TDLencode(stem.get('name')) + ' := ' + atype + ' & \n \
                [ STEM < "' + orth_encode(stem.get('orth')) + '" >, \
                SYNSEM.LKEYS.KEYREL.PRED "' + stem.get('pred') + '" ].'
            lexicon.add(typedef)

# TJT 2014-05-05
def customize_cops(mylang, ch, lexicon, hierarchies, trigger):

    if ch.get('cop',False):
        # Add PRD
        mylang.add('head :+ [ PRD bool ].', section='addenda')

        # Add copulas
        lexicon.add_literal(';;; Copulas')

        # Core definition
        mylang.add('''%s := basic-verb-lex-super & trans-first-arg-raising-lex-item-2 &
          [ SYNSEM.LOCAL [ CAT.VAL [ SUBJ < [ LOCAL [ CONT.HOOK.INDEX #xarg,
                                                      CAT cat-sat & [ VAL [ SPR < >,
                                                                  COMPS < > ],
                                                            HEAD noun ] ] ] >,
                                     COMPS < [ LOCAL.CAT cat-sat & [ HEAD.PRD +,
                                                           VAL [ SUBJ < >,
                                                                 COMPS < > ] ] ] >,
                                     SPR < >,
                                     SPEC < > ],
                           CONT.HOOK.XARG #xarg ] ].''' % LEXICAL_SUPERTYPES['cop'])

        # only works for adj right now, change in future
        comment = '''Copula type taking adjectival complements.\nNeed to define more for additional complement types.'''
        mylang.add('''adj-comp-copula-verb-lex := %s &
                  [ SYNSEM.LOCAL.CAT.VAL.COMPS.FIRST.LOCAL.CAT.HEAD adj ].''' % LEXICAL_SUPERTYPES['cop'],
                   comment=comment)
<<<<<<< HEAD

        for cop in ch.get('cop', []):
            ctype = cop_id(cop)

            ## Calculate supertypes
            stypes = cop.get('supertypes').split(', ')
            stype_def = ''
            if '' in stypes: # Found root
                stype_def = 'adj-comp-copula-verb-lex & ' # Change for new complement types
            else:
                stype_names = [cop_id(ch[st]) for st in filter(None,stypes)]
                stype_def = " & ".join(stype_names) or ""
                if stype_def: stype_def += " & "

            features.customize_feature_values(mylang, ch, hierarchies, cop, ctype, 'cop')

            # Add the lexical types
            mylang.add(ctype + ' := ' + stype_def + '.')

=======

        for cop in ch.get('cop', []):
            ctype = cop_id(cop)

            ## Calculate supertypes
            stypes = cop.get('supertypes').split(', ')
            stype_def = ''
            if '' in stypes: # Found root
                stype_def = 'adj-comp-copula-verb-lex & ' # Change for new complement types
            else:
                stype_names = [cop_id(ch[st]) for st in filter(None,stypes)]
                stype_def = " & ".join(stype_names) or ""
                if stype_def: stype_def += " & "

            features.customize_feature_values(mylang, ch, hierarchies, cop, ctype, 'cop')

            # Add the lexical types
            mylang.add(ctype + ' := ' + stype_def + '.')

>>>>>>> 99e742d3
            for stem in cop.get('stem'):
                orthstr = orth_encode(stem.get('orth'))
                name = stem.get('name')
                typedef = TDLencode(name) + ' := ' + ctype + ' & \
                        [ STEM < "' + orthstr + '" > ].'
                lexicon.add(typedef)

                # TODO: Add copula types to trigger.mtr

######################################################################
# customize_lexicon()
#   Create the type definitions associated with the user's test
#   lexicon.

def customize_lexicon(mylang, ch, lexicon, trigger, hierarchies, rules):

    comment = '''Type assigning empty mod list. Added to basic types for nouns, verbs and determiners.'''
    mylang.add('non-mod-lex-item := lex-item & \
               [ SYNSEM.LOCAL.CAT.HEAD.MOD < > ].',comment)

    mylang.set_section('nounlex')
    customize_nouns(mylang, ch, lexicon, hierarchies)
<<<<<<< HEAD

    mylang.set_section('adjlex')
    customize_adjs(mylang, ch, lexicon, hierarchies, rules)

=======

    mylang.set_section('adjlex')
    customize_adjs(mylang, ch, lexicon, hierarchies, rules)

>>>>>>> 99e742d3
    mylang.set_section('otherlex')
    to_cfv = case.customize_case_adpositions(mylang, lexicon, trigger, ch)
    features.process_cfv_list(mylang, ch, hierarchies, to_cfv, tdlfile=lexicon)

    if ch.has_adp_only_infostr():
        to_cfv = information_structure.customize_infostr_adpositions(mylang, lexicon, trigger, ch)
        features.process_cfv_list(mylang, ch, hierarchies, to_cfv, tdlfile=lexicon)

    mylang.set_section('verblex')
    customize_verbs(mylang, ch, lexicon, hierarchies)

    if ch.get('has-aux') == 'yes':
        mylang.set_section('auxlex')
        auxiliaries.customize_auxiliaries(mylang, ch, lexicon, trigger, hierarchies)

    mylang.set_section('coplex')
    customize_cops(mylang, ch, lexicon, hierarchies, trigger)

    mylang.set_section('otherlex')
    customize_determiners(mylang, ch, lexicon, hierarchies)
<<<<<<< HEAD
    customize_misc_lex(ch, lexicon, trigger)

# Used by the word order library, for different matrix-subordinate word order
# E.g. German: verbs in subordinate clauses cluster at the end of the clause.
def update_lex_items_vcluster(ch, mylang):
    mylang.add('cat :+ [ VC bool ].', merge=True, section='addenda')
    mylang.add('noun-lex := [ SYNSEM.LOCAL.CAT.VC - ].', merge=True, section='nounlex')
    mylang.add('verb-lex := [ SYNSEM.LOCAL.CAT.VC + ].', merge=True, section='verblex')
    if 'cms' in ch:
        for cms in ch.get('cms'):
            if cms.get('subordinator-type') == 'adverb':
                mylang.add('adverb-subord-lex-item := [ SYNSEM.LOCAL.CAT.VC - ].', merge=True, section='subordlex')
            if cms.get('subordinator-type') == 'head':
                mylang.add('adposition-subord-lex-item := [ SYNSEM.LOCAL.CAT.VC - ].', merge=True, section='subordlex')
    if 'comps' in ch:
        mylang.add('comp-lex-item := [ SYNSEM.LOCAL.CAT.VC - ].', merge=True, section='complex')
    if 'has-adj' in ch:
        mylang.add('adj-lex := [ SYNSEM.LOCAL.CAT.VC - ].', merge=True, section='adjlex')
=======
    customize_misc_lex(ch, lexicon, trigger)
>>>>>>> 99e742d3
<|MERGE_RESOLUTION|>--- conflicted
+++ resolved
@@ -169,11 +169,7 @@
     hclightallverbs = False
 
     if ch.get('has-aux') == 'yes':
-<<<<<<< HEAD
         vc = determine_vcluster(auxcomp, auxorder, wo, ch) #TODO: OZ 11-30-2017 Reconcile this with my VC stuff in word_order.py
-=======
-        vc = determine_vcluster(auxcomp, auxorder, wo, ch)
->>>>>>> 99e742d3
         if wo == 'vso' or wo == 'osv':
             wo = 'req-hcl-vp'
         if auxcomp == 'v' and hclight != True:
@@ -269,13 +265,8 @@
         'intransitive-verb-lex := ' + mainorverbtype + ' & intransitive-lex-item & \
        [ SYNSEM.LOCAL.CAT.VAL.COMPS < > ].'
     mylang.add(typedef)
-<<<<<<< HEAD
-
-
-=======
-
-
->>>>>>> 99e742d3
+
+
     # transitive verb lexical type
     typedef = \
         'transitive-verb-lex := ' + mainorverbtype + ' & transitive-lex-item & \
@@ -286,7 +277,6 @@
                                       COMPS < > ] ] ] ] > ].'
     mylang.add(typedef)
 
-<<<<<<< HEAD
     # CTP (clausal complement-taking type)
     typedef = 'ctp-verb-lex := ' + mainorverbtype + '& clausal-second-arg-trans-lex-item &\
   [ SYNSEM.LOCAL.CAT.VAL.COMPS < #comps >,\
@@ -297,8 +287,6 @@
 
     mylang.add(typedef)
 
-=======
->>>>>>> 99e742d3
     case.customize_verb_case(mylang, ch)
 
     # Add constraints to choices to create lex rules for bipartite stems
@@ -310,7 +298,6 @@
     # Now create the lexical entries for all the defined verb types
     cases = case.case_names(ch)
     for verb in ch.get('verb',[]):
-<<<<<<< HEAD
         create_verb_lex_type(cases, ch, hierarchies, lexicon, mylang, verb)
 
 
@@ -325,48 +312,11 @@
     else:
         mylang.add(vtype + ' := ' + ' & '.join(stype_names) + '.')
 
-=======
-        stypes = verb.get('supertypes').split(', ')
-        stype_names = [verb_id(ch[st]) for st in stypes if st != '']
-
-        vtype = verb_id(verb)
-        val = verb.get('valence')
-
-        if not val == '':
-            i = val.find(',')
-            dir_inv = ''
-            tivity = ''
-            if i != -1:
-                val = val[:i]
-                dir_inv = 'dir-inv-'
-
-            if val == 'trans':
-                tivity = 'trans'
-            elif val == 'intrans':
-                tivity = 'intrans'
-            elif val.find('-') != -1:
-                c = val.split('-')
-                a_case = case.canon_to_abbr(c[0], cases)
-                o_case = case.canon_to_abbr(c[1], cases)
-                tivity = a_case + '-' + o_case + '-trans'
-            else:
-                s_case = case.canon_to_abbr(val, cases)
-                tivity = s_case + '-intrans'
-
-            if not dir_inv == '' or not tivity == '':
-                stype_names.append(dir_inv + tivity + 'itive-verb-lex')
->>>>>>> 99e742d3
-
-        if len(stype_names) == 0:
-            mylang.add(vtype + ' := verb-lex .')
-        else:
-            mylang.add(vtype + ' := ' + ' & '.join(stype_names) + '.')
-
-        features.customize_feature_values(mylang, ch, hierarchies, verb, vtype, 'verb', None, cases)
-
-<<<<<<< HEAD
-    stems = verb.get('stem', [])
-    stems.extend(verb.get('bistem', []))
+
+    features.customize_feature_values(mylang, ch, hierarchies, verb, vtype, 'verb', None, cases)
+
+        stems = verb.get('stem', [])
+        stems.extend(verb.get('bistem', []))
     for stem in stems:
         add_stem_to_lexicon(lexicon, stem, vtype)
 
@@ -424,29 +374,6 @@
         return 'verb-lex'
 
 
-=======
-        stems = verb.get('stem', [])
-        stems.extend(verb.get('bistem', []))
-
-        for stem in stems:
-            orthstr = orth_encode(stem.get('orth'))
-            pred = stem.get('pred')
-            name = stem.get('name')
-            typedef = \
-                TDLencode(name) + ' := ' + vtype + ' & \
-                    [ STEM < "' + orthstr + '" >, \
-                      SYNSEM.LKEYS.KEYREL.PRED "' + pred + '" ].'
-            lexicon.add(typedef)
-
-# Returns the verb type for lexical/main verbs.
-def main_or_verb(ch):
-    if ch.get('has-aux') == 'yes':
-        return 'main-verb-lex'
-    else:
-        return 'verb-lex'
-
-
->>>>>>> 99e742d3
 def customize_determiners(mylang, ch, lexicon, hierarchies):
 
     # Lexical type for determiners, if the language has any:
@@ -988,7 +915,6 @@
         mylang.add('''adj-comp-copula-verb-lex := %s &
                   [ SYNSEM.LOCAL.CAT.VAL.COMPS.FIRST.LOCAL.CAT.HEAD adj ].''' % LEXICAL_SUPERTYPES['cop'],
                    comment=comment)
-<<<<<<< HEAD
 
         for cop in ch.get('cop', []):
             ctype = cop_id(cop)
@@ -1008,27 +934,6 @@
             # Add the lexical types
             mylang.add(ctype + ' := ' + stype_def + '.')
 
-=======
-
-        for cop in ch.get('cop', []):
-            ctype = cop_id(cop)
-
-            ## Calculate supertypes
-            stypes = cop.get('supertypes').split(', ')
-            stype_def = ''
-            if '' in stypes: # Found root
-                stype_def = 'adj-comp-copula-verb-lex & ' # Change for new complement types
-            else:
-                stype_names = [cop_id(ch[st]) for st in filter(None,stypes)]
-                stype_def = " & ".join(stype_names) or ""
-                if stype_def: stype_def += " & "
-
-            features.customize_feature_values(mylang, ch, hierarchies, cop, ctype, 'cop')
-
-            # Add the lexical types
-            mylang.add(ctype + ' := ' + stype_def + '.')
-
->>>>>>> 99e742d3
             for stem in cop.get('stem'):
                 orthstr = orth_encode(stem.get('orth'))
                 name = stem.get('name')
@@ -1051,17 +956,10 @@
 
     mylang.set_section('nounlex')
     customize_nouns(mylang, ch, lexicon, hierarchies)
-<<<<<<< HEAD
 
     mylang.set_section('adjlex')
     customize_adjs(mylang, ch, lexicon, hierarchies, rules)
 
-=======
-
-    mylang.set_section('adjlex')
-    customize_adjs(mylang, ch, lexicon, hierarchies, rules)
-
->>>>>>> 99e742d3
     mylang.set_section('otherlex')
     to_cfv = case.customize_case_adpositions(mylang, lexicon, trigger, ch)
     features.process_cfv_list(mylang, ch, hierarchies, to_cfv, tdlfile=lexicon)
@@ -1082,7 +980,6 @@
 
     mylang.set_section('otherlex')
     customize_determiners(mylang, ch, lexicon, hierarchies)
-<<<<<<< HEAD
     customize_misc_lex(ch, lexicon, trigger)
 
 # Used by the word order library, for different matrix-subordinate word order
@@ -1101,6 +998,3 @@
         mylang.add('comp-lex-item := [ SYNSEM.LOCAL.CAT.VC - ].', merge=True, section='complex')
     if 'has-adj' in ch:
         mylang.add('adj-lex := [ SYNSEM.LOCAL.CAT.VC - ].', merge=True, section='adjlex')
-=======
-    customize_misc_lex(ch, lexicon, trigger)
->>>>>>> 99e742d3
