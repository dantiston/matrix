from collections import defaultdict

from gmcs.utils import get_name
from gmcs.utils import TDLencode
from gmcs.utils import orth_encode

from gmcs.linglib import case
from gmcs.linglib import features
from gmcs.linglib import auxiliaries
from gmcs.linglib import information_structure
from gmcs.linglib.parameters import determine_vcluster
from gmcs.linglib.lexbase import ALL_LEX_TYPES, LEXICAL_SUPERTYPES
from gmcs.linglib.lexicon import get_all_supertypes


# helper functions
def verb_id(item):
    """Return the identifier for a verb lexical item."""
    return get_name(item) + '-verb-lex'

def noun_id(item):
    """Return the identifier for a noun lexical item."""
    return get_name(item) + '-noun-lex'

def adj_id(item):
    """Return the identifier for an adjective lexical item."""
    return get_name(item) + '-adj-lex'

def cop_id(item):
    """Return the identifier for an copula lexical item."""
    return get_name(item) + '-cop-lex'

def det_id(item):
    """Return the identifier for a determiner lexical item."""
    return get_name(item) + '-determiner-lex'


##########################################################
# insert_ids()

def insert_ids(ch):
    """
    Create a unique identifier for each lexical entry based
    on the stem value but allowing for separate lexical items
    with the same stem.  Store in the choices file object.
    """
    stemids = {}
    stemidcounters = {}
    postypes = ALL_LEX_TYPES

    for postype in postypes:
        for pos in ch.get(postype):
            # For ordinary stems, use the stem orthography itself
            # as the basis of the identifier.
            for stem in pos.get('stem'):
                orth = stem.get('orth')
                if orth in stemids.keys():
                    stemids[orth] += 1
                else:
                    stemids[orth] = 1
            # For bistems, build the identifier out of the orthography
            # plus the affix, but store these in the same dictionary
            # to account for possible name-space collisions.
            for bistem in pos.get('bistem'):
                aff = bistem.get('aff')
                orth = bistem.get('orth')
                id = orth + '+' + aff

                if id in stemids.keys():
                    stemids[id] += 1
                else:
                    stemids[id] = 1

    # Now that stemids has the full count, go through and add
    # to the choices file object.

    for postype in postypes:
        for pos in ch.get(postype):
            for stem in pos.get('stem'):
                orth = stem.get('orth')
                if stemids[orth] == 1:
                    ch[stem.full_key + '_name'] = orth
                elif orth not in stemidcounters:
                    stemidcounters[orth] = 1
                    ch[stem.full_key + '_name'] = orth + '_1'
                else:
                    stemidcounters[orth] += 1
                    ch[stem.full_key + '_name'] = orth + '_' + str(stemidcounters[orth])
            for bistem in pos.get('bistem'):
                orth = bistem.get('orth') + '+' + bistem.get('aff')
                if stemids[orth] == 1:
                    ch[bistem.full_key + '_name'] = orth
                elif orth not in stemidcounters:
                    stemidcounters[orth] = 1
                    ch[bistem.full_key + '_name'] = orth + '_1'
                else:
                    stemidcounters[orth] += 1
                    ch[bistem.full_key + '_name'] = orth + '_' + str(stemidcounters[orth])


##########################################################
# customize_verbs()

def customize_bipartite_stems(ch):
    """
    Users specify bipartite stems as roots + affixes in bipartite
    stem specifications plus position class for affix in lexical type.
    Take this information and add choices that create the lexical
    rules as well as the constraints that make sure that the two
    parts appear together.
    """
    # For each verb type
    for verb in ch.get('verb'):

        # Check whether there are bipartite stems
        bistems = verb.get('bistem')
        if bistems:
            # Find position class for affixes

            pcname = verb.get('bipartitepc')
            pc = None
            for vpc in ch.get('verb-pc'):
                if vpc.full_key == pcname:
                    pc = vpc

            # Make dictionary with affixes as keys and lists
            # of stems as values.  This will let us find out if
            # any verbs share same affix
            avpairs = {}
            for stem in bistems:
                aff = stem.get('aff')
                #orth = stem.get('orth')

                # Update affix-stem dictionary
                if aff in avpairs.keys():
                    avpairs[aff].append(stem.full_key)
                else:
                    avpairs[aff] = [stem.full_key]

            # Get stem list again because I want access to the
            # info I've added since first initializing stems
            bistems = verb.get('bistem')

            for aff in avpairs.keys():
                # Get iter number for lrts:
                if pc['lrt']:
                    iternum = str(pc['lrt'].next_iter_num())
                else:
                    iternum = '1'

                # Create lexical rules types and instances for each affix
                next_lrt_str = pc.full_key + '_lrt' + iternum
                ch[next_lrt_str + '_require1_others'] = ', '.join(avpairs[aff])
                ch[next_lrt_str + '_lri1_orth'] = aff
                ch[next_lrt_str + '_lri1_inflecting'] = 'yes'

                # Add requires constrains on stems
                for stemid in avpairs[aff]:
                    ch[stemid + '_require1_others'] = next_lrt_str

def customize_verbs(mylang, ch, lexicon, hierarchies):
    negmod = ch.get('neg-mod')
    negadv = ch.get('neg-adv')
    wo = ch.get('word-order')
    auxcomp = ch.get('aux-comp')
    auxorder = ch.get('aux-comp-order')
    # Do we need to constrain HC-LIGHT on verbs, to distinguish V from VP?
    hclight = (negadv == 'ind-adv' and negmod == 'v')
    hclightallverbs = False

    if ch.get('has-aux') == 'yes':
        vc = determine_vcluster(auxcomp, auxorder, wo, ch) #TODO: OZ 11-30-2017 Reconcile this with my VC stuff in word_order.py
        if wo == 'vso' or wo == 'osv':
            wo = 'req-hcl-vp'
        if auxcomp == 'v' and hclight != True:
            hclight = True
            if wo != 'free' or vc == True:
                hclightallverbs = True
        if auxcomp == 'vp' and wo == 'req-hcl-vp':
            hclightallverbs = True
    else:
        vc = False

    if wo == 'req-hcl-vp':
        wo = ch.get('word-order')

    # Lexical types for verbs
    # I'm adding the constraint to associate XARG with the
    # first ARG-ST element here (so raising auxiliaries work),
    # but perhaps this belongs in matrix.tdl?  Or maybe this
    # is another module/parameter (like, the external argument
    # might not be the first one?

    mainorverbtype = main_or_verb(ch)
    # The variable mainorverbtype is a type name for lexical/main (non-aux) verbs.
    # Note that the use of 'main' instead of 'lexical' is strictly for
    # coding clarity
    # If there are auxiliaries, non-aux verbs are 'main-verb-lex', and 'verb-lex'
    # includes both aux and lexical/main verbs.
    # If there are no auxiliaries then 'verb-lex' covers all verbs

    # Neither mainverbs or auxs should start out as modifiers (for now)
    # Assigning constraint to verb-lex

    if ch.get('has-aux') == 'yes':
        mylang.add('head :+ [ AUX bool ].', section='addenda')
        #mainorverbtype = 'main-verb-lex'

        # we need to know whether the auxiliaries form a vcluster

        auxcomp = ch.get('aux-comp')
        wo = ch.get('word-order')
        auxorder = ch.get('aux-comp-order')
        vcluster = determine_vcluster(auxcomp, auxorder, wo, ch)

        typedef = \
            'verb-lex := non-mod-lex-item & \
                       [ SYNSEM.LOCAL.CAT.HEAD verb ].'
        mylang.add(typedef)
        typedef = \
            'main-verb-lex := verb-lex & basic-verb-lex & \
                            [ SYNSEM.LOCAL.CAT.HEAD.AUX - ].'
        mylang.add(typedef)
        typedef = \
            'aux-lex := verb-lex & \
                      [ SYNSEM.LOCAL.CAT.HEAD.AUX + ].'
        mylang.add(typedef)
        if vcluster:
            mylang.add('main-verb-lex := [ SYNSEM.LOCAL.CAT.VC + ].')
            mylang.add('aux-lex := [ SYNSEM.LOCAL.CAT.VC - ].')
    else:
        #mainorverbtype = 'verb-lex'
        vcluster = False
        mylang.add('verb-lex := basic-verb-lex & non-mod-lex-item.')

<<<<<<< HEAD
    typedef = \
      'verb-lex := non-mod-lex-item & \
                 [ SYNSEM.LOCAL.CAT.HEAD verb ].'
    mylang.add(typedef)
    typedef = \
      'main-verb-lex := verb-lex & basic-verb-lex & \
                      [ SYNSEM.LOCAL.CAT.HEAD.AUX - ].'
    mylang.add(typedef)
    typedef = \
      'aux-lex := verb-lex & \
                [ SYNSEM.LOCAL.CAT.HEAD.AUX + ].'
    mylang.add(typedef)
    if vcluster:
      mylang.add('main-verb-lex := [ SYNSEM.LOCAL.CAT.VC + ].')
      mylang.add('aux-lex := [ SYNSEM.LOCAL.CAT.VC - ].')
  else:
    #mainorverbtype = 'verb-lex'
    vcluster = False
    mylang.add('verb-lex := basic-verb-lex & non-mod-lex-item.')

#CHANGING: Adding cat-sat (SPEC <>) to the subj of this type:

  typedef = mainorverbtype + ' :=  \
=======
    typedef = mainorverbtype + ' :=  \
>>>>>>> 192142e9
       [ SYNSEM.LOCAL [ CAT.VAL [ SPR < >, \
                                  SPEC < >, \
                                  SUBJ < #subj > ], \
                        CONT.HOOK.XARG #xarg ], \
         ARG-ST < #subj & \
                  [ LOCAL [ CAT cat-sat & [ VAL [ SPR < >, \
                                      COMPS < > ] ], \
                            CONT.HOOK.INDEX #xarg ] ], ... > ].'
    mylang.add(typedef)

    if hclightallverbs:
        mylang.add('verb-lex := [ SYNSEM.LOCAL.CAT.HC-LIGHT - ].')
    elif hclight:
        comment = \
            ';;; If there are aspects of the syntax which pick out\n' + \
            ';;; lexical Vs (transitive or intransitive) such as V-attachment\n' + \
            ';;; of adverbs or argument composition auxiliaries which take V\n' + \
            ';;; complements, we need to distinguish (intranstive) V and VP.\n' + \
            ';;; To do so, we make use of a feature LIGHT.  Phrases are\n' + \
            ';;; generally [LIGHT -] with the exception of head-complement\n' + \
            ';;; phrases, which take their value for LIGHT from the head\'s\n' + \
            ';;; HC-LIGHT feature.  To make this work for us here, constraint\n' + \
            ';;; HC-LIGHT on verbs to be -.'
        #    mylang.add_literal(comment)
        mylang.add(mainorverbtype + ' := [ SYNSEM.LOCAL.CAT.HC-LIGHT - ].')

    # intransitive verb lexical type
    typedef = \
        'intransitive-verb-lex := ' + mainorverbtype + ' & intransitive-lex-item & \
       [ SYNSEM.LOCAL.CAT.VAL.COMPS < > ].'
    mylang.add(typedef)


    # transitive verb lexical type
    typedef = \
        'transitive-verb-lex := ' + mainorverbtype + ' & transitive-lex-item & \
       [ SYNSEM.LOCAL.CAT.VAL.COMPS < #comps >, \
         ARG-ST < [ ], \
                  #comps & \
                  [ LOCAL [ CAT cat-sat & [ VAL [ SPR < >, \
                                      COMPS < > ] ] ] ] > ].'
    mylang.add(typedef)

    # CTP (clausal complement-taking type)
    typedef = 'ctp-verb-lex := ' + mainorverbtype + '& clausal-second-arg-trans-lex-item &\
  [ SYNSEM.LOCAL.CAT.VAL.COMPS < #comps >,\
    ARG-ST < [LOCAL.CAT.HEAD noun ],\
    	     #comps &\
    	     [ LOCAL.CAT [ VAL [ SPR < >, COMPS < > ],' \
                                                    'HEAD comp ] ] > ].'

    mylang.add(typedef)

    case.customize_verb_case(mylang, ch)

    # Add constraints to choices to create lex rules for bipartite stems
    customize_bipartite_stems(ch)

    # Lexical entries
    lexicon.add_literal(';;; Verbs')

    # Now create the lexical entries for all the defined verb types
    cases = case.case_names(ch)
    for verb in ch.get('verb',[]):
        create_verb_lex_type(cases, ch, hierarchies, lexicon, mylang, verb)


def create_verb_lex_type(cases, ch, hierarchies, lexicon, mylang, verb):
    stypes = verb.get('supertypes').split(', ')
    stype_names = [verb_id(ch[st]) for st in stypes if st != '']
    vtype = verb_id(verb)
    construct_supertype_names(cases, ch, stype_names, verb)

    if len(stype_names) == 0:
        mylang.add(vtype + ' := verb-lex .')
    else:
        mylang.add(vtype + ' := ' + ' & '.join(stype_names) + '.')


    features.customize_feature_values(mylang, ch, hierarchies, verb, vtype, 'verb', None, cases)

    stems = verb.get('stem', [])
    stems.extend(verb.get('bistem', []))
    for stem in stems:
        add_stem_to_lexicon(lexicon, stem, vtype)


def add_stem_to_lexicon(lexicon, stem, vtype):
    orthstr = orth_encode(stem.get('orth'))
    pred = stem.get('pred')
    name = stem.get('name')
    typedef = \
        TDLencode(name) + ' := ' + vtype + ' & \
                    [ STEM < "' + orthstr + '" >, \
                      SYNSEM.LKEYS.KEYREL.PRED "' + pred + '" ].'
    lexicon.add(typedef)


def construct_supertype_names(cases, ch, stype_names, verb):
    val = verb.get('valence')
    if not val == '':
        i = val.find(',')
        dir_inv = ''
        tivity = ''
        clausalcomp = ''

        if i != -1:
            val = val[:i]
            dir_inv = 'dir-inv-'

        if val == 'trans':
            tivity = 'trans'
        elif val == 'intrans':
            tivity = 'intrans'
        elif val.find('-') != -1:
            c = val.split('-')
            a_case = case.canon_to_abbr(c[0], cases)
            o_case = case.canon_to_abbr(c[1], cases)
            tivity = a_case + '-' + o_case + '-trans'
        else:
            ccs_names = [ccs_name.full_key for ccs_name in list(ch.get('comps'))]
            if val in ccs_names:
                clausalcomp = 'ctp'
            else:
                s_case = case.canon_to_abbr(val, cases)
                tivity = s_case + '-intrans'
        if clausalcomp:
            stype_names.append(clausalcomp + tivity + '-verb-lex')
        elif (not dir_inv == '' or not tivity == ''):
            stype_names.append(dir_inv + tivity + 'itive-verb-lex')


# Returns the verb type for lexical/main verbs.
def main_or_verb(ch):
    if ch.get('has-aux') == 'yes':
        return 'main-verb-lex'
    else:
        return 'verb-lex'


def customize_determiners(mylang, ch, lexicon, hierarchies):

    # Lexical type for determiners, if the language has any:
    if ch.get('has-dets') == 'yes':
        comment = \
            ';;; Determiners\n' + \
            ';;; SPEC is non-empty, and already specified by basic-determiner-lex.'
        mylang.add_literal(comment)

        # LLD 2016-04-04 changed basic-zero-arg to norm-zero-arg
        typedef = \
            'determiner-lex := basic-determiner-lex & norm-zero-arg & \
                [ SYNSEM.LOCAL.CAT.VAL [ SPR < >, \
                                         COMPS < >, \
                                         SUBJ < > ]].'
        mylang.add(typedef)

        mylang.add('determiner-lex := non-mod-lex-item.')

    # Determiners
    if 'det' in ch:
        lexicon.add_literal(';;; Determiners')

    for det in ch.get('det',[]):
        stype = 'determiner-lex'
        dtype = det_id(det)

        mylang.add(dtype + ' := ' + stype + '.')

        has_inforstr_feat = False
        for feat in det.get('feat', []):
            if feat['name'] == "information-structure meaning":
                has_inforstr_feat = True
                mylang.add(dtype + ' := infostr-marking-determiner-lex.')
                break
        if not has_inforstr_feat:
            mylang.add(dtype + ' := no-icons-lex-item.')

        features.customize_feature_values(mylang, ch, hierarchies, det, dtype, 'det')

        for stem in det.get('stem',[]):
            orthstr = orth_encode(stem.get('orth'))
            pred = stem.get('pred')
            name = stem.get('name')
            typedef = \
                TDLencode(name) + ' := ' + dtype + ' & \
                    [ STEM < "' + orthstr + '" >, \
                      SYNSEM.LKEYS.KEYREL.PRED "' + pred + '" ].'
            lexicon.add(typedef)


def customize_misc_lex(ch, lexicon, trigger):

    # Question particle
    if ch.get('q-part'):
        orth = ch.get('q-part-orth')
        orthstr = orth_encode(orth)
        typedef = \
            TDLencode(orth) + ' := qpart-lex-item & \
                   [ STEM < "' + orthstr + '" > ].'
        lexicon.add(typedef)
        grdef = TDLencode(orth) +'_gr := generator_rule & \
                   [ CONTEXT [ RELS <! [ ARG0.SF ques ] !> ], \
                     FLAGS.TRIGGER "' + TDLencode(orth) + '" ].'
        trigger.add(grdef)


def customize_nouns(mylang, ch, lexicon, hierarchies):
    # Figure out which kinds of determiner-marking are in the language
    seen = {'obl':False, 'opt':False, 'imp':False}
    seenCount = 0

    for noun in ch.get('noun',[]):
        det = noun.get('det')
        if not det == '' and not seen[det]:
            seen[det] = True
            seenCount += 1

    singlentype = (seenCount == 1)

    # Playing fast and loose with the meaning of OPT on SPR.  Using
    # OPT - to mean obligatory (as usual), OPT + to mean impossible (that's
    # weird), and leaving OPT unspecified for truly optional.  Hoping
    # this will work at least for LSA111 lab.

    # ERB 2006-11-28 Update: To make that weird use of OPT work, the
    # head-spec rule has to require [OPT -] on its non-head daughter.
    # Adding that just in case we add the no-spr-noun-lex type.

    typedef = \
        'noun-lex := basic-noun-lex & basic-one-arg & no-hcons-lex-item & \
           [ SYNSEM.LOCAL [ CAT.VAL [ SPR < #spr & [ LOCAL.CAT.HEAD det ] >, \
                                      COMPS < >, \
                                      SUBJ < >, \
                                      SPEC < > ] ], \
             ARG-ST < #spr > ].'
    mylang.add(typedef)

    # Adding empty MOD on general definitiion for noun-lex
    mylang.add('noun-lex := non-mod-lex-item.')

    # singlentype means there's only one type of n in the hierarchy.
    if singlentype:
        if seen['obl']:
            typedef = 'noun-lex := [ SYNSEM.LOCAL.CAT.VAL.SPR < [ OPT - ] > ].'
            mylang.add(typedef)
        elif seen['imp']:
            typedef = 'noun-lex := [ SYNSEM.LOCAL.CAT.VAL.SPR < [ OPT + ] > ].'
            mylang.add(typedef)
    else:
        if seen['obl']:
            typedef = \
                'obl-spr-noun-lex := noun-lex & \
                   [ SYNSEM.LOCAL.CAT.VAL.SPR < [ OPT - ] > ].'
            mylang.add(typedef)

        if seen['imp']:
            typedef = \
                'no-spr-noun-lex := noun-lex & \
                   [ SYNSEM.LOCAL.CAT.VAL.SPR < [ OPT + ] > ].'
            mylang.add(typedef)

    if seen['imp'] and ch.get('has-dets') == 'yes':
        mylang.add(
            'head-spec-phrase := [ NON-HEAD-DTR.SYNSEM.OPT - ].',
            'Nouns which cannot take specifiers mark their SPR requirement\n' +
            'as OPT +.  Making the non-head daughter OPT - in this rule\n' +
            'keeps such nouns out.')

    if ch.get('case-marking') != 'none':
        if not ch.has_adp_case():
            mylang.add('noun :+ [ CASE case ].', section='addenda')

    # Add the lexical entries
    lexicon.add_literal(';;; Nouns')

    # make a hash of nountypes --> lists of children so that we
    # can stopdet on children
    children = defaultdict(dict)
    for noun in ch.get('noun',[]):
        for p in noun.get('supertypes').split(', '):
            children[p][noun.full_key] = 1

    # make and populate a dictionary of stopdets, to avoid vacuous det supertypes
    # have to follow inheritance paths downwards from any nonempty det values
    stopdets={}
    for noun in ch.get('noun',[]):
        # if det is nonempty, child nouns shouldn't inherit det
        det = noun.get('det')
        if det != '':
            if noun.full_key in children:
                # there are children to stopdet on
                # recursively look for children
                parents = [ noun.full_key ]
                while (True):
                    next_parents = []
                    for p in parents:
                        if p in children:
                            for c in children[p].keys():
                                stopdets[c]=True
                                if not c in next_parents:
                                    next_parents.append(c)
                    if len(next_parents) == 0:
                        break
                    else:
                        parents = next_parents


    for noun in ch.get('noun',[]):
        ntype = noun_id(noun)
        det = noun.get('det')
        if noun.full_key in stopdets:
            det = ''

        stypes = noun.get('supertypes').split(', ')
        stype_names = [noun_id(ch[st]) for st in stypes if st != '']

        #if singlentype or det == 'opt':
        #  stype = 'noun-lex'
        if not singlentype:
            if det == 'obl':
                stype_names.append('obl-spr-noun-lex')
            elif det == 'imp':
                stype_names.append('no-spr-noun-lex')

        if len(stype_names) == 0:
            mylang.add(ntype + ' := noun-lex .')
        else:
            mylang.add(ntype + ' := ' + ' & '.join(stype_names) + '.')

        features.customize_feature_values(mylang, ch, hierarchies, noun, ntype, 'noun')

        for stem in noun.get('stem', []):
            orthstr = orth_encode(stem.get('orth'))
            pred = stem.get('pred')
            name = stem.get('name')
            typedef = TDLencode(name) + ' := ' + ntype + ' & \
                  [ STEM < "' + orthstr + '" >, \
                    SYNSEM.LKEYS.KEYREL.PRED "' + pred + '" ].'
            lexicon.add(typedef)

# TJT 2014-05-05
def customize_adjs(mylang, ch, lexicon, hierarchies, rules):

    # Add basic adjective definition
    if ch.get('adj',[]):
        mylang.add("adj-lex := basic-intersective-adjective-lex.")

    # Check which rules need to be added to rules.tdl
    adj_rules = {'adj_head': False, 'head_adj': False}
    # Check which types need to be added to mylanguage.tdl
    adj_type_base = ('pred_word', 'pred_lex', 'pred_only',
                     'attr_word', 'attr_lex', 'attr_only',
                     'stative_word', 'stative_lex', 'any_adj')
    # Convert into dictionary with False default values
    #adj_types = {item: False for item in adj_types}
    adj_types = dict()
    for item in adj_type_base:
        adj_types[item] = False

    # Lexical super types of different adjective types
    lst_map = {"both": "attr-adj-lex",
               "attr": "attr-only-adj-lex",
               "pred": "pred-only-adj-lex",
               "none": "adj-lex" }

    # Go through adjective position classes...
    for adj_pc in ch.get('adj-pc',[]):
        # check if any have "any adj" as input
        if not adj_types['any_adj'] and 'adj' in adj_pc.get('inputs',[]).split(', '):
            adj_types['any_adj'] = True
        # Additional checks for switching adjectives
        switching = adj_pc.get('switching',False)
        if switching:
            # For each switching adjective...
            for lrt in adj_pc.get('lrt',[]):
                # Check its mode to get lexical types to add
                if not (adj_types['pred_lex'] and adj_types['attr_lex']):
                    adj_pc_mod = lrt.get('mod','')
                    if adj_pc_mod:
                        # TJT 12-05-14: "both" lexical rule types are predicative, too!
                        if adj_pc_mod in ('pred','both'):
                            adj_types['pred_lex'] = True
                        # TJT 11-06-14: "both" lexical rule types are attributive
                        elif adj_pc_mod in ('attr','both'):
                            adj_types['attr_lex'] = True
                # Check modification direction to get rules to add
                if not (adj_rules['head_adj'] and adj_rules['adj_head']):
                    lrt_modpos = lrt.get('modpos',False)
                    if lrt_modpos:
                        if lrt_modpos == 'before':
                            adj_rules['head_adj'] = True
                        elif lrt_modpos == 'after':
                            adj_rules['adj_head'] = True
                        elif lrt_modpos == 'either':
                            adj_rules['head_adj'] = True
                            adj_rules['adj_head'] = True
                # Check predicative behavoir to get rules to add
                if not adj_types['stative_lex']:
                    # If not a copula complement
                    if not lrt.get('predcop',False):
                        adj_types['stative_lex'] = True

    # Add the lextypes to mylanguage.tdl
    for adj in ch.get('adj',[]):
        # Reset values
        lst, posthead, subj, pred, adj_constraints, modunique = '', '', '', '', '', ''
        root = False

        # Get all supertypes to check for redundant specifications
        all_supertypes, pathToRoot = get_all_supertypes(adj, ch)
        if not pathToRoot:
            raise ValueError("No path to the root was found for type %s." % adj.get('name','') + \
                             "Please try validating your choices and compiling again.")
        # Keep track of redundancies
        supertype_redundancies = defaultdict(lambda: False)

        ## Check pivots
        # Pivot on type of adjective
        mode = adj.get('mod',False)
        # TJT 2014-09-04: Commenting this out because one should be able
        # to define subtypes for purely morphological use
        #if not mode: continue
        # Pivot on modification direction
        modpos = adj.get('modpos',False)
        # Pivot on copula complementation
        predcop = adj.get('predcop',False)
        # Pivot on unique modification
        modunique = adj.get('modunique',False)

        # Optionally copula complement and adjectives that only agree
        # in only position must be unspecified at the lexical level
        if predcop == "opt":
            mode = "none"

        # Check for redundancies and collisions
        def_error = " ".join('''Collision found in supertype at %s!
                            Validate your choices file and try again.
                            Supertype: %s; Supertype Choice: %s
                            Type: %s; Type choice: %s'''.split()).strip()
        for supertype in all_supertypes:
            supertype_choice = ch.get(supertype,False)
            if supertype_choice:
                # Check mode
                if mode:
                    supertype_mode = supertype_choice.get('mode',False)
                    if supertype_mode:
                        if supertype_mode == "both" and mode in ('attr', 'pred'):
                            pass # attr and pred unify with both
                        elif mode != supertype_mode:
                            raise ValueError(def_error % (supertype, supertype_mode, adj.get('name',''), mode))
                # Check modpos
                if modpos:
                    supertype_modpos = supertype_choice.get('modpos',False)
                    if supertype_modpos:
                        if modpos == supertype_modpos:
                            supertype_redundancies['modpos'] = True
                        elif supertype_modpos == 'either' and modpos in ('before', 'after'):
                            pass # before and after unify with either
                        else:
                            raise ValueError(def_error % (supertype, supertype_modpos, adj.get('name',''), modpos))
                # Check modunique
                if modunique and supertype_choice.get('modunique',False):
                    supertype_redundancies['modunique'] = True
                # Check predcop
                if predcop:
                    supertype_predcop = supertype_choice.get('predcop',False)
                    if supertype_predcop:
                        if predcop == supertype_predcop:
                            supertype_redundancies['predcop'] = True
                        elif supertype_predcop == 'opt' and predcop in ('opt', 'obl'):
                            pass
                        else:
                            raise ValueError(def_error % (supertype, supertype_predcop, adj.get('name',''), predcop))

        ## Calculate supertypes
        stypes = adj.get('supertypes').split(', ')
        stype_names = []
        if '' in stypes: # Found root
            root = True
        # Set up root supertypes
        if root:
            stype_names = [lst_map[mode]]
        # Set up defined supertypes
        else:
            stype_names = [adj_id(ch[st]) for st in stypes if st]
            # Add pred-only or attr-only types
            if mode == 'pred' and predcop != 'opt':
                stype_names.append("pred-only-adj-lex")
            elif mode == 'attr':
                stype_names.append("attr-only-adj-lex")
        # Format supertypes
        stype_def = " & ".join(stype_names) or ""
        if stype_def: stype_def += " & "
        # Add pred-only and attr-only types if applicable
        if mode in ('attr','pred'):
            adj_types["%s_only" % mode] = True # Add proper type to mylanguage.tdl

        # For attributive adjectives...
        if mode in ("both", "attr"):
            # Set up proper rule for mylanguage.tdl
            adj_types['attr_word'] = True
            # Pivot on direction of modification
            if not supertype_redundancies['modpos']:
                if modpos == 'after':
                    posthead = 'POSTHEAD - '
                    adj_rules['adj_head'] = True
                elif modpos == 'before':
                    posthead = 'POSTHEAD + '
                    adj_rules['head_adj'] = True
                elif modpos == "either":
                    adj_rules['head_adj'] = True
                    adj_rules['adj_head'] = True
            # Set up unique modification if necessary
            if modunique:
                if not supertype_redundancies['modunique']:
                    modunique = 'MOD < [ MODIFIED notmod ] >'
                else: modunique = ''

        if not supertype_redundancies['predcop']:
            # For predicative adjectives...
            if mode in ('both', 'pred'):
                # Set up proper rule for mylanguage.tdl
                # Pivot on copula complement
                if predcop == 'obl':
                    # Adjective only appears as copula complement
                    pred = '+'
                    subj = 'VAL.SUBJ < >'
                    if mode == 'pred': adj_types['pred_word'] = True
                elif predcop == 'opt':
                    # Switching between copula complement and inflection
                    # See deffile.py for zero affixes added here
                    adj_types['stative_lex'] = True
                    adj_types['pred_lex'] = True
                elif predcop == 'imp':
                    # Adjective only appears as stative predicate
                    pred = '-'
                    adj_types['stative_word'] = True
                    adj_types['pred_word'] = True
                    # Add additional supertype
                    if root: stype_def += 'stative-pred-adj-lex & '

        # Calculate HEAD value
        head = ''
        if pred and modunique:
            head = "HEAD [ PRD %s, %s ]" % (pred, modunique)
        elif pred:
            head = "HEAD.PRD %s" % pred
        elif modunique:
            head = "HEAD." + modunique

        # Only output constraints if defined
        if posthead or pred or subj or modunique:
            adj_constraints = "\n  [ SYNSEM.LOCAL.CAT [" + "\n".join([posthead, subj, head]).strip(",\n") + '] ]'

        # Add lexical types to mylanguage.tdl
        atype = adj_id(adj)
        mylang.add(atype + ' := ' + lst + stype_def + adj_constraints + '.')

    ### Add the proper lexical types to mylanguage.tdl
    ## Add attributive adjective types
    if adj_types['attr_word']:
        mylang.add('''attr-adj-lex := adj-lex & intersective-mod-lex &
                    [ SYNSEM.LOCAL.CAT.HEAD.MOD < [ LOCAL.CAT [ HEAD noun,
                                                                VAL.SPR cons ] ] > ].''',
                   comment='Basic attributive adjective definition')
    if adj_types['attr_lex']:
        mylang.add('''attr-adj-lex-rule := add-only-no-ccont-rule &
                    [ SYNSEM [ LOCAL [ CAT.HEAD.MOD < [ LOCAL intersective-mod &
                                                        [ CONT.HOOK.INDEX #xarg,
                                                          CAT [ HEAD noun,
                                                                VAL.SPR cons ] ] ] >,
                                       CONT.HOOK.XARG #xarg ] ] ].''',
                   comment='Basic attributive adjective lexical rule definition',
                   section='lexrules')

    ## Add attributive-only adjective types
    if adj_types['attr_only']:
        attr_only_map = {'attr_word':
                             {'type_name':'attr-only-adj-lex := attr-adj-lex & ',
                              'section':''},
                         'attr_lex':
                             {'type_name':'attr-only-adj-lex-rule := attr-adj-lex-rule & ',
                              'section':'lexrules'} }
        for sort in ('attr_word', 'attr_lex'):
            if adj_types[sort]:
                mylang.add('''%s [ SYNSEM.LOCAL.CAT [ HEAD.PRD -,
                                              VAL.SUBJ < > ] ].''' % \
                           attr_only_map[sort]['type_name'],
                           section=attr_only_map[sort]['section'])

    ## Add predicative-only adjective types
    if adj_types['pred_only']:
        if adj_types['pred_word']:
            mylang.add('''pred-only-adj-lex := adj-lex & no-mod-lex.''')
        if adj_types['pred_lex']:
            mylang.add('''pred-only-adj-lex-rule := add-only-no-ccont-rule & no-mod-lex.''')

    ## Add additional types
    # If there are stative predicates, add the proper rule and supertype
    pred_adj_map = {'stative_word':
                        {'supertype':'stative-pred-adj-lex := adj-lex &',
                         'comment':'Stative predicate adjective definition',
                         'section':''},
                    'stative_lex':
                        {'supertype':'stative-pred-lex-rule := add-only-no-ccont-rule & ',
                         'comment':'Stative predicate adjective lexical rule definition',
                         'section':'lexrules'}}
    pred_adj_definition = '''%s
    [ SYNSEM.LOCAL [ CAT.VAL.SUBJ < [ LOCAL [ CONT.HOOK.INDEX #xarg,
  		   		    	                       CAT [ VAL [ SPR < >,
                                                           COMPS < > ],
                                                    HEAD noun ] ] ] >,
                     CONT.HOOK.XARG #xarg ] ].'''
    for form in ("stative_word", "stative_lex"):
        if adj_types[form]:
            mylang.add(pred_adj_definition % pred_adj_map[form]['supertype'],
                       comment=pred_adj_map[form]['comment'],
                       section=pred_adj_map[form]['section'])

    # If adjective incorporation, add to mylanguage.tdl
    if ch.get("adj_incorp",False):
        mylang.add('''adj_incorporation-lex-rule := add-only-rule &
                    [ C-CONT [ RELS <! arg1-ev-relation &
                                       [ LBL #ltop,
		                                 ARG1 #index ] !>,
	                           HOOK #hook ],
                      DTR.SYNSEM.LOCAL [ CAT.HEAD noun,
  		                                 CONT.HOOK #hook &
    			                                   [ LTOP #ltop,
			                                         INDEX #index ] ] ].''',
                   comment='Adjective Incorporation',
                   section='lexrules')

    # Add the proper syntactic rules to rules.tdl
    if adj_rules['head_adj']: rules.add("head-adj-int := head-adj-int-phrase.")
    if adj_rules['adj_head']: rules.add("adj-head-int := adj-head-int-phrase.")

    # Add the lexical entries to lexicon.tdl
    lexicon.add_literal(';;; Adjectives')

    for adj in ch.get('adj',[]):
        atype = adj_id(adj)

        # Automatically generate feature values based on choices
        features.customize_feature_values(mylang, ch, hierarchies, adj, atype, 'adj')

        for stem in adj.get('stem', []):
            typedef = TDLencode(stem.get('name')) + ' := ' + atype + ' & \n \
                [ STEM < "' + orth_encode(stem.get('orth')) + '" >, \
                SYNSEM.LKEYS.KEYREL.PRED "' + stem.get('pred') + '" ].'
            lexicon.add(typedef)

# TJT 2014-05-05
def customize_cops(mylang, ch, lexicon, hierarchies, trigger):

    if ch.get('cop',False):
        # Add PRD
        mylang.add('head :+ [ PRD bool ].', section='addenda')

        # Add copulas
        lexicon.add_literal(';;; Copulas')

<<<<<<< HEAD
# CHANGING: add cat-sat to ARGS of basic-verb-lex-super
    # Core definition
    mylang.add('''%s := basic-verb-lex-super & trans-first-arg-raising-lex-item-2 &
=======
        # Core definition
        mylang.add('''%s := basic-verb-lex-super & trans-first-arg-raising-lex-item-2 &
>>>>>>> 192142e9
          [ SYNSEM.LOCAL [ CAT.VAL [ SUBJ < [ LOCAL [ CONT.HOOK.INDEX #xarg,
                                                      CAT cat-sat & [ VAL [ SPR < >,
                                                                  COMPS < > ],
                                                            HEAD noun ] ] ] >,
                                     COMPS < [ LOCAL.CAT cat-sat & [ HEAD.PRD +,
                                                           VAL [ SUBJ < >,
                                                                 COMPS < > ] ] ] >,
                                     SPR < >,
                                     SPEC < > ],
                           CONT.HOOK.XARG #xarg ] ].''' % LEXICAL_SUPERTYPES['cop'])

        # only works for adj right now, change in future
        comment = '''Copula type taking adjectival complements.\nNeed to define more for additional complement types.'''
        mylang.add('''adj-comp-copula-verb-lex := %s &
                  [ SYNSEM.LOCAL.CAT.VAL.COMPS.FIRST.LOCAL.CAT.HEAD adj ].''' % LEXICAL_SUPERTYPES['cop'],
                   comment=comment)

        for cop in ch.get('cop', []):
            ctype = cop_id(cop)

            ## Calculate supertypes
            stypes = cop.get('supertypes').split(', ')
            stype_def = ''
            if '' in stypes: # Found root
                stype_def = 'adj-comp-copula-verb-lex & ' # Change for new complement types
            else:
                stype_names = [cop_id(ch[st]) for st in filter(None,stypes)]
                stype_def = " & ".join(stype_names) or ""
                if stype_def: stype_def += " & "

            features.customize_feature_values(mylang, ch, hierarchies, cop, ctype, 'cop')

            # Add the lexical types
            mylang.add(ctype + ' := ' + stype_def + '.')

            for stem in cop.get('stem'):
                orthstr = orth_encode(stem.get('orth'))
                name = stem.get('name')
                typedef = TDLencode(name) + ' := ' + ctype + ' & \
                        [ STEM < "' + orthstr + '" > ].'
                lexicon.add(typedef)

                # TODO: Add copula types to trigger.mtr

######################################################################
# customize_lexicon()
#   Create the type definitions associated with the user's test
#   lexicon.

def customize_lexicon(mylang, ch, lexicon, trigger, hierarchies, rules):

    comment = '''Type assigning empty mod list. Added to basic types for nouns, verbs and determiners.'''
    mylang.add('non-mod-lex-item := lex-item & \
               [ SYNSEM.LOCAL.CAT.HEAD.MOD < > ].',comment)

    mylang.set_section('nounlex')
    customize_nouns(mylang, ch, lexicon, hierarchies)

    mylang.set_section('adjlex')
    customize_adjs(mylang, ch, lexicon, hierarchies, rules)

    mylang.set_section('otherlex')
    to_cfv = case.customize_case_adpositions(mylang, lexicon, trigger, ch)
    features.process_cfv_list(mylang, ch, hierarchies, to_cfv, tdlfile=lexicon)

    if ch.has_adp_only_infostr():
        to_cfv = information_structure.customize_infostr_adpositions(mylang, lexicon, trigger, ch)
        features.process_cfv_list(mylang, ch, hierarchies, to_cfv, tdlfile=lexicon)

    mylang.set_section('verblex')
    customize_verbs(mylang, ch, lexicon, hierarchies)

    if ch.get('has-aux') == 'yes':
        mylang.set_section('auxlex')
        auxiliaries.customize_auxiliaries(mylang, ch, lexicon, trigger, hierarchies)

    mylang.set_section('coplex')
    customize_cops(mylang, ch, lexicon, hierarchies, trigger)

    mylang.set_section('otherlex')
    customize_determiners(mylang, ch, lexicon, hierarchies)
    customize_misc_lex(ch, lexicon, trigger)

# Used by the word order library, for different matrix-subordinate word order
# E.g. German: verbs in subordinate clauses cluster at the end of the clause.
def update_lex_items_vcluster(ch, mylang):
    mylang.add('cat :+ [ VC bool ].', merge=True, section='addenda')
    mylang.add('noun-lex := [ SYNSEM.LOCAL.CAT.VC - ].', merge=True, section='nounlex')
    mylang.add('verb-lex := [ SYNSEM.LOCAL.CAT.VC + ].', merge=True, section='verblex')
    if 'cms' in ch:
        mylang.add('subord-lex-item := [ SYNSEM.LOCAL.CAT.VC - ].', merge=True, section='subordlex')
    if 'comps' in ch:
        mylang.add('comp-lex-item := [ SYNSEM.LOCAL.CAT.VC - ].', merge=True, section='complex')
    if 'has-adj' in ch:
        mylang.add('adj-lex := [ SYNSEM.LOCAL.CAT.VC - ].', merge=True, section='adjlex')
<|MERGE_RESOLUTION|>--- conflicted
+++ resolved
@@ -233,33 +233,7 @@
         vcluster = False
         mylang.add('verb-lex := basic-verb-lex & non-mod-lex-item.')
 
-<<<<<<< HEAD
-    typedef = \
-      'verb-lex := non-mod-lex-item & \
-                 [ SYNSEM.LOCAL.CAT.HEAD verb ].'
-    mylang.add(typedef)
-    typedef = \
-      'main-verb-lex := verb-lex & basic-verb-lex & \
-                      [ SYNSEM.LOCAL.CAT.HEAD.AUX - ].'
-    mylang.add(typedef)
-    typedef = \
-      'aux-lex := verb-lex & \
-                [ SYNSEM.LOCAL.CAT.HEAD.AUX + ].'
-    mylang.add(typedef)
-    if vcluster:
-      mylang.add('main-verb-lex := [ SYNSEM.LOCAL.CAT.VC + ].')
-      mylang.add('aux-lex := [ SYNSEM.LOCAL.CAT.VC - ].')
-  else:
-    #mainorverbtype = 'verb-lex'
-    vcluster = False
-    mylang.add('verb-lex := basic-verb-lex & non-mod-lex-item.')
-
-#CHANGING: Adding cat-sat (SPEC <>) to the subj of this type:
-
-  typedef = mainorverbtype + ' :=  \
-=======
     typedef = mainorverbtype + ' :=  \
->>>>>>> 192142e9
        [ SYNSEM.LOCAL [ CAT.VAL [ SPR < >, \
                                   SPEC < >, \
                                   SUBJ < #subj > ], \
@@ -923,14 +897,8 @@
         # Add copulas
         lexicon.add_literal(';;; Copulas')
 
-<<<<<<< HEAD
-# CHANGING: add cat-sat to ARGS of basic-verb-lex-super
-    # Core definition
-    mylang.add('''%s := basic-verb-lex-super & trans-first-arg-raising-lex-item-2 &
-=======
         # Core definition
         mylang.add('''%s := basic-verb-lex-super & trans-first-arg-raising-lex-item-2 &
->>>>>>> 192142e9
           [ SYNSEM.LOCAL [ CAT.VAL [ SUBJ < [ LOCAL [ CONT.HOOK.INDEX #xarg,
                                                       CAT cat-sat & [ VAL [ SPR < >,
                                                                   COMPS < > ],
