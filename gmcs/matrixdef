### $Id: matrixdef,v 1.37 2008-09-30 23:50:02 lpoulson Exp $

Section general "General Information"

Label "<h3>Language</h3>"

Text language "Language name" "<p>Name of your language: " "<br>" 50
Text iso-code "ISO code" "<a href=\"http://www.sil.org/iso639-3/codes.asp\">ISO code</a> for your language: " " (optional) </p>" 6

Label "<h3>Archiving</h3>"

Label "<p>The developers of the Grammar Matrix project would like to
retain your answers to this questionnaire in an archive.  We hope
that, as the number of linguistic phenomena covered by the
questionnaire grows, these archived sets of answers can be used as the
basis for a database that will be useful to linguistic typological
research.</p>"

Radio archive "Archive" "<p>May we retain your answers to this questionnaire?<br>" ""
. yes "Yes" "" " yes<br>"
. no "No" "" " no</p>"

Label "<p>If you answered \"yes\", we ask that you also (optionally)
provide the information below.  This information will be used to
distinguish multiple linguists working on the same language, to help
us improve the Grammar Matrix, and possibly to contact you in the
future.  We will not share your answers or identifying information
outside the project, unless required by law.</p>"

Text email "Email address" "<table border=\"0\"><tr><td valign=\"top\">Your email address: <td>" "</tr>" 40
one-name
Text affiliation "Affiliation" "<tr><td valign=\"top\">Your affiliation: <td>" "</tr>" 40

Text motivation "Motivation" "<tr><td valign=\"top\">Your reason for using this system: <td>" "<br>(e.g. descriptive linguistic research, for a class)</tr></table>" 80

TextArea comment "Comments" "<tr><td valign=\"top\">Comments on your implementation of the grammar: <td>" "<br>(e.g. Choice of analyses, sources of information, etc.)</tr></table>" 80x6

Section word-order "Word Order"

Radio word-order "Basic word order" "Please indicate which pattern best describes the basic word order of your language in matrix (main) clauses:<br>" ""
. sov "Subject, Object, Verb" "" "SOV<br>"
. svo "Subject, Verb, Object" "" "SVO<br>"
. vso "Verb, Subject, Object" "" "VSO<br>"
. osv "Object, Subject, Verb" "" "OSV<br>"
. ovs "Object, Verb, Subject" "" "OVS<br>"
. vos "Verb, Subject, Object" "" "VOS<br>"
. v-final "Verb-final" "" "V-final<br>"
. v-initial "Verb-initial" "" "V-initial<br>"
. free "Free word order" "" "free (pragmatically determined word order)<br>"
. v2 "v2 word order" "" "finite verb or auxiliary in second position, else free word order"

Label "<p>Note: Modules for V2 order (finite verb second, non-finite
verb clause-finally) and differing word order between matrix and
subordinate clauses are currently under development.</p>"

Separator

Radio has-dets "Has determiners" "Does your language have determiners (as independent words)?" ""
. yes "Yes" "" "yes"
. no "No" "" "no<br>"

Radio noun-det-order "Order of determiners and nouns" "If so, what is the order of determiners with respect to nouns?" ""
. noun-det "Noun-Det" "" "Noun-Det"
. det-noun "Det-Noun" "" "Det-Noun<br><br>"

Separator

Radio has-aux "Has auxiliaries" "Does your language have auxiliary verbs?" ""
. yes "Yes" "" "yes"
. no "No" "" "no<br>"

Label "<p>If so, please specify the following auxiliary properties:</p>"
Label "<div style=\"padding-left: 30px\">"

  Radio aux-comp-order "Order of auxiliary and complement" "<b>Word Order:</b> Does an auxiliary verb appear before or after its complement?<br>" ""
  . before "Before" "" "before <br>"
  . after "After" "" "after <br><br>"

  Radio aux-comp "Aux {i} complement" "<b>Complements:</b> The complements of auxiliaries are:<br>" ""
  . s "S" "" "saturated sentences<br>"
  . vp "VP" "" "VPs, raising the subject<br>"
  . v "V" "" "Vs, raising all of its arguments (argument composition)<br><br>" 

Label "(If you work with a language where the complement type (V, VP,
or S) varies depending on the auxiliary please let us know.)<br><br>"

  Radio multiple-aux "multiple auxiliaries" "Can there be more than one auxiliary in a clause?<br>" ""
  . yes "Yes" "" "yes<br>"
  . no "No" "" "no<br><br>" 

Label "NOTE: If your language has free word order and allows more than one auxiliary per clause, we assume that the verbal group forms a cluster (i.e. that all verbal forms are adjacent to each other). If your language reveals different behavior, please let us know."


Label "<p><span style=\"color:red\">NOTE: As Modules for V2 order are
still under development, relative order of auxiliaries and their
complements have not been implemented yet.</p>"

Label "</div>"


Section number "Number"

Label "<p><span class=\"dfn\">Number</span> is a grammatical category
that distinguishes between different numbers of real-world entities.
For example, many languages distinguish a <span
class=\"dfn\">singular</span> number from a <span
class=\"dfn\">plural</span>, the former begin associated with one
entity and the latter with more than one.  Other languages distinguish
still more number values, including a <span class=\"dfn\">dual</span>
(two entities) and a <span class=\"dfn\">paucal</span> (a few
entities).  It is important to distinguish between number, described
here, and numerals, which cannot currently be described in this
questionnaire.  The answers you provide on this page will determine
the values available on the lexicon page for the <span
class=\"feat\">number</span> feature (or the <span
class=\"feat\">pernum</span> feature, about which see the Person
section of the questionnaire for more details).</p>"

Label "<p>Please describe the number hierarchy in your language.  Add
all the values of number that the language's grammar distinguishes.
For each you may provide one or more supertypes, using the other
number values you have defined or the root type <tt>number</tt> (which
will be assumed if no supertype is provided).  If your language does
not have number as a grammatical category, leave this section
blank.</p>"

BeginIter number{i} "a Number"

  Text name "Number {i} name" "Number name: " "" 20

  BeginIter supertype{j} "a Supertype"

    Select name "Number {i} supertype {j} name" "Supertype: " ""
    fillregex number[0-9]+_name 1
    . number "Number" "number"

  EndIter supertype

EndIter number


Section person "Person"

Label "<p><span class=\"dfn\">Person</span> is a grammatical category
that distinguishes between different discourse participants.  Natural
languages generally distinguish up to three discourse participants:
the speaker (the <span class=\"dfn\">first person</span>), the person
spoken to (the <span class=\"dfn\">second person</span>), and anyone
else (the <span class=\"dfn\">third person</span>).  Some languages
are analyzed as having an additional <span class=\"dfn\">fourth
person</span> category, whose meaning varies from language to
language.  The answers you provide on this page will determine what
values are available later in the questionnaire for the <span
class=\"feat\">person</span> feature (or the <span
class=\"feat\">pernum</span> feature; see below).</p>"

Radio person "Person" "<p>Which values of person are distinguished in your language?<br>" ""
. none "None" "" "none<br>"
. 1-2-3 "First, second, and third" "" "First, second, and third<br>"
. 1-2-3-4 "First, second, third, and fourth" "" "First, second, third, and fourth<br>"
. 1-non-1 "First and non-first" "" "First and non-first<br>"
. 2-non-2 "Second and non-second" "" "Second and non-second<br>"
. 3-non-3 "Third and non-third" "" "Third and non-third</p>"

Label "<p>Some languages are best analyzed as having subtypes of the
first person for some values of the <span class=\"feat\">number</span>
feature.  For example, <span class=\"dfn\">inclusive/exclusive</span>
languages make a distinction in the non-singular between the first
person <span class=\"dfn\">exclusive</span>, which does not include
the person spoken to, and the first person <span
class=\"dfn\">inclusive</span>, which does.  In <span
class=\"dfn\">minimal/augmented</span> languages, three distinctions
are made: speaker and one person spoken to, speaker and one other
(third) person, and speaker and more than one other person.</p>"

Radio first-person "First person" "<p>What subtypes does your language distinguish in the first person?<br>" ""
. none "None" "" " none<br>"
. incl-excl "Inclusive/exclusive" "" " inclusive and exclusive"

MultiSelect incl-excl-number "Inclusive/exclusive number" " in the: " "<br>"
fillnumbers

Radio first-person "First person" "" ""
. other "Other" "" " other:</p>"

Label "<div style=\"padding-left: 16px\">"

Label "Please provide names for the subtypes distinguished by your
language.  The names you provide below will be prefixed with the
appropriate person and number value; for example, if you enter a
subtype named \"excl\" of the first person for the number values
<tt>dual</tt> and <tt>plural</tt>, the system will produce two
subtypes named <tt>1dual_excl</tt> and <tt>1plural_excl</tt>.)<br>"

BeginIter person-subtype{i} "a Subtype"

  Text name "Subtype {i} name" "Name: " "" 20

  MultiSelect number "Subtype {i} number" " in the first person: " ""
  fillnumbers

EndIter person-subtype

Label "</div>"


Section gender "Gender"

Label "<p>Hockett (1958) defines grammatical <span
class=\"dfn\">gender</span>s as \"classes of nouns reflected in the
behavior of associated words.\" Gender is, therefore, a phenomenon
that appears in patterns of agreement.  Some languages have no
genders, others divide nouns into two genders (e.g. <span
class=\"dfn\">masculine</span> and <span
class=\"dfn\">feminine</span>, <span class=\"dfn\">animate</span> and
<span class=\"dfn\">inanimate</span>, or <span
class=\"dfn\">rational</span> and <span
class=\"dfn\">non-rational</span>), while still others have more.
Some languages have genders that are subtypes of other genders; for
example, a language may distinguish between inanimate nouns and
animate nouns, and within the animate nouns, between masculine and
feminine.  Any number of genders and the relationship between them can
be described by creating a type hierarchy, below.  The hierarchy you
define will determine what values of the <span
class=\"feat\">gender</span> feature are available later in the
questionnaire.</p>"

Label "<p>Please describe the gender hierarchy in your language.  Add
all the values of gender that the language's grammar distinguishes.
For each you may provide one or more supertypes, using the other
gender values you have defined or the root type <tt>gender</tt> (which
will be assumed if no supertype is provided).  If your language does
not have gender as a grammatical category, leave this section
blank.</p>"

BeginIter gender{i} "a Gender"

  Text name "Gender {i} name" "Gender name: " "" 20

  BeginIter supertype{j} "a Supertype"

    Select name "Gender {i} supertype {j} name" "Supertype: " ""
    fillregex gender[0-9]+_name 1
    . gender "Gender" "gender"

  EndIter supertype

EndIter gender

Label "<h4>References</h4>"
Label "<font size=\"2\">"
Label "<p>Hockett, Charles F. 1958. A Course in Modern
Linguistics. New York: Macmillan.</p>"
Label "</font>"


Section case "Case"

Label "<p>Blake (2001) defines <span class=\"dfn\">case</span> as
&quot;a system of marking dependent nouns for the type of relationship
they bear to their heads.&quot; For example, case commonly marks the
subject or the direct object of a verb. The marking might consist of
affixation or some other morpholological process that marks words, or
it might be a adposition that marks whole noun phrases.</p>"

Label "<p>This questionnaire allows you to describe <span
class=\"dfn\">core case marking</span> in your language; that is, the
pattern of cases marking the mandatory arguments of transitive and
intransitive verbs.  Following Dixon (1968), we refer to the
grammatical relations commonly expressed by case using the following
abbreviations: A refers to the agent of a transitive verb; O refers to
the patient (or object) of a transitive verb; and S refers to the lone
argument (or subject) of intransitive verbs.</p>"

Radio case-marking "Core case marking" "<p>What type of core case marking does your language exhibit?</p>" ""
. none "None" "<p style=\"margin-left:20px;text-indent:-20px\">" "<b>None</b><br>(Verbal argument roles are determined only by word order, by intonation, or pragmatically.)</p>"
. nom-acc "Nominative-accusative" "<p style=\"margin-left:20px;text-indent:-20px\">" "<b>Nominative-accusative</b><br>"

Text nom-acc-nom-case-name "Nominative case name" "S and A take a case named the " " (e.g. nominative, subjective)<br>" 20

Text nom-acc-acc-case-name "Accusative case name" "O takes a case named the " " (e.g. accusative, objective)<br>" 20

Radio case-marking "Core case marking" "" ""
. erg-abs "Ergative-absolutive" "<p style=\"margin-left:20px;text-indent:-20px\">" "<b>Ergative-absolutive</b><br>"

Text erg-abs-erg-case-name "Ergative case name" "A takes a case named the " " (e.g. ergative, relative, narrative)<br>" 20

Text erg-abs-abs-case-name "Absolutive case name" "S and O take a case named the " " (e.g. absolutive, nominative)<br>" 20

Radio case-marking "Core case marking" "" ""
. tripartite "Tripartite" "<p style=\"margin-left:20px;text-indent:-20px\">" "<b>Tripartite</b><br>"

Text tripartite-s-case-name "S case name" "S takes a case named the " " (e.g. nominative, subjective)<br>" 20

Text tripartite-a-case-name "A case name" "A takes a case named the " " (e.g. ergative, agentive)<br>" 20

Text tripartite-o-case-name "O case name" "O takes a case named the " " (e.g. absolutive, patientive)<br>" 20

Radio case-marking "Core case marking" "" ""
. split-s "Split-S" "<p style=\"margin-left:20px;text-indent:-20px\">" "<b>Split-S</b><br>"

Label "(The S argument of some intransitive verbs is marked by the
same case as the agent of transitives, while for other verbs the S
argument is marked by the same case as the patient.)<br>"

Text split-s-a-case-name "A case name" "A takes a case named the " " (e.g. ergative, agentive)<br>" 20

Text split-s-o-case-name "O case name" "O takes a case named the " " (e.g. absolutive, patientive)<br>" 20

Radio case-marking "Core case marking" "" ""
. fluid-s "Fluid-S" "<p style=\"margin-left:20px;text-indent:-20px\">" "<b>Fluid-S</b><br>"

Label "(The S argument of some intransitive verbs is marked by the
same case as the agent of transitives, while for other verbs the S
argument is marked by the same case as the patient, and for still
other verbs the S argument can be marked by either case, depending on
pragmatic factors (e.g. whether the S is perceived as being in control
of the action.)<br>"

Text fluid-s-a-case-name "A case name" "A takes a case named the " " (e.g. ergative, agentive)<br>" 20

Text fluid-s-o-case-name "O case name" "O takes a case named the " " (e.g. absolutive, patientive)<br>" 20

Radio case-marking "Core case marking" "" ""
. split-n "Split N" "<p style=\"margin-left:20px;text-indent:-20px\">" "<b>Split conditioned on features of the noun phrase arguments</b><br>"

Label "(Some classes of noun phrases (e.g. pronouns) show a
nominative-accusative pattern, while others (e.g. common nouns) show
an ergative-absolutive pattern.  You will have an opportunity to
define these classes on the Lexicon page.)<br>"

Text split-n-nom-case-name "Nominative case name" "S and A take a case named the " " (e.g. nominative, subjective)<br>" 20

Text split-n-acc-case-name "Accusative case name" "O takes a case named the " " (e.g. accusative, objective)<br>" 20

Text split-n-erg-case-name "Ergative case name" "A takes a case named the " " (e.g. ergative, relative, narrative)<br>" 20

Text split-n-abs-case-name "Absolutive case name" "S and O take a case named the " " (e.g. absolutive, nominative)<br>" 20

Radio case-marking "Core case marking" "" ""
. split-v "Split V" "<p style=\"margin-left:20px;text-indent:-20px\">" "<b>Split conditioned on features of the verb</b><br>"

Label "(Depending on some feature of the verb (e.g. tense or aspect),
the core arguments are sometimes marked in a nominative-accusative
pattern and other times in an ergative-absolutive pattern.  You will
have an opportunity to define these features on the Lexicon
page.)<br>"

Text split-v-nom-case-name "Nominative case name" "S and A take a case named the " " (e.g. nominative, subjective)<br>" 20

Text split-v-acc-case-name "Accusative case name" "O takes a case named the " " (e.g. accusative, objective)<br>" 20

Text split-v-erg-case-name "Ergative case name" "A takes a case named the " " (e.g. ergative, relative, narrative)<br>" 20

Text split-v-abs-case-name "Absolutive case name" "S and O take a case named the " " (e.g. absolutive, nominative)<br>" 20

Radio case-marking "Core case marking" "" ""
. focus "Focus" "<p style=\"margin-left:20px;text-indent:-20px\">" "<b>Focus-case</b><br>"

Label "(A number of Austronesian languages, including several
Philippine languages, have a system where A and O are marked by cases.
An additional case, sometimes called the <span
class=\"dfn\">focus</span>, is mandatory in every clause and has its
grammatical role assigned by the morphology of the verb.  You will
have an opportunity to define this morphology on the Lexicon
page.)<br>"

Text focus-focus-case-name "Focus case name" "The focus case is named the " "<br>" 20

Text focus-a-case-name "A case name" "A takes a case named the " " (e.g. ergative, relative, narrative)<br>" 20

Text focus-o-case-name "O case name" "O takes a case named the " " (e.g. accusative, objective)<br>" 20

Label "<p><b>Additional Cases</b></p><p>If your language has any
additional cases not covered above that occur in simple intransitive
or transitive clauses (e.g. if you language has verbs whose O is
marked by the dative), define those cases here:</p>"

BeginIter case{i} "a Case"

  Text name "Case {i} name" "Name: " "" 20

EndIter case

Label "<h4>References</h4>"
Label "<font size=\"2\">"
Label "<p>Blake, Barry J. 2001. Case. Cambridge: Cambridge University
Press.</p>"
Label "<p>Dixon, R. M. W. 1968. The Dyirbal Language of North
Queensland. Ph.D. thesis, University of London.</p>"
Label "</font>"


Section direct-inverse "Direct-inverse"

Label "<p>In some languages, the pattern of marking of verbal
arguments (or verbs themselves) is sensitive to a grammatical <span
class=\"dfn\">scale</span> that ranks argument noun phrases according
to how natural they are in the role of agent; for example, a language
might rank animate NPs as more natural agents than inanimate NPs.  In
such languages, transitive sentences in which the agent outranks the
patient are marked differently from those in which the patient
outranks the agent.  Such sentences are said to differ in <span
class=\"dfn\">direction</span>.  Sentences where the agent outranks
the patient are called <span class=\"dfn\">direct</span>, while
sentences where the patient outranks the agent are called <span
class=\"dfn\">inverse</span>.  The difference between direct and
inverse sentences may be marked by a different verb form, by different
cases on the argument NPs, or both.  Creating a direct-inverse scale
here will make available, on the Lexicon page, argument structures for
verbs that are sensitive to the scale, and also the <span
class=\"feat\">direction</span> feature for use in verbal
inflection.</p>"

Label "<p>If your language shows the direct-inverse pattern, please
describe the features that define the scale below.  The scale entries
should be entered in order from the highest (most agent-like) to the
lowest (most patient-like).</p>"

BeginIter scale{i} "a Scale Entry"

  Label "<b>Scale entry {i}</b><br>Features:"

  BeginIter feat{j} "a Feature" 1

    Select name "Scale entry {i} feature {j} name" "Name: " " "
    fillnames

    Select value "Scale entry {i} feature {j} value" "Value: " ""
    fillvalues scale{i}_feat{j}_name

  EndIter feat

EndIter scale

Select scale-equal "Direction when equal" "<p>When the agent and patient have the same scale value, the main verb is " "<br>(The other form may be something like a reflexive.  If you select \"some other form\", the resulting grammar will not parse sentences where the agent and patient are equally ranked.  You will need to edit the starter grammar manually to add the other form.)</p>"
. direct "Direct" "direct"
. other "Some other form" "some other form"


Section tense-aspect "Tense and Aspect"

Label "<p>You may define three semantic features directly related to
tense and aspect on this page as well as a syntactic feature related
to verb forms. If additional features are needed for defining tense
and aspect in your language,e.g., for defining arbitrary or
quasi-semantic verb classes, you may define them on the Other Features
page.</p>"

Label "<h3>Semantic Features</h3>"
Label "<div style=\"padding-left: 16px\">"

Label "<h4><span class=\"feat\">tense</span></h4>"

Label "Comrie (1985:9) defines <span class=\"dfn\">tense</span> as
\"... grammaticalized expression of location in time\". Which
categories of tense are grammaticalized varies across languages. You
may create a hierarchy of values for the feature <span
class=\"feat\">tense</span> as appropriate for your language. If your
language does not have tense as a grammatical category, leave this
section blank."

Label "You may define a hierarchy of values for the <span
class=\"feat\">tense</span> feature in one of two ways:"

Label "<ul><li>Select among the following common hierarchy elements
and supplement with subtypes as needed, or <li>Build your own
hierarchy.</ul>"

Radio tense-definition "Tense hierarchy definition style" "" ""
. choose "Choose" "" "<b>Select among common hierarchy elements</b><br>"

Label "<div style=\"padding-left: 35px\">"

Label "<br>Which of the following are tense hierarchy elements in your
language?<br><br>"

Check past "Past" "" "<b>past</b><br>"
  BeginIter past-subtype{i} "a subtype"
    Text name "Past subtype {i} name" "Subtype: " "" 20
  EndIter past-subtype

Check present "Present" "<br><br>" "<b>present</b><br>"
  BeginIter present-subtype{i} "a subtype"
    Text name "Present subtype {i} name" "Subtype: " "" 20
  EndIter present-subtype

Check future "Future" "<br><br>" "<b>future</b><br>"
  BeginIter future-subtype{i} "a subtype"
    Text name "Future subtype {i} name" "Subtype: " "" 20
  EndIter future-subtype

Check nonpast "Non-Past" "<br><br>" "<b>nonpast</b> &nbsp;&nbsp;&nbsp;&nbsp; <font size=-1>(note: If present and/or future are also selected they are assumed to be subtypes of nonpast.)<br></font>"
  BeginIter nonpast-subtype{i} "a subtype"
    Text name "Non-Past subtype {i} name" "Subtype: " "" 20
  EndIter nonpast-subtype

Check nonfuture "Non-Future" "<br><br>" "<b>nonfuture</b> &nbsp;&nbsp;&nbsp;&nbsp; <font size=-1>(note: If present and/or past are also selected they are assumed to be subtypes of nonfuture.)<br></font>"
  BeginIter nonfuture-subtype{i} "a subtype"
    Text name "Non-Future subtype {i} name" "Subtype: " "" 20
  EndIter nonfuture-subtype

Label "</div>"

Radio tense-definition "Tense hierarchy definition style" "" ""
. build "Build" "" "<b>Build your own <span class=\"feat\">tense</span> hierarchy</b><br>"

Label "<div style=\"padding-left: 35px\">"
Label "<br>Build your hierarchy from the top down starting with
subtypes of the supertype: tense.</p>"

BeginIter tense{i} "a tense type" 

  Text name "tense {i} name" "Tense name: " "" 20
  BeginIter supertype{j} "a Supertype" 1

    Select name "Tense {i} supertype {j} name" "Supertype: " ""
    fillregex tense[0-9]+_name 1
    . tense "Tense" "tense"

  EndIter supertype

EndIter tense
Label "</div>"

Label "<h4><span class=\"feat\">aspect</span></h4>"

Label "<p>According to Kibort (2008), \"The term 'aspect' designates
the perspective taken on the internal temporal organisation of the
situation, and so 'aspects' distinguish different ways of viewing the
internal temporal constituency of the same situation (Comrie
1976:3ff,...; Bybee 2003:157). The 'situation' is meant here as [a]
general term covering events, processes, states, etc., as expressed by
the verb phrase or the construction. Unlike tense, which is
situation-external time, aspect is situation-internal and non-deictic,
as it is not concerned with relating the time of the situation to any
other time point.\""

Label "<p>\"Aspectual meaning of a clause can be broken up into two
independent aspectual components (Smith 1991/1997): Aspectual
viewpoint [and] Situation type ... .\" Aspectual viewpoint conveys
\"the temporal perspective from which the situation is presented.\"
Situation type \"classifies the situation according to its temporal
properties.\" (Kibort 2008)"

Label "<p>See references below, especially Kibort (2008), for more
detail."

Label "<div style=\"padding-left: 35px\">"

Label "<p><b>Viewpoint Aspect</b>"

Label "<p>Viewpoint aspect is also commonly referred to as grammatical
aspect.  The most common viewpoint opposition is
perfective/imperfective. You may create a hierarchy of values for the
feature <span class=\"feat\">aspect</span>, reflecting viewpoint
aspect, as appropriate for your language. If your language does not
have viewpoint aspect (also commonly referred to as grammatical
aspect) as a grammatical category, leave this section blank."

BeginIter aspect{i} "an aspect type" 

  Text name "aspect {i} name" "Aspect name: " "" 20
  BeginIter supertype{j} "a Supertype" 1

    Select name "Aspect {i} supertype {j} name" "Supertype: " ""
    fillregex aspect[0-9]+_name 1
    . aspect "Aspect" "aspect"

  EndIter supertype

EndIter aspect

Label "<p><b>Situation Aspect</b>"

Label "<p>The term \"situation aspect\" overlaps with, or subsumes,
lexical aspect, inherent aspect and some uses of the term
Aktionsart. Situation aspect values may be conveyed by the meaning of
the verb or through overt morphological marking however situation
aspect values may depend on qualities of verbal arguments or
sentential adjuncts (for example). In this case the values are
compositionally derived."

Label "<p><span style=\"color:red\">Note: The implementation of
situation aspect is still under development; There is, as yet, no
implementation of compositionally derived situation aspect. Currently
the <span class=\"feat\">situation</span> feature may be used to
represent inherent lexical qualities or those conveyed through overt
morphological marking. This more accurately reflects uses of the term
\"lexical aspect\".</p>"

Label "<p>You may create a hierarchy of values for the feature <span
class=\"feat\">situation</span>, reflecting inherent or
morphologically marked situation aspect. If this is not appropriate
for your language, leave this section blank."

BeginIter situation{i} "a situation type" 

  Text name "situation {i} name" "Situation name: " "" 20
  BeginIter supertype{j} "a Supertype" 1

    Select name "Situation {i} supertype {j} name" "Supertype: " ""
    fillregex situation[0-9]+_name 1
    . situation "Situation" "situation"

  EndIter supertype

EndIter situation

Label "</div>"
Label "</div>"

Separator

Label "<h3>Syntactic Feature</h3>"

Label "<div style=\"padding-left: 16px\">"
Label "<h4><span class=\"feat\">form</span></h4>"
Label "<p>In addition to the semantic features tense and aspect, your
grammar may utilize a syntactic feature characterizing the form the
verb takes. The <span class=\"feat\">form</span> feature distinguishes
finite from non-finite forms and can be used to constrain auxiliary
complement forms. If not applicable, you may leave this section
blank.</p>"
Label "<p>If you have indicated on the word order page that your
language has auxiliary verbs, your grammar will include
<tt>finite</tt> and <tt>nonfinite</tt> as values of <span
class=\"feat\">form</span>. If your language does not have auxiliaries
you may still include <tt>finite</tt> and <tt>nonfinite</tt> as values
of <span class=\"feat\">form</span> in your grammar:<br>"
Check noaux-fin-nf "Finite-nonfinite" "" "My language has no auxiliaries but does make a syntactically relevant finite/non-finite distinction.</p>"

Label "<p>It is often the case that languages have multiple non-finite
forms, e.g., English: infinitive, past participle, present
participle. If applicable, you may expand the hierarchy of verb <span
class=\"feat\">form</span> values in your grammar by providing
subtypes of <tt>finite</tt> and <tt>nonfinite</tt>:</p>"

Label "<div style=\"padding-left: 35px\">"

Label "<b>nonfinite</b>:"
  BeginIter nf-subform{i} "a subtype"
    Text name "Nonfinite subtype {i} name" "nonfinite subtype name: " "" 20
  EndIter nf-subform

Label "<br><br><b>finite</b>:"
  BeginIter fin-subform{i} "a subtype"
    Text name "Finite subtype {i} name" "finite subtype name: " "" 20
  EndIter fin-subform

Label "</div>"
Label "</div>"

Label "<h4>References</h4>"
Label "<font size=\"2\">"
Label "<p>Bybee, Joan L. 2003. Aspect. In: Frawley, W.J. (ed.)
International Encyclopedia of Linguistics. Second Edition. Oxford:
OUP. 157-158."
Label "<p>Comrie, Bernard. 1976. Aspect. Cambridge: CUP."
Label "<p>Comrie, Bernard. 1985. Tense. Cambridge: CUP."
Label "<p>Kibort, Anna. \"Aspect.\" Grammatical Features. 7 January
2008. <a
href=\"http://www.features.surrey.ac.uk/features/aspect.html\">http://www.features.surrey.ac.uk/features/aspect.html</a>."
Label "<p>Smith, Carlota. 1997. The Parameter of Aspect. (Second
Edition). Dordrecht: Kluwer Academic Publishers. (Revised version of
Smith, Carlota. 1991. The Parameter of Aspect. Dordrecht: Kluwer
Academic Publishers)."
Label "</font>"


Section other-features "Other Features"

Label "<p>If your language has other features beyond those that can be
defined elsewhere in this questionnaire, you can define those features
here.  For example, if your language has merged features (e.g. <span
class=\"feat\">pernum</span> instead of <span
class=\"feat\">person</span> and <span class=\"feat\">number</span>,
<span class=\"feat\">gendnum</span> instead of <span
class=\"feat\">gender</span> and <span class=\"feat\">number</span>),
they can be defined below.</p>"

Label "<p>For each feature, you will define a type hierarchy, which
consists of a root type you will name (e.g. <span
class=\"feat\">pernum</span>), and then a series of other values of
the feature, each of which is the subtype of at least one of the other
values, possibly the root.</p>"

BeginIter feature{i} "a Feature"

  Text name "Feature {i} name" "Feature name: " "<br>" 20

  Radio type "Feature {i} type" "Is this feature:<br>" ""
  . head "Head" "" " a syntactic feature (which will go under <span class=\"feat\">head</span>)?<br>"
  . index "Index" "" " a semantic feature (which will go under <span class=\"feat\">index</span>)?<br>"

  Label "Values in the feature hierarchy:"

  BeginIter value{j} "a Value"

   Text name "Feature {i} Value {j} name" "Value name: " "" 20

    BeginIter supertype{k} "a Supertype" 1

      Select name "Feature {i} Value {j} supertype {k} name" "Supertype: " ""
      fillregex (feature{i}_name|feature{i}_value[0-9]+_name) 1

    EndIter supertype

  EndIter value

EndIter feature


Section sentential-negation "Sentential Negation"

Label "<p>Please indicate which strategy or strategies your language
uses for sentential negation (as distinct from constituent
negation). (You may leave this section blank, in which case your
grammar will not include any information about negation.)</p>"

Check infl-neg "Negation by inflection" "<p>" "Inflectional negation: Checking this box enables a feature called <span class=\"feat\">negation</span> with possible value <tt>plus</tt> for use in defining morphemes on the lexicon page.  Defining morphemes that specify [<span class=\"feat\">negation</span> <tt>plus</tt>] will produce lexical rules that add the semantics of negation.</p>" 

Check adv-neg "Adverbial negation" "<p>" "An adverb which is an independent modifier of:<br>"

Radio neg-mod "Negative adverb modifies" "" ""
. s "S" "" "S "
. vp "VP" "" "VP "
. v "V" "" "V "

Radio neg-order "Negative adverb order" "and appears " ""
. before "Before" "" "before "
. after "After" "" "after "
. either "Either" "" "on either side of the category it modifies.<br>"

Text neg-adv-orth "Negative adverb spelling" "...and which is spelled: " "</p>" 20

Label "<p>Notes: This section is under construction.  We hope to soon
return the functionality of allowing different kinds of interaction
between adverbial and inflectional negation, as well as the
functionality for negation by selected adverbs.</p>"


Section coordination "Coordination"

Label "<p>Languages can have multiple strategies for marking
coordination that differ among the various parts of speech. The Matrix
supports both lexical and morphological marking of coordination and
several different marking patterns, including:</p>"

Label "<div style=\"padding-left: 16px\"><p><span
class=\"dfn\">Monosyndeton</span><br>&nbsp;&nbsp;&nbsp;&nbsp;&quot;A B
and C&quot; (last coordinand is marked; also allows &quot;A and B and
C&quot;)<br><span
class=\"dfn\">Polysyndeton</span><br>&nbsp;&nbsp;&nbsp;&nbsp;&quot;A
and B and C&quot; (all coordinands but the first are marked)<br><span
class=\"dfn\">Omnisyndeton</span><br>&nbsp;&nbsp;&nbsp;&nbsp;&quot;and
A and B and C&quot; (all coordinands are marked)<br><span
class=\"dfn\">Asyndeton</span><br>&nbsp;&nbsp;&nbsp;&nbsp;&quot;A B
C&quot; (no marking; also known as <span
class=\"dfn\">juxtaposition</span>)</div></p>"

Label "<p>You may define any number of coordination strategies below.
You may also leave this section blank, in which case the starter
grammar produced will not support coordination.</p>"

BeginIter cs{i} "a Coordination Strategy"

Label "<p>Coordination Strategy {i}:<br>&nbsp;&nbsp;&nbsp;&nbsp;in
which"

Check n "Coordination Strategy {i} coordinates Ns" "" "nouns "
Check np "Coordination Strategy {i} coordinates NPs" "" "NPs "
Check vp "Coordination Strategy {i} coordinates VPs" "" "VPs "
Check s "Coordination Strategy {i} coordinates Ss" "" "sentences<br>"

Radio pat "Coordination Strategy {i} pattern" "&nbsp;&nbsp;&nbsp;&nbsp;are marked in a " ""
. mono "Monosyndeton" "" "monosyndeton "
. poly "Polysyndeton" "" "polysyndeton "
. omni "Omnisyndeton" "" "omnisyndeton "
. a "Asyndeton" "" "asyndeton &nbsp; pattern<br>"

Radio mark "Coordination Strategy {i} mark" "&nbsp;&nbsp;&nbsp;&nbsp;by a " ""
. word "Word" "" "word "
. affix "Affix" "" "affix "

Text orth "Coordination Strategy {i} spelling" "spelled " "" 10

Radio order "Coordination Strategy {i} order" "that comes " ""
. before "Before" "" "before "
. after "After" "" "after the coordinand"

Label "</p>"

EndIter cs


Section matrix-yes-no "Matrix Yes/No Questions"

Label "<p>Please indicate which strategy your language uses to form
matrix yes-no questions.  You may leave this section blank, in which
case your grammar will not include a question-forming strategy.</p>"

Check q-part "Yes/No question particle" "" "A separate question particle: "

Radio q-part-order "Question particle order" "" ""
. before "Before" "" "sentence initial "
. after "After" "" "sentence final<br>"

Text q-part-orth "Question particle spelling" "&nbsp;&nbsp;&nbsp;&nbsp;Spelling of question particle: " "<br>" 40

Check q-infl "Inflection" "<p>" "Verbal inflection: Checking this box enables a features called <span class=\"feat\">question</span> with possible value <tt>plus</tt> for use in defining morphemes on the lexicon page.  Defining morphemes that specify [<span class=\"feat\">question</span> <tt>plus</tt>] will produce lexical rules that add the semantics of questions.</p>"

Check q-inv "Subject-verb inversion" "" "Subject-verb inversion: "

Radio q-inv-verb "Inverted verb in questions" "" ""
. main "Main" "" "main verbs only "
. aux "Auxiliary" "" "auxiliaries only "
. main-aux "Main and auxiliary" "" "any verb<br>"



Section arg-opt "Argument Optionality"

Label "<p> Languages place different restrictions on argument
optionality.  Some require that subjects (and objects of transitive
verbs) always be overtly realized as separate words. Others allow
subjects and/or objects to be dropped for all verbs or only for
certain verbs or in particular contexts.  For example, English always
requires overt subjects (<i>I studied</i>) whereas in Arabic the
corresponding sentence does not require a pronoun (<i>darastu</i>).
In languages which allow arugment dropping a marker is often attached
to the verb that contains all of the information that a pronoun
would--person, number, and gender.  This is not always the case,
however.  Japanese for instance allows subject dropping but does not
mark the verb for person, number or gender (Dryer 2008).</p>"

Label "<p>Does your language allow argument optionality?  If so,
choose the option that best describes your language.  If not, leave
this page blank.</p>"
Label "<p> NOTE: The questionnaire is only able to handle subject and
object marking that occurs on the verb.  It is unable to handle
clitics which can attach to words other than the verb.</p>"

Label "<h3>Subject Dropping</h3>"
Label "<p>In some languages subjects can always be dropped and in
others they can only be dropped for certain verbs or in certain
contexts.  Tamil generally allows subject dropping but does not allow
verbs relating to the weather to drop their subjects (Asher 1985).
Arabic allows subjects to be dropped for all verbs, tenses and persons
whereas Hebrew does not allow subjects to be dropped in the present
tense (Vainikka and Levy 1999).  If your language only allows subjects
to be dropped for certain combinations of verb tenses/aspects and
persons/number, please choose the feature values for those
combinations.</p>"

Radio subj-drop "Subject Drop" "<p>Subject dropping can occur </p>" ""
. subj-drop-all "Subj Drop Always" "" "with any verb<br>"
. subj-drop-lex "Subj Drop Some" "" "only with certain verbs"

Label "<p>NOTE: When completing the lexicon page, for each verb type
which does not allow subject dropping, select the feature <span
class=\"feat\">OPT</span> - and marked on the subject.</p>"

Radio subj-mark-drop "Subj Mark Drop" "<p>When a subject is dropped, a subject marker on the verb is</p>" ""
. subj-mark-drop-req "Subj Mark Req" "" "required<br>"
. subj-mark-drop-opt "Subj Mark Opt" "" "optional<br>"
. subj-mark-drop-not "Subj Mark Not" "" "not permitted"

Radio subj-mark-no-drop "Subj Mark No Drop" "<p>When a subject is overt (not dropped), a subject marker on the verb is</p>" ""
. subj-mark-no-drop-req "Subj Mark Req" "" "required<br>"
. subj-mark-no-drop-opt "Subj Mark Opt" "" "optional<br>"
. subj-mark-no-drop-not "Subj Mark Not" "" "not permitted"

Label "<p>NOTE: When completing the lexicon page, for each morpheme
that is optional or required when a subject is dropped and not
permitted when an overt subject is present, select <span
class=\"feat\">overt-arg</span> not permitted and marked on the
subject.</p>"

Label "<p> For each morpheme that is not permitted when a subject is
dropped and required or optional when an overt subject is present,
select <span class=\"feat\">drp-arg</span> not permitted and marked on
the subject.</p>"

Label "<p> For each morpheme that is optional when a subject is
dropped and required when an overt subject is present, select 
<span class=\"feat\">dropped-arg</span>  permitted and marked 
on the subject.</p>"

Label "<p>For each morpheme that is required when a subject is dropped and 
optional when an overt subject is present, select 
<span class=\"feat\">overt-arg</span> permitted and marked on the subject.</p>"

Radio subj-con  "Subject Context" "<p>Subject dropping occurs in </p>" ""
. subj-con-always "Subj Context All" "" "all contexts<br>"
. subj-con-some "Subj Context Some" "" "some contexts"

Label "<p><b>Contexts</b></p>"

BeginIter context{i} "a Context"
  Label "<b>Context {i}</b><br>"
  Label "Features:"

  BeginIter feat{j} "a Feature"

    Select name "Context {i} feature {j} name" "Name: " " "
    fillnames

    MultiSelect value "Context {i} feature {j} value" "Value: " ""
    fillvalues context{i}_feat{j}_name

    Select head "Context {i} feature {j} head" "Specified on: " ""
    . verb "The verb" "the verb"
    . subj "The subject" "the subject NP"
    . obj "The object" "the object NP"
    . higher "Higher-ranked" "the higher-ranked NP"
    . lower "Lower-ranked" "the lower-ranked NP"

  EndIter feat    

EndIter context

Label "<h3>Object Dropping</h3>"
Label "<p>Some languages allow all transitive verbs to drop their
objects. In other languages object dropping is restricted to certain
verbs.  English is an example of the latter.  In general transitive
verbs must have an overt object, but there are a few verbs such as eat
which allow object dropping.</p>"

Radio obj-drop "Object Drop" "<p>Object dropping is </p>" ""
. obj-drop-all "Obj Drop Always" "" "always allowed<br>"
. obj-drop-lex "Obj Drop Lex" "" "lexically licensed"

Label "<p>NOTE: When completing the lexicon page, for each verb which does not allow object dropping, select the feature <span
class=\"feat\">OPT</span> - and marked on the object.</p>"

Radio obj-mark-drop "Obj Mark Drop" "<p>When an object is dropped, an object marker on the verb is  </p>" ""
. obj-mark-drop-req "Obj Mark Req" "" "required<br>"
. obj-mark-drop-opt "Obj Mark Opt" "" "optional<br>"
. obj-mark-drop-not "Obj Mark Not" "" "not permitted<br>"

Radio obj-mark-no-drop "Obj Mark Drop" "<p>When an object is overt (not dropped), an object marker on the verb is</p>" ""
. obj-mark-no-drop-req "Obj Mark Req" "" "required<br>"
. obj-mark-no-drop-opt "Obj Mark Opt" "" "optional<br>"
. obj-mark-no-drop-not "Obj Mark Not" "" "not permitted<br>"

Label "<p>NOTE: When completing the lexicon page, for each morpheme
that is optional or required when an object is dropped and not
permitted when an overt object is present, select <span
class=\"feat\">overt-arg</span> not permitted and marked on the
object.</p>"

Label "<p> For each morpheme that is not permitted when an object is
dropped and required or optional when an overt object is present,
select <span class=\"feat\">drp-arg</span> not permitted and marked on
the object.</p>"

Label "<p> For each morpheme that is optional when an object is
dropped and required when an overt object is present, select
<span class=\"feat\">dropped-arg</span>  permitted and marked
on the object.</p>"

Label "<p>For each morpheme that is required when an object is dropped and
optional when an overt object is present, select
<span class=\"feat\">overt-arg</span> permitted and marked on the object.</p>"


Label "<h4>References</h4>"
Label "<font size=\"2\">"
Label "<p>Asher, R.E. 1985. Tamil. London:Croom-Helm.</p>"
Label "<p>Dryer, M. 2008. \"Expression of Pronominal Subjects.\"
WALS. <a
href=\"http://wals.info/feature/description/101\">http://wals.info/feature/description/101</a></p>"
Label "<p> Vainikka, A and Levy, Y. 1999. \"Empty Subjects in Finnish
and Hebrew.\" Natural Language and Linguistic Theory 17: 614-71.</p>"
Label "</font>"

Section lexicon "Lexicon"

Label "<p>On this page you will define <span class=\"dfn\">lexical
types</span> and <span class=\"dfn\">lexical items</span> within those
types.  For most lexical items you must provide both the spelling of
the stem and a <span class=\"dfn\">predicate</span> (or <span
class=\"dfn\">relation</span>) that identifies the stem's semantic
contribution (e.g. <tt>_cat_n_rel</tt> for the noun relation
contributed by <i>cat</i> or <tt>_sleep_v_rel</tt> for the verb
relation contributed by <i>sleep</i>).  If you completed the Argument
Optionality page, be sure to specify whether each verb type allows
subject and or object dropping by selecting the correct value for the
<span class=\"feat\">opt</span> feature.</p>"


Label "<p>In addition to lexical types, you can define inflectional
morphology for nouns, verbs, and determiners.  To do so, first define
one or more inflectional <span class=\"dfn\">slots</span>, which
determine the order in which morphemes appear, then define one or more
<span class=\"dfn\">morphemes</span> that can appear in each slot,
along with the <span class=\"dfn\">features</span> specified by each
morpheme.  To determine the order of slots, you must define one or
more <span class=\"dfn\">inputs</span> for each.  For morphemes that
attach directly to stems, the input will be a lexical type; for
morphemes that attach to already-inflected stems, the input will be
another slot.</p>"

Separator

Label "<h3>Noun Types</h3>"

BeginIter noun{i} "a Noun Type" 1

  Label "<b>Noun type {i}</b>:"

  Label "<div style=\"padding-left: 16px\">"

  Text name "Noun {i} name" "Type name: " "<br><br>" 20

  Label "Features:"

  BeginIter feat{j} "a Feature"

    Select name "Noun {i} feature {j} name" "Name: " " "
    fillnames

    MultiSelect value "Noun {i} feature {j} value" "Value: " ""
    fillvalues noun{i}_feat{j}_name

  EndIter feat

  Radio det "Noun {i} determiner" "<p>For nouns of this type, a determiner is " "</p>"
  . obl "Obligatory" "" "obligatory "
  . opt "Optional" "" "optional "
  . imp "Impossible" "" "impossible "

  Label "Stems:"

  BeginIter stem{j} "a Stem" 1

    Text orth "Noun {i} stem {j} spelling" "Spelling: " "" 30

    Text pred "Noun {i} stem {j} predicate" " Predicate: " "" 30

  EndIter stem

  Label "<p>Morphotactic Constraints:</p>"

  BeginIter require{j} "a Require constraint"

    MultiSelect other-slot "Noun {i} requires" "<p>Noun {i} requires one of the following slots: " "</p>"
    fillregex (noun-slot)[0-9]+_name

  EndIter require

  BeginIter forbid{j} "a Forbid constraint"

    Select other-slot "Noun {i} forbids" "<p>Noun {i} forbids the following slot: " "</p>"
    fillregex (noun-slot)[0-9]+_name

  EndIter forbid

  Label "</div>"

EndIter noun

Separator

Label "<h3>Noun Inflection</h3>"

BeginIter noun-slot{i} "a Slot"

  Text name "Noun slot {i} name" "<b>Noun slot {i}</b>:<br>Slot name: " " " 20

  Check obligatory "Noun slot {i} obligatory" " and " " obligatorily "

  Select order "Noun slot {i} order" " appears " " the following inputs:<br>"
  . after "After" "after"
  . before "Before" "before"

  BeginIter input{j} "an Input" 1

    Select type "Noun slot {i} input {j} type" "Input: " ""
    fillregex (noun)(-slot)?[0-9]+_name
    . noun "Any noun" "any noun"

  EndIter input

  Label "<p>Morpheme(s) that appear in this slot:</p>"

  BeginIter morph{j} "a Morpheme"

    Text name "Noun slot {i} morpheme {j} name" "<b>Morpheme {j}</b>: Name: " ", " 20

    Text orth "Noun slot {i} morpheme {j} spelling" "spelling: " ", with the following features:<br>" 20

    BeginIter feat{k} "a Feature"

      Select name "Noun slot {i} morpheme {j} feature {k} name" "Name: " " "
      fillnames

      MultiSelect value "Noun slot {i} morpheme {j} feature {k} value" "Value: " ""
      fillvalues noun-slot{i}_morph{j}_feat{k}_name

    EndIter feat

  EndIter morph

  Label "<p>Morphotactic Constraints:</p>"
<<<<<<< HEAD

  BeginIter require{j} "a Require constraint"

    MultiSelect other-slot "Noun slot {i} requires" "<p>Noun slot {i} requires one of the following slots: " "</p>"
    fillregex (noun)(-slot)?[0-9]+_name
    . noun "Any noun" "any noun"

  EndIter require

  BeginIter forbid{j} "a Forbid constraint"

    Select other-slot "Noun slot {i} forbids" "<p>Noun slot {i} forbids the following slot: " "</p>"
    fillregex (noun)(-slot)?[0-9]+_name
    . noun "Any noun" "any noun"

=======

  BeginIter require{j} "a Require constraint"

    MultiSelect other-slot "Noun slot {i} requires" "<p>Noun slot {i} requires one of the following slots: " "</p>"
    fillregex (noun)(-slot)?[0-9]+_name
    . noun "Any noun" "any noun"

  EndIter require

  BeginIter forbid{j} "a Forbid constraint"

    Select other-slot "Noun slot {i} forbids" "<p>Noun slot {i} forbids the following slot: " "</p>"
    fillregex (noun)(-slot)?[0-9]+_name
    . noun "Any noun" "any noun"

>>>>>>> 53329b48
  EndIter forbid

EndIter noun-slot

Separator

Label "<h3>Verb Types</h3>"

BeginIter verb{i} "a Verb Type" 2

  Label "<b>Verb type {i}</b>:"

  Label "<div style=\"padding-left: 16px\">"

  Text name "Verb {i} name" "Type name: " "<br><br>" 20

  Label "Features:"

  BeginIter feat{j} "a Feature"

    Select name "Verb {i} feature {j} name" "Name: " " "
    fillnames

    MultiSelect value "Verb {i} feature {j} value" "Value: " ""
    fillvalues verb{i}_feat{j}_name

    Select head "Verb {i} feature {j} head" "Specified on: " ""
    . verb "The verb" "the verb"
    . subj "The subject" "the subject NP"
    . obj "The object" "the object NP"
    . higher "Higher-ranked" "the higher-ranked NP"
    . lower "Higher-ranked" "the lower-ranked NP"

  EndIter feat

  Select valence "Verb {i} arguments" "<p>Argument structure: " "</p>"
  fillverbpat

  Label "Stems:"
  BeginIter stem{j} "a Stem" 1

    Text orth "Verb {i} stem {j} spelling" "Spelling: " "" 30

    Text pred "Verb {i} stem {j} predicate" " Predicate: " "" 30

  EndIter stem

  Label "<p>Morphotactic Constraints:</p>"

  BeginIter require{j} "a Require constraint"

    MultiSelect other-slot "Verb {i} requires" "<p>Verb {i} requires one of the following slots: " "</p>"
    fillregex (verb|aux)-slot[0-9]+_name

  EndIter require

  BeginIter forbid{j} "a Forbid constraint"

    Select other-slot "Verb {i} forbids" "<p>Verb {i} forbids the following slot: " "</p>"
    fillregex (verb|aux)-slot[0-9]+_name

  EndIter forbid

  Label "</div>"

EndIter verb

Separator

Label "<h3>"
Label auxlabel "Auxiliary Verb Types</h3>"

  Label "<p>Auxiliaries may contribute a independent predicate, e.g.,
  English modal <i>can</i>. If you define a type that contributes a
  predicate, you may also specify semantic feature values on the
  auxiliary, if desired. Alternatively, auxiliaries may contribute no
  predicate of their own, e.g., English auxiliary <i>be</i>. In this
  case, they do not directly contribute semantic values; instead, they
  may contribute indirectly by placing constraints on their
  complements.  Note that auxiliary features defined here place no
  constraints on the semantic values of the complement; constraints on
  the complement should be defined as complement features.</p>"

BeginIter aux{i} "an Auxiliary Type" 

  Label "<b>Auxiliary type {i}</b>:"

  Label "<div style=\"padding-left: 16px\">"

  Text name "Aux {i} type name" "Type name: " "<br>" 30

  Radio sem "Aux {i} semantics" "<br>This auxiliary type contributes:<br>" ""
  . no-pred "No predicate" "" "No predicate.<br>"
  . add-pred "Predicate" "" "An independent predicate."

  Label "<div style=\"padding-left: 25px\">"

  BeginIter feat{j} "an auxiliary feature"

     Select name "Aux {i} feature {j} name" "Name: " ""
     fillnames

     MultiSelect value "Aux {i} feature {j} value" "Value: " ""
     fillvalues aux{i}_feat{j}_name

     Select head "Aux {i} feature {j} head" "Specified on: " ""
     . verb "The verb" "the verb"
     . subj "The subject" "the subject NP"
     . obj  "The object"  "the object NP"
     . higher "Higher-ranked"  "the higher-ranked NP"
     . lower "Lower-ranked" "the lower-ranked NP"

  EndIter feat
  Label "</div>"

  Radio subj "Aux {i} subject" "If this auxiliary type takes a VP or V complement, select the subject type:<br>" ""
  . np "Noun phrase" "" "noun phrase without case restrictions <br>"
  . np-comp-case "NP comp case" "" "noun phrase bearing the case the verbal complement assigns to its subject <br>"
  . np-aux-case "NP aux case" "" "noun phrase, receiving the following case from its auxiliary: "

  Select subj_case "Aux {i} subject-case" "" ""
  fillvalues case 1

  Radio subj "Aux {i} subject" "" ""
  . adp "Adpositional phrase" "<br>" "adpositional phrase<br><br>"

  Label "Complement Features:&nbsp; &nbsp; &nbsp; &nbsp; (Note: A
  value for the feature FORM is required.)<br>"

  BeginIter compfeature{j} "a complement feature" 1

    Select name "Aux {i} complement feature {j} name" "Name: " ""
    fillnames

    MultiSelect value "Aux {i} complement feature {j} value" "Value: " ""
    fillvalues aux{i}_compfeature{j}_name

  EndIter compfeature

  Label "<br><br>Stems:"        

  BeginIter stem{j} "a Stem" 1

    Text orth "Aux {i} stem {j} spelling" "Spelling: " "" 30

    Text pred "Aux {i} stem {j} predicate" "&nbsp;&nbsp;&nbsp;&nbsp;Predicate (if applicable): " "" 30

  EndIter stem

  Label "<p>Morphotactic Constraints:</p>"

  BeginIter require{j} "a Require constraint"

    MultiSelect other-slot "Aux {i} requires" "<p>Aux {i} requires one of the following slots: " "</p>"
    fillregex (verb|aux)-slot[0-9]+_name

  EndIter require

  BeginIter forbid{j} "a Forbid constraint"

    Select other-slot "Aux {i} forbids" "<p>Aux {i} forbids the following slot: " "</p>"
    fillregex (verb|aux)-slot[0-9]+_name

  EndIter forbid

  Label "</div>"

EndIter aux

Separator

Label "<h3>Verb Inflection</h3>"

BeginIter verb-slot{i} "a Slot"

  Text name "Verb slot {i} name" "<b>Verb slot {i}</b>:<br>Slot name: " " " 20

  Check obligatory "Verb slot {i} obligatory" " and " " obligatorily "

  Select order "Verb slot {i} order" " appears " " the following inputs:<br>"
  . after "After" "after"
  . before "Before" "before"

  BeginIter input{j} "an Input" 1

    Select type "Verb slot {i} input {j} type" "Input: " ""
    fillregex (verb|aux)(-slot)?[0-9]+_name
    . verb "Any verb" "any verb"
    . iverb "Any intransitive verb" "any intransitive verb"
    . tverb "Any transitive verb" "any transitive verb"
    . aux "Any auxiliary verb" "any auxiliary verb"

  EndIter input

  Label "<p>Morpheme(s) that appear in this slot:</p>"

  BeginIter morph{j} "a Morpheme"

    Text name "Verb slot {i} morpheme {j} name" "<b>Morpheme {j}</b>: Name: " ", " 20

    Text orth "Verb slot {i} morpheme {j} spelling" "spelling: " ", with the following features:<br>" 20

    BeginIter feat{k} "a Feature"

      Select name "Verb slot {i} morpheme {j} feature {k} name" "Name: " " "
      fillnames

      MultiSelect value "Verb slot {i} morpheme {j} feature {k} value" "Value: " ""
      fillvalues verb-slot{i}_morph{j}_feat{k}_name

      Select head "Verb slot {i} morpheme {j} feature {k} head" "Specified on: " ""
      . verb "The verb" "the verb"
      . subj "The subject" "the subject NP"
      . obj "The object" "the object NP"
      . higher "Higher-ranked" "the higher-ranked NP"
      . lower "Higher-ranked" "the lower-ranked NP"

    EndIter feat

  EndIter morph

  Label "<p>Morphotactic Constraints:</p>"

  BeginIter require{j} "a Require constraint"

    MultiSelect other-slot "Verb slot {i} requires" "<p>Verb slot {i} requires one of the following slots: " "</p>"
    fillregex (verb|aux)(-slot)?[0-9]+_name
    . verb "Any verb" "any verb"
    . iverb "Any intransitive verb" "any intransitive verb"
    . tverb "Any transitive verb" "any transitive verb"
    . aux "Any auxiliary verb" "any auxiliary verb" 

  EndIter require
<<<<<<< HEAD

  BeginIter forbid{j} "a Forbid constraint"

    Select other-slot "Verb slot {i} forbids" "<p>Verb slot {i} forbids the following slot: " "</p>"
    fillregex (verb|aux)(-slot)?[0-9]+_name
    . verb "Any verb" "any verb"
    . iverb "Any intransitive verb" "any intransitive verb"
    . tverb "Any transitive verb" "any transitive verb"
    . aux "Any auxiliary verb" "any auxiliary verb" 

=======

  BeginIter forbid{j} "a Forbid constraint"

    Select other-slot "Verb slot {i} forbids" "<p>Verb slot {i} forbids the following slot: " "</p>"
    fillregex (verb|aux)(-slot)?[0-9]+_name
    . verb "Any verb" "any verb"
    . iverb "Any intransitive verb" "any intransitive verb"
    . tverb "Any transitive verb" "any transitive verb"
    . aux "Any auxiliary verb" "any auxiliary verb" 

>>>>>>> 53329b48
  EndIter forbid

EndIter verb-slot

Separator

Label "<h3>Determiners</h3>"

BeginIter det{i} "a Determiner"

  Label "<b>Determiner type {i}</b>:"

  Label "<div style=\"padding-left: 16px\">"

  Text name "Determiner {i} name" "Type name: " "<br>" 20

  BeginIter stem{j} "a Stem" 1

    Text orth "Determiner {i} spelling" "Spelling: " "" 30

    Text pred "Determiner {i} predicate" " Predicate: " "<br>" 30

  EndIter stem

  Label "<br><br>Features:"

  BeginIter feat{j} "a Feature"

    Select name "Determiner {i} feature {j} name" "Name: " " "
    fillnames

    MultiSelect value "Determiner {i} feature {j} value" "Value: " ""
    fillvalues det{i}_feat{j}_name

  EndIter feat

  Label "<p>Morphotactic Constraints:</p>"

  BeginIter require{j} "a Require constraint"

    MultiSelect other-slot "Determiner {i} requires" "<p>Determiner {i} requires one of the following slots: " "</p>"
    fillregex (det)-slot[0-9]+_name

  EndIter require

  BeginIter forbid{j} "a Forbid constraint"

    Select other-slot "Determiner {i} forbids" "<p>Determiner {i} forbids the following slot: " "</p>"
    fillregex (det)-slot[0-9]+_name

  EndIter forbid

  Label "</div>"

EndIter det

Separator

Label "<h3>Determiner Inflection</h3>"

BeginIter det-slot{i} "a Slot"

  Text name "Determiner slot {i} name" "<b>Determiner slot {i}</b>:<br>Slot name: " " " 20

  Check obligatory "Noun slot {i} obligatory" " and " " obligatorily "

  Select order "Determiner slot {i} order" " appears " " the following inputs:<br>"
  . after "After" "after"
  . before "Before" "before"

  BeginIter input{j} "an Input" 1

    Select type "Determiner slot {i} input {j} type" "Input: " ""
    fillregex (det)(-slot)?[0-9]+_name

  EndIter input

  Label "<p>Morpheme(s) that appear in this slot:</p>"

  BeginIter morph{j} "a Morpheme"

    Text name "Determiner slot {i} morpheme {j} name" "<b>Morpheme {j}</b>: Name: " ", " 20

    Text orth "Determiner slot {i} morpheme {j} spelling" "spelling: " ", with the following features:<br>" 20

    BeginIter feat{k} "a Feature"

      Select name "Determiner slot {i} morpheme {j} feature {k} name" "Name: " " "
      fillnames

      MultiSelect value "Determiner slot {i} morpheme {j} feature {k} value" "Value: " ""
      fillvalues det-slot{i}_morph{j}_feat{k}_name

    EndIter feat

  EndIter morph

  Label "<p>Morphotactic Constraints:</p>"

  BeginIter require{j} "a Require constraint"

    MultiSelect other-slot "Determiner slot {i} requires" "<p>Determiner slot {i} requires one of the following slots: " "</p>"
    fillregex (det)(-slot)?[0-9]+_name

  EndIter require

  BeginIter forbid{j} "a Forbid constraint"

    Select other-slot "Determiner slot {i} forbids" "<p>Determiner slot {i} forbids the following slot: " "</p>"
    fillregex (det)(-slot)?[0-9]+_name

  EndIter forbid

EndIter det-slot

Separator

Label "<h3>Case-marking Adpositions</h3>"

BeginIter adp{i} "an Adposition"

  Text orth "Adposition {i} spelling" "Spelling: " "" 20

  Check opt "Adposition {i} optional" ", which is " " optional"

  Select order "Adposition {i} order" " and appears " " a noun phrase<br><br>Features:<br>"
  . after "After" "after"
  . before "Before" "before"

  BeginIter feat{j} "a Feature" 1

    Select name "Adposition {i} feature {j} name" "Name: " " "
    fillnames

    MultiSelect value "Adposition {i} feature {j} value" "Value: " ""
    fillvalues adp{i}_feat{j}_name

  EndIter feat

EndIter adp


Section test-sentences "Test Sentences"

Label "<p>In this section, you can provide example sentences that will
appear in the file <tt>test_sentences</tt> in your grammar and as
defaults in the LKB's parse dialog.  You can mark a sentence as
ungrammatical by beginning it with an asterisk (*). Please use only
the vocabulary defined in the Lexicon section.</p>"

BeginIter sentence{i} "a Sentence"

  Text orth "Sentence {i}" "<p><b>Sentence {i}</b>: " "</p>" 100

EndIter sentence

Section gen-options "Test by Generation Options"

Label "<p>In this section, select the templates you wish to generate from,
and the features you which to specify on those templates</p>"

Separator

Label "<p>Select which templates you would like to use in generation.  If nothing is selected, the simple transitive and intransitive templates will be used, with no features specified</p>"

Check itv "Intransitive" "" "Simple intransitive verb phrase<br>"

Label "Features:"

BeginIter itv-feat{j} "a Feature"

    Select name "Feature {j} name" "Name: " " "
    fillnames

    Select value "Feature {j} value" "Value: " ""
    fillvalues itv-feat{j}_name

    Select location "Feature {j} location" "Specified on: " ""
    . NOUN1 "Subject" "the subject NP"
    . ITR-VERB1 "Verb" "the verb"

EndIter itv-feat

Separator  

Check stv "Transitive" "" "Simple transitive verb phrase<br>"

Label "Features:"

BeginIter stv-feat{j} "a Feature"

    Select name "Feature {j} name" "Name: " " "
    fillnames

    Select value "Feature {j} value" "Value: " ""
    fillvalues stv-feat{j}_name

    Select location "Feature {j} location" "Specified on: " ""
    . NOUN1 "Subject" "the subject NP"
    . TR-VERB1 "Verb" "the verb"
    . NOUN2 "Object" "the object NP"

EndIter stv-feat<|MERGE_RESOLUTION|>--- conflicted
+++ resolved
@@ -1045,15 +1045,15 @@
 
   BeginIter require{j} "a Require constraint"
 
-    MultiSelect other-slot "Noun {i} requires" "<p>Noun {i} requires one of the following slots: " "</p>"
-    fillregex (noun-slot)[0-9]+_name
+    MultiSelect other "Noun {i} Requires" "<p>Noun {i} requires one of the following: " "</p>"
+    fillregex (noun)(-pc([0-9]+-lrt)?)?[0-9]+_name
 
   EndIter require
 
   BeginIter forbid{j} "a Forbid constraint"
 
-    Select other-slot "Noun {i} forbids" "<p>Noun {i} forbids the following slot: " "</p>"
-    fillregex (noun-slot)[0-9]+_name
+    Select other "Noun {i} Forbids" "<p>Noun {i} forbids the following slot: " "</p>"
+    fillregex (noun)(-pc([0-9]+-lrt)?)?[0-9]+_name
 
   EndIter forbid
 
@@ -1065,81 +1065,88 @@
 
 Label "<h3>Noun Inflection</h3>"
 
-BeginIter noun-slot{i} "a Slot"
-
-  Text name "Noun slot {i} name" "<b>Noun slot {i}</b>:<br>Slot name: " " " 20
-
-  Check obligatory "Noun slot {i} obligatory" " and " " obligatorily "
-
-  Select order "Noun slot {i} order" " appears " " the following inputs:<br>"
-  . after "After" "after"
-  . before "Before" "before"
-
-  BeginIter input{j} "an Input" 1
-
-    Select type "Noun slot {i} input {j} type" "Input: " ""
-    fillregex (noun)(-slot)?[0-9]+_name
+BeginIter noun-pc{i} "a Position Class"
+
+  Text name "Noun Position Class {i} Name" "<b>Noun Position Class {i}</b>:<br/>Position class Name: " " " 20
+
+  Check obligatory "Noun Position Class {i} Obligatory" "<br/>Obligatorily occurs:" ""
+
+  Select order "Noun Position Class {i} Order" "<br/>Appears as a prefix or suffix:" ""
+  . prefix "Prefix" "Prefix"
+  . suffix "Suffix" "Suffix"
+
+  MultiSelect input "Noun Position Class {i} Input" "<br/>Possible inputs:" ""
+  fillregex (noun)(-pc([0-9]+-lrt)?)?[0-9]+_name
+  . noun "Any noun" "any noun"
+
+  Label "<p>Morphotactic Constraints:</p>"
+
+  BeginIter require{j} "a Require constraint"
+
+    MultiSelect other "Noun Position Class {i} Requires" "<p>Noun Position Class {i} requires one of the following: " "</p>"
+    fillregex (noun)(-pc([0-9]+-lrt)?)?[0-9]+_name
     . noun "Any noun" "any noun"
 
-  EndIter input
-
-  Label "<p>Morpheme(s) that appear in this slot:</p>"
-
-  BeginIter morph{j} "a Morpheme"
-
-    Text name "Noun slot {i} morpheme {j} name" "<b>Morpheme {j}</b>: Name: " ", " 20
-
-    Text orth "Noun slot {i} morpheme {j} spelling" "spelling: " ", with the following features:<br>" 20
+  EndIter require
+
+  BeginIter forbid{j} "a Forbid constraint"
+
+    Select other "Noun Position Class {i} Forbids" "<p>Noun Position Class {i} forbids the following: " "</p>"
+    fillregex (noun)(-pc([0-9]+-lrt)?)?[0-9]+_name
+    . noun "Any noun" "any noun"
+
+  EndIter forbid
+
+  Label "<p>Lexical Rule Types that appear in this Position Class:</p>"
+
+  BeginIter lrt{j} "a Lexical Rule Type"
+
+    Text name "Noun Position Class {i} Lexical Rule Type {j} Name" "<b>Lexical Rule Type {j}</b>:<br/>Name: " "" 20
+
+    MultiSelect supertype "Noun Position Class {i} Lexical Rule Type {j} Supertype" "<br/>Supertypes: " ""
+    fillregex noun-pc{i}(_lrt[0-9]+)?_name
+
+    Label "<p>Features:</p>"
 
     BeginIter feat{k} "a Feature"
 
-      Select name "Noun slot {i} morpheme {j} feature {k} name" "Name: " " "
+      Select name "Noun Position Class {i} Lexical Rule Type {j} Feature {k} Name" "Name: " " "
       fillnames
 
-      MultiSelect value "Noun slot {i} morpheme {j} feature {k} value" "Value: " ""
-      fillvalues noun-slot{i}_morph{j}_feat{k}_name
+      MultiSelect value "Noun Position Class {i} Lexical Rule Type {j} Feature {k} Value" "Value: " ""
+      fillvalues noun-pc{i}_lrt{j}_feat{k}_name
 
     EndIter feat
 
-  EndIter morph
-
-  Label "<p>Morphotactic Constraints:</p>"
-<<<<<<< HEAD
-
-  BeginIter require{j} "a Require constraint"
-
-    MultiSelect other-slot "Noun slot {i} requires" "<p>Noun slot {i} requires one of the following slots: " "</p>"
-    fillregex (noun)(-slot)?[0-9]+_name
-    . noun "Any noun" "any noun"
-
-  EndIter require
-
-  BeginIter forbid{j} "a Forbid constraint"
-
-    Select other-slot "Noun slot {i} forbids" "<p>Noun slot {i} forbids the following slot: " "</p>"
-    fillregex (noun)(-slot)?[0-9]+_name
-    . noun "Any noun" "any noun"
-
-=======
-
-  BeginIter require{j} "a Require constraint"
-
-    MultiSelect other-slot "Noun slot {i} requires" "<p>Noun slot {i} requires one of the following slots: " "</p>"
-    fillregex (noun)(-slot)?[0-9]+_name
-    . noun "Any noun" "any noun"
-
-  EndIter require
-
-  BeginIter forbid{j} "a Forbid constraint"
-
-    Select other-slot "Noun slot {i} forbids" "<p>Noun slot {i} forbids the following slot: " "</p>"
-    fillregex (noun)(-slot)?[0-9]+_name
-    . noun "Any noun" "any noun"
-
->>>>>>> 53329b48
-  EndIter forbid
-
-EndIter noun-slot
+    Label "<p>Morphotactic Constraints:</p>"
+
+    BeginIter require{k} "a Require constraint"
+
+      MultiSelect other "Noun Position Class {i} Lexical Rule Type {j} Requires" "<p>Lexical Rule Type {j} requires one of the following: " "</p>"
+      fillregex (noun)(-pc([0-9]+-lrt)?)?[0-9]+_name
+      . noun "Any noun" "any noun"
+
+    EndIter require
+
+    BeginIter forbid{k} "a Forbid constraint"
+
+      Select other "Noun Position Class {i} Lexical Rule Type {j} forbids" "<p>Lexical Rule Type {j} forbids the following: " "</p>"
+      fillregex (noun)(-pc([0-9]+-lrt)?)?[0-9]+_name
+      . noun "Any noun" "any noun"
+
+    EndIter forbid
+
+    Label "<p>Lexical Rule Instances:</p>"
+
+    BeginIter lri{k} "a Lexical Rule Instance"
+
+      Text orth "Noun Position Class {i} Lexical Rule Type {j} Lexical Rule Instance {k} Spelling" "Noun Position Class {i} Lexical Rule Type {j} Lexical Rule Instance {k} Spelling: " "" 20
+
+    EndIter lri
+
+  EndIter lrt
+
+EndIter noun-pc
 
 Separator
 
@@ -1310,44 +1317,67 @@
 
 Label "<h3>Verb Inflection</h3>"
 
-BeginIter verb-slot{i} "a Slot"
-
-  Text name "Verb slot {i} name" "<b>Verb slot {i}</b>:<br>Slot name: " " " 20
-
-  Check obligatory "Verb slot {i} obligatory" " and " " obligatorily "
-
-  Select order "Verb slot {i} order" " appears " " the following inputs:<br>"
-  . after "After" "after"
-  . before "Before" "before"
-
-  BeginIter input{j} "an Input" 1
-
-    Select type "Verb slot {i} input {j} type" "Input: " ""
-    fillregex (verb|aux)(-slot)?[0-9]+_name
+BeginIter verb-pc{i} "a Position Class"
+
+  Text name "Verb Position Class {i} Name" "<b>Verb Position Class {i}</b>:<br/>Position class Name: " " " 20
+
+  Check obligatory "Verb Position Class {i} Obligatory" "<br/>Obligatorily occurs:" ""
+
+  Select order "Verb Position Class {i} Order" "<br/>Appears as a prefix or suffix:" ""
+  . prefix "Prefix" "Prefix"
+  . suffix "Suffix" "Suffix"
+
+  MultiSelect input "Verb Position Class {i} Input" "<br/>Possible inputs:" ""
+  fillregex (verb|aux)(-pc([0-9]+-lrt)?)?[0-9]+_name
+  . verb "Any verb" "any verb"
+  . iverb "Any intransitive verb" "any intransitive verb"
+  . tverb "Any transitive verb" "any transitive verb"
+  . aux "Any auxiliary verb" "any auxiliary verb"
+
+  Label "<p>Morphotactic Constraints:</p>"
+
+  BeginIter require{j} "a Require constraint"
+
+    MultiSelect other "Noun Position Class {i} Requires" "<p>Noun Position Class {i} requires one of the following: " "</p>"
+    fillregex (verb|aux)(-pc([0-9]+-lrt)?)?[0-9]+_name
     . verb "Any verb" "any verb"
     . iverb "Any intransitive verb" "any intransitive verb"
     . tverb "Any transitive verb" "any transitive verb"
-    . aux "Any auxiliary verb" "any auxiliary verb"
-
-  EndIter input
-
-  Label "<p>Morpheme(s) that appear in this slot:</p>"
-
-  BeginIter morph{j} "a Morpheme"
-
-    Text name "Verb slot {i} morpheme {j} name" "<b>Morpheme {j}</b>: Name: " ", " 20
-
-    Text orth "Verb slot {i} morpheme {j} spelling" "spelling: " ", with the following features:<br>" 20
+    . aux "Any auxiliary verb" "any auxiliary verb" 
+
+  EndIter require
+
+  BeginIter forbid{j} "a Forbid constraint"
+
+    Select other "Noun Position Class {i} Forbids" "<p>Noun Position Class {i} forbids the following: " "</p>"
+    fillregex (verb|aux)(-pc([0-9]+-lrt)?)?[0-9]+_name
+    . verb "Any verb" "any verb"
+    . iverb "Any intransitive verb" "any intransitive verb"
+    . tverb "Any transitive verb" "any transitive verb"
+    . aux "Any auxiliary verb" "any auxiliary verb" 
+
+  EndIter forbid
+
+  Label "<p>Lexical Rule Types that appear in this Position Class:</p>"
+
+  BeginIter lrt{j} "a Lexical Rule Type"
+
+    Text name "Verb Position Class {i} Lexical Rule Type {j} Name" "<b>Verb Position Class {i} Lexical Rule Type {j}</b>:<br/>Name: " "" 20
+
+    MultiSelect supertype "Verb Position Class {i} Lexical Rule Type {j} Supertype" "<br/>Supertypes: " ""
+    fillregex verb-pc{i}(_lrt[0-9]+)?_name
+
+    Label "<p>Features:</p>"
 
     BeginIter feat{k} "a Feature"
 
-      Select name "Verb slot {i} morpheme {j} feature {k} name" "Name: " " "
+      Select name "Verb Position Class {i} Lexical Rule Type {j} Feature {k} Name" "Name: " " "
       fillnames
 
-      MultiSelect value "Verb slot {i} morpheme {j} feature {k} value" "Value: " ""
-      fillvalues verb-slot{i}_morph{j}_feat{k}_name
-
-      Select head "Verb slot {i} morpheme {j} feature {k} head" "Specified on: " ""
+      MultiSelect value "Verb Position Class {i} Lexical Rule Type {j} Feature {k} Value" "Value: " ""
+      fillvalues verb-pc{i}_lrt{j}_feat{k}_name
+
+      Select head "Verb Position Class {i} Lexical Rule Type {j} Feature {k} Head" "Specified on: " ""
       . verb "The verb" "the verb"
       . subj "The subject" "the subject NP"
       . obj "The object" "the object NP"
@@ -1356,46 +1386,41 @@
 
     EndIter feat
 
-  EndIter morph
-
-  Label "<p>Morphotactic Constraints:</p>"
-
-  BeginIter require{j} "a Require constraint"
-
-    MultiSelect other-slot "Verb slot {i} requires" "<p>Verb slot {i} requires one of the following slots: " "</p>"
-    fillregex (verb|aux)(-slot)?[0-9]+_name
-    . verb "Any verb" "any verb"
-    . iverb "Any intransitive verb" "any intransitive verb"
-    . tverb "Any transitive verb" "any transitive verb"
-    . aux "Any auxiliary verb" "any auxiliary verb" 
-
-  EndIter require
-<<<<<<< HEAD
-
-  BeginIter forbid{j} "a Forbid constraint"
-
-    Select other-slot "Verb slot {i} forbids" "<p>Verb slot {i} forbids the following slot: " "</p>"
-    fillregex (verb|aux)(-slot)?[0-9]+_name
-    . verb "Any verb" "any verb"
-    . iverb "Any intransitive verb" "any intransitive verb"
-    . tverb "Any transitive verb" "any transitive verb"
-    . aux "Any auxiliary verb" "any auxiliary verb" 
-
-=======
-
-  BeginIter forbid{j} "a Forbid constraint"
-
-    Select other-slot "Verb slot {i} forbids" "<p>Verb slot {i} forbids the following slot: " "</p>"
-    fillregex (verb|aux)(-slot)?[0-9]+_name
-    . verb "Any verb" "any verb"
-    . iverb "Any intransitive verb" "any intransitive verb"
-    . tverb "Any transitive verb" "any transitive verb"
-    . aux "Any auxiliary verb" "any auxiliary verb" 
-
->>>>>>> 53329b48
-  EndIter forbid
-
-EndIter verb-slot
+    Label "<p>Morphotactic Constraints:</p>"
+
+    BeginIter require{k} "a Require constraint"
+
+      MultiSelect other "Verb Position Class {i} Lexical Rule Type {j} Requires" "<p>Verb Position Class {i} Lexical Rule Type {j} requires one of the following: " "</p>"
+      fillregex (verb|aux)(-pc([0-9]+-lrt)?)?[0-9]+_name
+      . verb "Any verb" "any verb"
+      . iverb "Any intransitive verb" "any intransitive verb"
+      . tverb "Any transitive verb" "any transitive verb"
+      . aux "Any auxiliary verb" "any auxiliary verb" 
+
+    EndIter require
+
+    BeginIter forbid{k} "a Forbid constraint"
+
+      Select other "Verb Position Class {i} Lexical Rule Type {j} forbids" "<p>Verb Position Class {i} Lexical Rule Type {j} forbids the following: " "</p>"
+      fillregex (verb|aux)(-pc([0-9]+-lrt)?)?[0-9]+_name
+      . verb "Any verb" "any verb"
+      . iverb "Any intransitive verb" "any intransitive verb"
+      . tverb "Any transitive verb" "any transitive verb"
+      . aux "Any auxiliary verb" "any auxiliary verb" 
+
+    EndIter forbid
+
+    Label "<p>Lexical Rule Instances:</p>"
+
+    BeginIter lri{k} "a Lexical Rule Instance"
+
+      Text orth "Verb Position Class {i} Lexical Rule Type {j} Lexical Rule Instance {k} Spelling" "Verb Position Class {i} Lexical Rule Type {j} Lexical Rule Instance {k} Spelling: " "" 20
+
+    EndIter lri
+
+  EndIter lrt
+
+EndIter verb-pc
 
 Separator
 
@@ -1533,7 +1558,6 @@
   EndIter feat
 
 EndIter adp
-
 
 Section test-sentences "Test Sentences"
 
