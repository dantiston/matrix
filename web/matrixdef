--- conflicted
+++ resolved
@@ -680,27 +680,9 @@
 
 #Label "<h3>Syntactic Feature</h3>"
 
-<<<<<<< HEAD
-Label "<div style=\"padding-left: 16px\">"
-Label "<h4><span class=\"feat\">form</span></h4>"
-Label "<p>In addition to the semantic features tense and aspect, your
-grammar may utilize a syntactic feature characterizing the form the
-verb takes. The <span class=\"feat\">form</span> feature distinguishes
-finite from non-finite forms and can be used to constrain auxiliary
-complement forms. If not applicable, you may leave this section
-blank.</p>"clausal
-Label "<p>If you have indicated on the word order page that your
-language has auxiliary verbs, your grammar will include
-<span class=\"tt\">finite</span> and <span class=\"tt\">nonfinite</span> as values of <span
-class=\"feat\">form</span>. If your language does not have auxiliaries
-you may still include <span class=\"tt\">finite</span> and <span class=\"tt\">nonfinite</span> as values
-of <span class=\"feat\">form</span> in your grammar:<br>"
-Check noaux-fin-nf "Finite-nonfinite" "" "My language has no auxiliaries but does make a syntactically relevant finite/non-finite distinction.</p>"
-=======
 #Label "<div style=\"padding-left: 16px\">"
 #Label "<h4><span class=\"feat\">form</span></h4>"
 #Check form-fin-nf "Finite-nonfinite" "" "My language has no auxiliaries but does make a syntactically relevant finite/non-finite distinction.</p>"
->>>>>>> 192142e9
 
 
 #Label "<div style=\"padding-left: 35px\">"
